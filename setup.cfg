[metadata]
name = EpikCord.py
version = 0.5.2
description = A Modern API wrapper for Discord.
long_description = file: README.md
license_files = LICENSE.md
long_description_content_type =  text/markdown
keywords = EpikCord.py, Discord, API, Bot, EpikCord
classifiers = 
    Development Status :: 3 - Alpha,      
    Intended Audience :: Developers,      
    Topic :: Software Development :: Build Tools,
    License :: OSI Approved :: MIT License,   
    Programming Language :: Python :: 3.8,
  
license = MIT
author = EpikCord
url = https://github.com/EpikCord/EpikCord.py

[options]
zip_safe = False
include_package_data = True

packages = 
    EpikCord
    EpikCord.managers
    EpikCord.ext
install_requires = 
    aiohttp

python_requires = >=3.8

[options.package_data]
* = *.txt *.md

[options.extras_require]
<<<<<<< HEAD

voice = 
    opuslib
    PyNaCl
=======
voice = opuslib; pynacl
>>>>>>> 0e848c8e
<|MERGE_RESOLUTION|>--- conflicted
+++ resolved
@@ -34,11 +34,4 @@
 * = *.txt *.md
 
 [options.extras_require]
-<<<<<<< HEAD
-
-voice = 
-    opuslib
-    PyNaCl
-=======
 voice = opuslib; pynacl
->>>>>>> 0e848c8e
