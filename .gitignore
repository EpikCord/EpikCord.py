# IDE Configuration folders
.idea
.vscode/

# Packaging
build
*.egg-info

# Python environment
__pycache__
venv
.py[cod]
dist

# MyPy
.mypy_cache

# Other
_build
testing.py
config.json
RoboEpikLogs.log
*.mp3
*.mp4

<<<<<<< HEAD

# Nox venv
venv
.nox
=======
# Mypy cache
.mypy_cache
.dmypy.json
>>>>>>> 643747de
<|MERGE_RESOLUTION|>--- conflicted
+++ resolved
@@ -11,9 +11,11 @@
 venv
 .py[cod]
 dist
+.nox
 
-# MyPy
+# Mypy cache
 .mypy_cache
+.dmypy.json
 
 # Other
 _build
@@ -21,15 +23,4 @@
 config.json
 RoboEpikLogs.log
 *.mp3
-*.mp4
-
-<<<<<<< HEAD
-
-# Nox venv
-venv
-.nox
-=======
-# Mypy cache
-.mypy_cache
-.dmypy.json
->>>>>>> 643747de
+*.mp4