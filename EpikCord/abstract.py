--- conflicted
+++ resolved
@@ -361,14 +361,8 @@
         ],
     ):
         super().__init__(client, data)
-<<<<<<< HEAD
         from .channels import Overwrite
         self.guild_id: Optional[int] = int(data["guild_id"]) if data.get("guild_id") else None
-=======
-        self.guild_id: Optional[int] = (
-            int(data["guild_id"]) if data.get("guild_id") else None
-        )
->>>>>>> 29e1cf6a
         self.guild = self.client.guilds.get(self.guild_id)
         self.position: Optional[int] = data["position"] if data.get("position") else None  # type: ignore
         self.permission_overwrites: Optional[
