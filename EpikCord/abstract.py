from __future__ import annotations

import asyncio
import socket
import struct
from abc import abstractmethod
from importlib.util import find_spec
from logging import getLogger
from typing import TYPE_CHECKING, List, Optional, Union

from aiohttp import ClientWebSocketResponse

from .close_event_codes import GatewayCECode
from .exceptions import ClosedWebSocketConnection, CustomIdIsTooBig, InvalidArgumentType
from .opcodes import GatewayOpcode, VoiceOpcode
from .type_enums import AllowedMentionTypes


logger = getLogger("EpikCord.channels")

_NACL = find_spec("nacl")


if _NACL:
    import nacl

else:
    logger.warning(
        "The PyNacl library was not found, so voice is not supported."
        " Please install it by doing ``pip install PyNaCl``"
        " If you want voice support"
    )


if TYPE_CHECKING:
    import discord_typings

    from EpikCord import (
        Attachment,
        Check,
        Embed,
        Message,
        Modal,
        VoiceChannel,
    )

    from .components import *
    from .message import AllowedMention


class TypingContextManager:
    def __init__(self, client, channel_id):
        self.typing: asyncio.Task = None
        self.client = client
        self.channel_id: str = channel_id

    async def start_typing(self):

        await self.client.http.post(f"/channels/{self.channel_id}/typing")
        asyncio.get_event_loop().call_later(10, self.start_typing)

    async def __aenter__(self):
        self.typing = asyncio.create_task(self.start_typing())

    async def __aexit__(self):
        self.typing.cancel()


class Messageable:
    def __init__(self, client, channel_id: int):
        self.id: int = channel_id
        self.client = client

    async def fetch_messages(
        self,
        *,
        around: Optional[int] = None,
        before: Optional[int] = None,
        after: Optional[int] = None,
        limit: Optional[int] = None,
    ) -> List[Message]:

        response = await self.client.http.get(
            f"channels/{self.id}/messages",
            params={"around": around, "before": before, "after": after, "limit": limit},
        )
        data = await response.json()
        return [Message(self.client, message) for message in data]

    async def fetch_message(self, *, message_id: str) -> Message:

        response = await self.client.http.get(
            f"channels/{self.id}/messages/{message_id}"
        )
        data = await response.json()
        return Message(self.client, data)

    async def send(
        self,
        content: Optional[str] = None,
        *,
        embeds: List[Embed] = [],
        components: List[ActionRow] = [],
        tts: bool = False,
        allowed_mention: Optional[AllowedMention] = None,
        sticker_ids: Optional[List[str]] = None,
        attachments: List[Attachment] = [],
        suppress_embeds: bool = False,
    ) -> Message:
        from .message import AllowedMention
        payload = self.client.utils.filter_values(
            {
                "content": content,
                "embeds": [embed.to_dict() for embed in embeds],
                "components": [component.to_dict() for component in components],
                "tts": tts,
<<<<<<< HEAD
                "allowed_mentions": allowed_mention.to_dict() if isinstance(allowed_mention, AllowedMention) else None,
=======
                "allowed_mentions": allowed_mention.to_dict()
                if allowed_mention
                else None,
>>>>>>> 1a515f69
                "sticker_ids": sticker_ids,
                "attachments": [attachment.to_dict() for attachment in attachments],
            }
        )

        if suppress_embeds:
            payload["suppress_embeds"] = 1 << 2

        response = await self.client.http.post(
            f"channels/{self.id}/messages", json=payload
        )
        data = await response.json()
        return Message(self.client, data)

    async def typing(self) -> TypingContextManager:
        return TypingContextManager(self.client, self.id)


class BaseCommand:
    def __init__(self, checks: List[Check] = []):
        self.checks: List[Check] = checks

    def is_slash_command(self):
        return self.type == 1

    def is_user_command(self):
        return self.type == 2

    def is_message_command(self):
        return self.type == 3

    @property
    @abstractmethod
    def type(self):
        ...


class BaseChannel:
    def __init__(self, client, data: discord_typings.ChannelData):
        self.id: int = int(data["id"])
        self.client = client
        self.type: int = data["type"]


class Connectable:
    def __init__(
        self,
        client,
        *,
        channel: VoiceChannel,
    ):
        self.client = client
        self.guild_id = channel.guild.id
        self.channel_id = channel.id
        self._closed = True

        self.token: Optional[str] = None
        self.session_id: Optional[str] = None
        self.endpoint: Optional[str] = None
        self.socket: socket.socket = socket.socket(socket.AF_INET, socket.SOCK_DGRAM)
        self.socket.setblocking(False)
        self.ws: Optional[ClientWebSocketResponse] = None

        self.heartbeat_interval: Optional[int] = None
        self.server_ip: Optional[str] = None
        self.server_port: Optional[int] = None
        self.ssrc: Optional[int] = None
        self.mode: Optional[List[str]] = None
        self.secret_key: Optional[str] = None

        self.ip: Optional[str] = None
        self.port: Optional[int] = None

    async def connect(
        self, muted: Optional[bool] = False, deafened: Optional[bool] = False
    ):
        await self.client.send_json(
            {
                "op": GatewayOpcode.VOICE_STATE_UPDATE,
                "d": {
                    "guild_id": self.guild_id,
                    "channel_id": self.channel_id,
                    "self_mute": muted,
                    "self_deaf": deafened,
                },
            }
        )
        voice_state_update_coro = asyncio.create_task(
            self.client.wait_for("voice_state_update")
        )
        if not self.client.intents.voice_states:
            raise ValueError(
                "You must have the `voice_states` intent enabled to use "
                "this otherwise we never get the session_id."
            )

        voice_server_update_coro = asyncio.create_task(
            self.client.wait_for(
                "voice_server_update", check=lambda data: data.get("endpoint")
            )
        )
        events, _ = await asyncio.wait(
            [voice_state_update_coro, voice_server_update_coro]
        )
        from EpikCord import VoiceState

        for event in events:
            if isinstance(event.result(), VoiceState):  # If it's the VoiceState
                self.session_id = event.result().session_id
            elif isinstance(event.result(), dict):  # If it's a VoiceServerUpdate
                self.token = event.result()["token"]
                self.endpoint = event.result()["endpoint"]

        await self._connect_ws()

    async def _connect_ws(self):
        wss = "" if self.endpoint.startswith("wss://") else "wss://"
        self.ws = await self.client.http.ws_connect(f"{wss}{self.endpoint}?v=4")
        return await self.handle_events()

    async def handle_events(self):
        async for event in self.ws:
            event = event.json()
            if event["op"] == VoiceOpcode.HELLO:
                await self.handle_hello(event["d"])

            elif event["op"] == VoiceOpcode.READY:
                await self.handle_ready(event["d"])

        await self.handle_close()

    async def handle_close(self):
        self._closed = True
        if self.ws.close_close == GatewayCECode.UnknownOpcode:
            raise ClosedWebSocketConnection(
                "EpikCord has sent an invalid OpCode to the Voice WebSocket."
                " Report this at https://github.com/EpikCord/EpikCord.py/issues"
            )
        elif self.ws.close_code == GatewayCECode.DecodeError:
            raise ClosedWebSocketConnection(
                "EpikCord has sent an invalid identify to the Voice WebSocket."
                " Report this at https://github.com/EpikCord/EpikCord.py/issues"
            )
        elif self.ws.close_code == GatewayCECode.NotAuthenticated:
            raise ClosedWebSocketConnection(
                "EpikCord has sent a payload before identifying to the Voice Websocket."
                " Report this at https://github.com/EpikCord/EpikCord.py/issues"
            )
        elif self.ws.close_code == GatewayCECode.AuthenticationFailed:
            raise ClosedWebSocketConnection(
                "EpikCord sent an invalid token to the Voice Websocket."
                " Report this at https://github.com/EpikCord/EpikCord.py/issues"
            )
        elif self.ws.close_code == GatewayCECode.AlreadyAuthenticated:
            raise ClosedWebSocketConnection(
                "EpikCord sent more than one identify payload."
                " Report this at https://github.com/EpikCord/EpikCord.py/issues"
            )
        elif self.ws.close_code == GatewayCECode.SessionTimedOut:

            raise ClosedWebSocketConnection("The session is no longer valid.")

    async def handle_hello(self, data: dict):
        self.heartbeat_interval = data["heartbeat_interval"]
        await self.identify()

        async def wrapper():
            while True:
                await self.heartbeat()
                await asyncio.sleep(self.heartbeat_interval / 1000)

        loop = asyncio.get_event_loop()
        loop.create_task(wrapper())

    async def handle_ready(self, event: dict):
        self.ssrc: int = event["ssrc"]
        self.mode = event["modes"][0]  # Always has one mode, and I can use any.
        self.server_ip: str = event["ip"]
        self.server_port: int = event["port"]

    async def handle_session_description(self, event: dict):
        self.secret_key: str = event["d"]["secret_key"]

    async def identify(self):
        return await self.send_json(
            {
                "op": VoiceOpcode.IDENTIFY,
                "d": {
                    "server_id": self.guild_id,
                    "user_id": self.client.user.id,
                    "session_id": self.session_id,
                    "token": self.token,
                },
            }
        )

    async def select_protocol(self):
        await self.send_json(
            {
                "op": VoiceOpcode.SELECT_PROTOCOL,
                "d": {
                    "protocol": "udp",  # I don't understand UDP tbh
                    "data": {"address": self.ip, "port": self.port, "mode": self.mode},
                },
            }
        )

    async def send_json(self, json, *args, **kwargs):
        await self.ws.send_json(json, *args, **kwargs)
        logger.info(f"Sent {json} to Voice Websocket {self.endpoint}")

    async def heartbeat(self):
        heartbeat_nonce = nacl.utils.random(nacl.secret.SecretBox.NONCE_SIZE)
        return await self.send_json({"op": VoiceOpcode.HEARTBEAT, "d": heartbeat_nonce})

    async def discover_ip(self):
        udp_packet: bytearray = bytearray(70)
        struct.pack_into(">H", udp_packet, 0, 1)  # Request. At the 0th Index, write 0x1
        struct.pack_into(">H", udp_packet, 2, 70)  # Length of the packet.
        struct.pack_into(">I", udp_packet, 4, self.ssrc)
        self.socket.sendto(udp_packet, (self.server_ip, self.server_port))
        ip_data = await asyncio.get_event_loop().sock_recv(self.socket, 70)
        # type + length = 4
        # We need to start at index 4 to get the address and ignore the type and length
        ip_end = ip_data.index(0, 4)
        self.ip = ip_data[4:ip_end].decode("ascii")
        self.port = struct.unpack_from(">H", ip_data, len(ip_data) - 2)[0]


class GuildChannel(BaseChannel):
    def __init__(self, client, data: Union[
        discord_typings.VoiceChannelData,
        discord_typings.TextChannelData,
        discord_typings.CategoryChannelData,
        discord_typings.NewsChannelData,
    ]):
        super().__init__(client, data)
        self.guild_id: int = int(data["guild_id"])
        self.position: int = data["position"]
        self.nsfw: bool = data["nsfw"]
        self.permission_overwrites: List[dict] = data.get("permission_overwrites")
        self.parent_id: str = data.get("parent_id")
        self.name: str = data.get("name")

    async def delete(self, *, reason: Optional[str] = None) -> None:
        if reason:
            headers = self.client.http.headers.copy()
        if reason:
            headers["reason"] = reason

        response = await self.client.http.delete(
            f"/channels/{self.id}", headers=headers, channel_id=self.id
        )
        return await response.json()

    async def fetch_invites(self):
        response = await self.client.http.get(
            f"/channels/{self.id}/invites", channel_id=self.id
        )
        return await response.json()

    async def create_invite(
        self,
        *,
        max_age: Optional[int],
        max_uses: Optional[int],
        temporary: Optional[bool],
        unique: Optional[bool],
        target_type: Optional[int],
        target_user_id: Optional[str],
        target_application_id: Optional[str],
    ):
        data = {
            "max_age": max_age or None,
            "max_uses": max_uses or None,
            "temporary": temporary or None,
            "unique": unique or None,
            "target_type": target_type or None,
            "target_user_id": target_user_id or None,
            "target_application_id": target_application_id or None,
        }

        await self.client.http.post(
            f"/channels/{self.id}/invites", json=data, channel_id=self.id
        )

    async def delete_overwrite(self, overwrites) -> None:
        response = await self.client.http.delete(
            f"/channels/{self.id}/permissions/{overwrites.id}", channel_id=self.id
        )
        return await response.json()

    async def fetch_pinned_messages(self) -> List[Message]:
        from EpikCord import Message

        response = await self.client.http.get(
            f"/channels/{self.id}/pins", channel_id=self.id
        )
        data = await response.json()
        return [Message(self.client, message) for message in data]


class BaseComponent:
    def __init__(self, *, custom_id: str):
        self.custom_id: str = custom_id

    def set_custom_id(self, custom_id: str):
        if not isinstance(custom_id, str):
            raise InvalidArgumentType("Custom Id must be a string.")

        elif len(custom_id) > 100:
            raise CustomIdIsTooBig("Custom Id must be 100 characters or less.")

        self.custom_id = custom_id


class BaseInteraction:
    def __init__(self, client, data):
        from EpikCord import GuildMember, User

        self.id: int = int(data["id"])
        self.data: discord_typings.InteractionData = data
        self.client = client
        self.type: int = data["type"]
        self.application_id: int = int(data["application_id"])
        self.interaction_data: Optional[discord_typings.InteractionData] = data.get(
            "data"
        )
        self.guild_id: Optional[str] = data.get("guild_id")
        self.channel_id: Optional[str] = data.get("channel_id")
        self.author: Optional[Union[User, GuildMember]] = (
            GuildMember(client, data.get("member"))
            if data.get("member")
            else User(client, data.get("user"))
            if data.get("user")
            else None
        )
        self.token: str = data.get("token")
        self.version: int = data.get("version")
        self.locale: Optional[str] = data.get("locale")
        self.guild_locale: Optional[str] = data.get("guild_locale")
        self.original_response: Optional[
            Message
        ] = None  # Can't be set on construction.

    async def reply(
        self,
        *,
        tts: bool = False,
        content: Optional[str] = None,
        embeds: Optional[List[Embed]] = None,
        allowed_mentions=None,
        components: Optional[List[ActionRow]] = None,
        attachments: Optional[List[Attachment]] = None,
        suppress_embeds: Optional[bool] = False,
        ephemeral: Optional[bool] = False,
    ) -> None:

        message_data = {"tts": tts, "flags": 0}

        if suppress_embeds:
            message_data["flags"] |= +1 << 2
        if ephemeral:
            message_data["flags"] |= 1 << 6

        if content:
            message_data["content"] = content
        if embeds:
            message_data["embeds"] = [embed.to_dict() for embed in embeds]
        if allowed_mentions:
            message_data["allowed_mentions"] = allowed_mentions.to_dict()
        if components:
            message_data["components"] = [
                component.to_dict() for component in components
            ]
        if attachments:
            message_data["attachments"] = [
                attachment.to_dict() for attachment in attachments
            ]

        payload = {"type": 4, "data": message_data}
        await self.client.http.post(
            f"/interactions/{self.id}/{self.token}/callback", json=payload
        )

    async def defer(self, *, show_loading_state: Optional[bool] = True):
        if show_loading_state:
            return await self.client.http.post(
                f"/interaction/{self.id}/{self.token}/callback", json={"type": 5}
            )
        else:
            return await self.client.http.post(
                f"/interaction/{self.id}/{self.token}/callback", json={"type": 6}
            )

    async def send_modal(self, modal: Modal):
        from EpikCord import Modal

        if not isinstance(modal, Modal):
            raise InvalidArgumentType("The modal argument must be of type Modal.")

        payload = {"type": 9, "data": modal.to_dict()}
        await self.client.http.post(
            f"/interactions/{self.id}/{self.token}/callback", json=payload
        )

    @property
    def is_ping(self):
        return self.type == 1

    @property
    def is_application_command(self):
        return self.type == 2

    @property
    def is_message_component(self):
        return self.type == 3

    @property
    def is_autocomplete(self):
        return self.type == 4

    @property
    def is_modal_submit(self):
        return self.type == 5

    async def fetch_original_response(self, *, skip_cache: Optional[bool] = False):
        if not skip_cache and self.original_response:
            return self.original_response

        message_data = await self.client.http.get(
            f"/webhooks/{self.application_id}/{self.token}/messages/@original"
        )
        self.original_response = Message(self.client, message_data)
        return self.original_response

    async def edit_original_response(
        self,
        *,
        tts: bool = False,
        content: Optional[str] = None,
        embeds: Optional[List[Embed]] = None,
        allowed_mentions=None,
        components: Optional[List[Union[Button, SelectMenu, TextInput]]] = None,
        attachments: Optional[List[Attachment]] = None,
        suppress_embeds: Optional[bool] = False,
        ephemeral: Optional[bool] = False,
    ) -> None:

        message_data = {"tts": tts, "flags": 0}

        if suppress_embeds:
            message_data["flags"] += 1 << 2
        if ephemeral:
            message_data["flags"] += 1 << 6

        if content:
            message_data["content"] = content
        if embeds:
            message_data["embeds"] = [embed.to_dict() for embed in embeds]
        if allowed_mentions:
            message_data["allowed_mentions"] = allowed_mentions.to_dict()
        if components:
            message_data["components"] = [
                component.to_dict() for component in components
            ]
        if attachments:
            message_data["attachments"] = [
                attachment.to_dict() for attachment in attachments
            ]

        new_message_data = await self.client.http.patch(
            f"/webhooks/{self.application_id}/{self.token}/messages/@original",
            json=message_data,
        )
        self.original_response = Message(self.client, new_message_data)
        return self.original_response

    async def delete_original_response(self):
        await self.client.http.delete(
            f"/webhooks/{self.application_id}/{self.token}/messages/@original"
        )

    async def create_followup(
        self,
        *,
        tts: bool = False,
        content: Optional[str] = None,
        embeds: Optional[List[Embed]] = None,
        allowed_mentions=None,
        components: Optional[List[Union[Button, SelectMenu, TextInput]]] = None,
        attachments: Optional[List[Attachment]] = None,
        suppress_embeds: Optional[bool] = False,
        ephemeral: Optional[bool] = False,
    ) -> None:

        message_data = {"tts": tts, "flags": 0}

        if suppress_embeds:
            message_data["flags"] += 1 << 2
        if ephemeral:
            message_data["flags"] += 1 << 6

        if content:
            message_data["content"] = content
        if embeds:
            message_data["embeds"] = [embed.to_dict() for embed in embeds]
        if allowed_mentions:
            message_data["allowed_mentions"] = allowed_mentions.to_dict()
        if components:
            message_data["components"] = [
                component.to_dict() for component in components
            ]
        if attachments:
            message_data["attachments"] = [
                attachment.to_dict() for attachment in attachments
            ]

        response = await self.client.http.post(
            f"/webhooks/{self.application_id}/{self.token}", json=message_data
        )
        new_message_data = await response.json()
        self.followup_response = Message(self.client, new_message_data)
        return self.followup_response

    async def edit_followup(
        self,
        *,
        tts: bool = False,
        content: Optional[str] = None,
        embeds: Optional[List[Embed]] = None,
        allowed_mentions=None,
        components: Optional[List[Union[Button, SelectMenu, TextInput]]] = None,
        attachments: Optional[List[Attachment]] = None,
        suppress_embeds: Optional[bool] = False,
        ephemeral: Optional[bool] = False,
    ) -> None:

        message_data = {"tts": tts, "flags": 0}

        if suppress_embeds:
            message_data["flags"] += 1 << 2
        if ephemeral:
            message_data["flags"] += 1 << 6

        if content:
            message_data["content"] = content
        if embeds:
            message_data["embeds"] = [embed.to_dict() for embed in embeds]
        if allowed_mentions:
            message_data["allowed_mentions"] = allowed_mentions.to_dict()
        if components:
            message_data["components"] = [
                component.to_dict() for component in components
            ]
        if attachments:
            message_data["attachments"] = [
                attachment.to_dict() for attachment in attachments
            ]

        await self.client.http.patch(
            f"/webhook/{self.application_id}/{self.token}/", json=message_data
        )

    async def delete_followup(self):
        return await self.client.http.delete(
            f"/webhook/{self.application_id}/{self.token}/"
        )


class BaseSlashCommandOption:
    def __init__(
        self,
        *,
        name: str,
        description: str,
        required: bool = False,
        value: Optional[str] = None,
    ):
        self.name = name
        self.description = description
        self.required = required
        self.value = value
        self.type: Optional[int] = None
        # ! Needs to be set by the subclass
        # ! People shouldn't use this class, this is just a base class for other
        # ! options, but they can use this for other options we are yet to account for.

    def to_dict(self):
        return {
            "name": self.name,
            "description": self.description,
            "required": self.required,
            "type": self.type,
        }


__all__ = (
    "Messageable",
    "BaseCommand",
    "BaseChannel",
    "TypingContextManager",
    "Connectable",
    "GuildChannel",
    "BaseComponent",
    "BaseSlashCommandOption",
)<|MERGE_RESOLUTION|>--- conflicted
+++ resolved
@@ -114,13 +114,9 @@
                 "embeds": [embed.to_dict() for embed in embeds],
                 "components": [component.to_dict() for component in components],
                 "tts": tts,
-<<<<<<< HEAD
-                "allowed_mentions": allowed_mention.to_dict() if isinstance(allowed_mention, AllowedMention) else None,
-=======
                 "allowed_mentions": allowed_mention.to_dict()
                 if allowed_mention
                 else None,
->>>>>>> 1a515f69
                 "sticker_ids": sticker_ids,
                 "attachments": [attachment.to_dict() for attachment in attachments],
             }
