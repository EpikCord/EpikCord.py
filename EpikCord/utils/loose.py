--- conflicted
+++ resolved
@@ -1,30 +1,19 @@
-<<<<<<< HEAD
 import asyncio
 from importlib.util import find_spec
 from logging import getLogger
 from typing import Any, Dict, Optional
+from types import ModuleType
 
+import aiohttp
 from ..file import File
 from . import SendingAttachmentData
-=======
-import aiohttp
-from importlib.util import find_spec
-from typing import Any, Dict
-from types import ModuleType
->>>>>>> 05ec2ce2
 
 _ORJSON = find_spec("orjson")
 json: ModuleType
 
 if _ORJSON:
-<<<<<<< HEAD
-    import orjson as json
-else:
-    import json  # type: ignore
-=======
     import orjson
     json = orjson
->>>>>>> 05ec2ce2
 
 else:
     import json as _json
