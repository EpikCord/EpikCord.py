"""
NOTE: version string only in setup.cfg
"""


from sys import platform
from .exceptions import *
import async_timeout
from .managers import *
from .options import *
from .components import *
from .partials import *
from aiohttp import ClientSession, ClientResponse
import asyncio
from base64 import b64encode
import datetime
import re

from logging import getLogger

from typing import Optional, List, Union, Dict, TypeVar, Callable, Tuple, Any, Type, TYPE_CHECKING
from urllib.parse import quote
import io
import os

CT = TypeVar('CT', bound='Colour')
T = TypeVar('T')
from .__main__ import __version__
logger = getLogger(__name__)

try:
    import nacl
except ImportError:
    logger.warning("The PyNacl library was not found, so voice is not supported. Please install it by doing ``pip install PyNaCl`` If you want voice support")

"""
:license:
Some parts of the code is sourced from discord.py
The MIT License (MIT)
Copyright © 2015-2021 Rapptz
Copyright © 2021-present EpikHost
Permission is hereby granted, free of charge, to any person obtaining a copy of this software and associated documentation files (the “Software”), to deal in the Software without restriction, including without limitation the rights to use, copy, modify, merge, publish, distribute, sublicense, and/or sell copies of the Software, and to permit persons to whom the Software is furnished to do so, subject to the following conditions:

The above copyright notice and this permission notice shall be included in all copies or substantial portions of the Software.

THE SOFTWARE IS PROVIDED “AS IS”, WITHOUT WARRANTY OF ANY KIND, RESS OR IMPLIED, INCLUDING BUT NOT LIMITED TO THE WARRANTIES OF MERCHANTABILITY, FITNESS FOR A PARTICULAR PURPOSE AND NONINFRINGEMENT. IN NO EVENT SHALL THE AUTHORS OR COPYRIGHT HOLDERS BE LIABLE FOR ANY CLAIM, DAMAGES OR OTHER LIABILITY, WHETHER IN AN ACTION OF CONTRACT, TORT OR OTHERWISE, ARISING FROM, OUT OF OR IN CONNECTION WITH THE SOFTWARE OR THE USE OR OTHER DEALINGS IN THE SOFTWARE."""

class EventsSection:
    """The class which you should inherit from to create a Section which handles events.
    Attributes
    ----------
    events : dict
        A dictionary of events and their functions.
    """
    def __init__(self):
        self.events = {}

        class _:
            client = ...
            events = ...

        temp = _()
        for event in dir(self):
            if event not in dir(temp):
                self.events[event] = getattr(self, event)

def command(*, name: Optional[str] = None, description: Optional[str] = None, guild_ids: Optional[List[str]] = [], options: Optional[AnyOption] = []):
    """A decorator which registers a command to a ``CommandsSection``.

    Arguments
    ---------
    name : Optional[str]
        The name of the command. Defaults to the name of the function.
    description : Optional[str]
        The description of the command. Defaults to the docstring of the function.
    guild_ids : Optional[List[str]]
        A list of guild IDs which the command is available in. By default has no guild_ids and is registered globally.
    options : Optional[AnyOption]
        A list of options which the command has. This will be rendered to the Discord Client for users.

    Returns
    -------
    ClientSlashCommand
        The command which was registered.
    """
    def register_slash_command(func) -> ClientSlashCommand:
        if not description and not func.__doc__:
            raise TypeError(f"Missing description for command {func.__name__}.")
        desc = description or func.__doc__
        result = ClientSlashCommand(**{
            "callback": func,
            "name": name or func.__name__,
            "description": desc,
            "guild_ids": guild_ids,
            "options": options,
        }) # Cheat method.
        func.__self__.commands.append(result)
        return result
    return register_slash_command

def user_command(name: Optional[str] = None) -> "ClientUserCommand":
    """Registers a user command to a CommandsSection.

    Arguments
    ---------
    name : Optional[str]
        The name of the command. Defaults to the name of the function.

    Returns
    -------
    ClientUserCommand
        The command which was registered.
    """
    def register_user_command(func):
        result = ClientUserCommand(**{
            "callback": func,
            "name": name or func.__name__,
        })
        func.__self__.commands.append(result)
        return result
    return register_user_command

def message_command(name: Optional[str] = None) -> "ClientMessageCommand":
    """Registers a message command to a CommandsSection.
    
    Arguments
    ---------
    name : Optional[str]
        The name of the command. Defaults to the name of the function.
    
    Returns
    -------
    ClientMessageCommand
        The command which was registered.
    """
    def register_message_command(func):
        result = ClientMessageCommand(**{
            "callback": func,
            "name": name or func.__name__,
        })
        func.__self__.commands.append(result)
        return result
    return register_message_command

class CommandsSection:
    """
    The CommandsSection class which you should inherit from to create a Section which handles commands.

    Attributes
    ----------
    commands : List[Union[ClientSlashCommand, ClientUserCommand, ClientMessageCommand]]
        A list of commands which the section has.
    """
    def __init__(self):
        self.commands = []

class Status:
    """The class which represents a Status.
    
    Attributes
    ----------
    status : str
        The status of the user.
    """
    def __init__(self, status: str):
        """Represents a Status.
        
        Arguments
        ---------
        status : str
            The status of the user. Either ``online``, ``idle``, ``dnd`` or ``invisible``.
        
        Raises
        ------
        InvalidStatus
            The status that you supplied is not valid.
        """
        if status in {"online", "dnd", "idle", "invisible", "offline"}:
            setattr(self, "status", status if status != "offline" else "invisible")
        else:
            raise InvalidStatus("That is an invalid status.")


class Activity:
    """Represents an Discord Activity object.
    
    Attributes
    ---------
    name : str
        The name of the activity.
    type : int
        The type of the activity.
    url : Optional[str]
        The url of the activity. Only available for the streaming activity

    """
    def __init__(self, *, name: str, type: int, url: Optional[str] = None):
        """Represents a Discord Activity object.

        Arguments
        ---------
        name : str
            The name of the activity.
        type : int
            The type of the activity.
        url : Optional[str]
            The url of the activity. Only available for the streaming activity.
        """
        self.name = name
        self.type = type
        self.url = url

    def to_dict(self):
        """Returns activity class as dict

        Returns
        -------
        payload : dict
            The dict representation of the Activity.
        
        Raises
        ------
            InvalidData
                You tried to set a url for a non-streaming activity.
        """
        payload = {
            "name": self.name,
            "type": self.type,
        }

        if self.url:
            if self.type != 1:
                raise InvalidData("You cannot set a URL")
            payload["url"] = self.url
        
        return payload

class Presence:
    """
    A class representation of a Presence.

    Attributes
    ----------
    activity : Optional[Activity]
        The activity of the user.
    status : Status
        The status of the user.
    """
    def __init__(self, *, activity: Optional[List[Activity]] = None, status: Optional[Status] = None):
        """
        Arguments
        ---------
        activity : Optional[Activity]
            The activity of the user.
        status : Status
            The status of the user.
        """
        self.activity: Optional[List[Activity]] = activity
        self.status: Status = status.status if isinstance(status, Status) else status

    def to_dict(self):
        """
        The dict representation of the Presence.

        Returns
        -------
        payload : dict
            The dict representation of the Presence.
        """
        payload = {}

        if self.status:
            payload["status"] = self.status

        if self.activity:
            payload["activity"] = [self.activity.to_dict()]
        
        return payload

class UnavailableGuild:
    """The class representation of an UnavailableGuild. The Guild object should be given to use when the guild is available. 
    """
    def __init__(self, data):
        self.data = data
        self.id: str = data.get("id")
        self.available: bool = data.get("available")
class Reaction:
    """
    A class representation of a Reaction.
    Not for direct use.


    Attributes
    ----------
    count : int
        The amount of times this reaction has been added to the Message.
    me : bool
        If the ClientUser has reacted to this Message with this Reaction.
    emoji : PartialEmoji
        The partial emoji of this Reaction.
    """
    def __init__(self, data: dict):
        self.count: int = data.get("count")
        self.me: bool = data.get("me")
        self.emoji: PartialEmoji = PartialEmoji(data.get("emoji"))


class Message:
    """Represents a Discord message.
    
    Attributes
    ----------
    client : Client
        The client which initialised this Message.
    id : str
        The message ID.
    channel_id : str
        The channel ID the message was sent in.
    author : Union[GuildMember, User]
        The author of the message 
    guild_id: str
        The Guild ID the message was sent in
    
    """
    def __init__(self, client, data: dict):
        self.client = client
        self.id: str = data.get("id")
        self.channel_id: str = data.get("channel_id")
        self.channel = client.channels.get_from_cache(self.channel_id)
        self.guild_id: Optional[str] = data.get("guild_id")
        self.webhook_id: Optional[str] = data.get("webhook_id")
        self.author: Optional[Union[WebhookUser, User]] = WebhookUser(data.get("author")) if data.get("webhook_id") else User(client, data.get("author")) if data.get("author") else None
        self.member: GuildMember = GuildMember(client, data.get("member")) if data.get("member") else None
        # I forgot Message Intents are gonna stop this.
        self.content: Optional[str] = data.get("content")
        self.timestamp: datetime.datetime = datetime.datetime.fromisoformat(data["timestamp"])
        self.edited_timestamp: Optional[str] = datetime.datetime.fromisoformat(data.get("edited_timestamp")) if data.get("edited_timestamp") else None
        self.tts: bool = data.get("tts")
        self.mention_everyone: bool = data.get("mention_everyone")
        self.mentions: Optional[List[MentionedUser]] = [MentionedUser(client, mention) for mention in data.get("mentions", [])]
        self.mention_roles: Optional[List[int]] = data.get("mention_roles")
        self.mention_channels: Optional[List[MentionedChannel]] = [MentionedChannel(channel) for channel in data.get("mention_channels", [])]
        self.embeds: Optional[List[Embed]] = [Embed(**embed) for embed in data.get("embeds", [])]
        self.reactions: Optional[List[Reaction]] = [Reaction(reaction) for reaction in data.get("reactions", [])]
        self.nonce: Optional[Union[int, str]] = data.get("nonce")
        self.pinned: bool = data.get("pinned")
        self.type: int = data.get("type")
        self.activity: Optional[MessageActivity] = MessageActivity(data.get("activity")) if data.get("activity") else None
        # Despite there being a PartialApplication, Discord don't specify what attributes it has
        self.application: Application = Application(data.get("application")) if data.get("application") else None
        self.flags: int = data.get("flags")
        self.referenced_message: Optional[Message] = Message(client, data.get("referenced_message")) if data.get("referenced_message") else None
        self.interaction: Optional[MessageInteraction] = MessageInteraction(client, data.get("interaction")) if data.get("interaction") else None
        self.thread: Optional[Thread] = Thread(data.get("thread")) if data.get("thread") else None
        self.components: Optional[List[Union[TextInput, SelectMenu, Button]]] = [ActionRow.from_dict(component) for component in data.get("components")]
        self.stickers: Optional[List[StickerItem]] = [StickerItem(sticker) for sticker in data.get("stickers", [])] or None

    async def add_reaction(self, emoji: str):
        emoji = quote(emoji)
        response = await self.client.http.put(f"channels/{self.channel_id}/messages/{self.id}/reactions/{emoji}/@me")
        return await response.json()

    async def remove_reaction(self, emoji: str, user=None):
        emoji = quote(emoji)
        response = (
            await self.client.http.delete(
                f"channels/{self.channel_id}/messages/{self.id}/reactions/{emoji}/{user.id}"
            )
            if user
            else await self.client.http.delete(
                f"channels/{self.channel_id}/messages/{self.id}/reactions/{emoji}/@me"
            )
        )

        return await response.json()

    async def fetch_reactions(self, *, after, limit) -> List[Reaction]:
        response = await self.client.http.get(f"channels/{self.channel_id}/messages/{self.id}/reactions?after={after}&limit={limit}")
        return await response.json()

    async def delete_all_reactions(self):
        response = await self.client.http.delete(f"channels/{self.channel_id}/messages/{self.id}/reactions")
        return await response.json()

    async def delete_reaction_for_emoji(self, emoji: str):
        emoji = quote(emoji)
        response = await self.client.http.delete(f"channels/{self.channel_id}/messages/{self.id}/reactions/{emoji}")
        return await response.json()

    async def edit(self, message_data: dict):
        response = await self.client.http.patch(f"channels/{self.channel_id}/messages/{self.id}", data=message_data)
        return await response.json()

    async def delete(self):
        response = await self.client.http.delete(f"channels/{self.channel_id}/messages/{self.id}")
        return await response.json()

    async def pin(self, *, reason: Optional[str]):
        headers = self.client.http.headers.copy()
        if reason:
            headers["X-Audit-Log-Reason"] = reason
        else:
            logger.debug(f"Pinning message {self.id}.")
        response = await self.client.http.put(f"channels/{self.channel_id}/pins/{self.id}", headers=headers)
        return await response.json()

    async def unpin(self, *, reason: Optional[str]):
        headers = self.client.http.headers.copy()
        if reason:
            headers["X-Audit-Log-Reason"] = reason
        response = await self.client.http.delete(f"channels/{self.channel_id}/pins/{self.id}", headers=headers)
        return await response.json()

    async def start_thread(self, name: str, auto_archive_duration: Optional[int], rate_limit_per_user: Optional[int]):
        response = await self.client.http.post(f"channels/{self.channel_id}/messages/{self.id}/threads", data={"name": name, "auto_archive_duration": auto_archive_duration, "rate_limit_per_user": rate_limit_per_user})
        # Cache it
        self.client.guilds[self.guild_id].append(Thread(await response.json()))
        return Thread(await response.json())

    async def crosspost(self):
        response = await self.client.http.post(f"channels/{self.channel_id}/messages/{self.id}/crosspost")
        return await response.json()

class File:
    """
    Represents a file. Sourced from Discord.py
    """
    def __init__(
        self,
        fp: Union[str, bytes, os.PathLike, io.BufferedIOBase],
        filename: Optional[str] = None,
        *,
        spoiler: bool = False,
    ):
        if isinstance(fp, io.IOBase):
            if not (fp.seekable() and fp.readable()):
                raise ValueError(f'File buffer {fp!r} must be seekable and readable')
            self.fp = fp
            self._original_pos = fp.tell()
        else:
                self.fp = open(fp, 'rb')
                self._original_pos = 0
        self._closer = self.fp.close
        self.fp.close = lambda: None
        
        if filename is None:
            if isinstance(fp, str):
                _, self.filename = os.path.split(fp)
            else:
                self.filename = getattr(fp, 'name', None)
        else:
            self.filename = filename
        if spoiler and self.filename is not None and not self.filename.startswith('SPOILER_'):
            self.filename = 'SPOILER_' + self.filename

            self.spoiler = spoiler or (self.filename is not None and self.filename.startswith('SPOILER_'))

        def reset(self, *, seek: Union[int, bool] = True) -> None:
            if seek:
                self.fp.seek(self._original_pos)

        def close(self) -> None:
            self.fp.close = self._closer
            self._closer()

class Messageable:
    def __init__(self, client, channel_id: str):
        self.id: str = channel_id
        self.client = client

    async def fetch_messages(self, *, around: Optional[str] = None, before: Optional[str] = None, after: Optional[str] = None, limit: Optional[int] = None) -> List[Message]:
        response = await self.client.http.get(f"channels/{self.id}/messages", params={"around": around, "before": before, "after": after, "limit": limit})
        data = await response.json()
        return [Message(self.client, message) for message in data]

    async def fetch_message(self, *, message_id: str) -> Message:
        response = await self.client.http.get(f"channels/{self.id}/messages/{message_id}")
        data = await response.json()
        return Message(self.client, data)

    async def send(self, content: Optional[str] = None, *, embeds: Optional[List[dict]] = None, components=None, tts: Optional[bool] = False, allowed_mentions=None, sticker_ids: Optional[List[str]] = None, attachments: List[File]=None, suppress_embeds: bool = False) -> Message:
        payload = {}

        if content:
            payload["content"] = content

        if embeds:
            payload["embeds"] = [embed.to_dict() for embed in embeds]

        if components:
            payload["components"] = [component.to_dict()
                                     for component in components]

        if tts:
            payload["tts"] = tts

        if allowed_mentions:
            payload["allowed_mentions"] = allowed_mentions.to_dict()

        if sticker_ids:
            payload["sticker_ids"] = sticker_ids

        if attachments:
            payload["attachments"] = [attachment.to_dict()
                                      for attachment in attachments]

        if suppress_embeds:
            payload["suppress_embeds"] = 1 << 2

        response = await self.client.http.post(f"channels/{self.id}/messages", json=payload)
        data = await response.json()
        return Message(self.client, data)


class User(Messageable):
    def __init__(self, client, data: dict):
        super().__init__(client, data["id"])
        self.data = data
        self.client = client
        self.id: str = data.get("id")
        self.username: str = data.get("username")
        self.discriminator: str = data.get("discriminator")
        self.avatar: Optional[str] = data.get("avatar")
        self.bot: Optional[bool] = data.get("bot")
        self.system: Optional[bool] = data.get("system")
        self.mfa_enabled: bool = data.get("mfa_enabled")
        self.banner: Optional[str] = data.get("banner")
        # the user's banner color encoded as an integer representation of hexadecimal color code
        self.accent_color: Optional[int] = data.get("accent_color")
        self.locale: Optional[str] = data.get("locale")
        self.verified: bool = data.get("verified")
        self.email: Optional[str] = data.get("email")
        self.flags: int = data.get("flags")
        self.premium_type: int = data.get("premium_type")
        self.public_flags: int = data.get("public_flags")

class EventHandler:
    # Class that'll contain all methods that'll be called when an event is triggered.

    def __init__(self):
        self.events = {}
        self.wait_for_events = {}

    async def voice_server_update(self, data: dict):
        token = data["token"]
        guild_id = data["guild_id"]
        endpoint = data["endpoint"]
        if not endpoint:
            raise FailedToConnectToVoice(f"Failed to connect to voice server for guild {guild_id}")

    def component(self, custom_id: str):
        """
        Execute this function when a component with the `custom_id` is interacted with.
        """
        def wrapper(func):
            self._components[custom_id] = func
        return wrapper

    async def guild_members_chunk(self, data: dict):
        ...
        
    async def guild_delete(self, data: dict):
<<<<<<< HEAD

        if callback := self.get_event_callback("guild_delete", None):
=======
        if data.get("unavailable"):
            return # The guild is just unavailable

        if callback := self.events.get("guild_delete", None):
>>>>>>> 3a1b3ac9
            await callback(self.guilds.fetch(data["id"])) # Fetch the guild from Cache.

    async def handle_events(self):
        async for event in self.ws:
            event = event.json()
            logger.debug(f"Received {event} from Discord.")

            if event["op"] == self.HELLO:

                self.interval = event["d"]["heartbeat_interval"]

                async def wrapper():
                    while True:
                        await self.heartbeat(False)

                asyncio.create_task(wrapper())
                await self.identify()

                

            elif event["op"] == self.EVENT:
                self.sequence = event["s"]
                logger.info(f"Received event {event['t']}")

                try:
                    await self.handle_event(event["t"], event["d"])
                except Exception as e:
                    logger.exception(f"Error handling event {event['t']}: {e}")

            elif event["op"] == self.HEARTBEAT:
                # I shouldn't wait the remaining delay according to the docs.
                await self.heartbeat(True)

            elif event["op"] == self.HEARTBEAT_ACK:
                try:
                    self.heartbeats.append(event["d"])
                except AttributeError:
                    self.heartbeats = [event["d"]]

            elif event["op"] == self.RECONNECT:
                await self.reconnect()

            elif event["op"] == self.RESUMED:
                logger.debug("Connection successfully resumed and all proceeding events are new.")

            if event["op"] != self.EVENT:
                logger.debug(f"Received OPCODE: {event['op']}")


        await self.handle_close()

    async def interaction_create(self, data):

        event_func = self.events.get("interaction_create")

        interaction = self.utils.interaction_from_type(data)

        if interaction.is_ping():
            await self.http.post(f"interactions/{interaction.id}/{interaction.token}/callback", json = {"type": 1})

        elif interaction.is_application_command():
            command_exists = list(filter(lambda item: item.name == interaction.command_name, self.commands))
            option_values = []
            if bool(command_exists): # bool(Filter) returns True every time.
                if interaction.options:
                    for option in interaction.options:
                        option_values.append(option.get("value"))
                await command_exists[0].callback(interaction, *option_values)
        if interaction.is_message_component(): # If it's a message component interaction
            if self._components.get(interaction.custom_id): # If it's registered with the bot
                if interaction.is_button(): # If it's a button
                    await self._components[interaction.custom_id](interaction, self.utils.interaction_from_type(component)) # Call the callback
                elif interaction.is_select_menu():
                    def get_select_menu():
                        for action_row in interaction.message.components:
                            for component in action_row["components"]:
                                if component["custom_id"] == interaction.custom_id:
                                    component = self.utils.component_from_type(component)
                                    return component
                    await self._components[interaction.custom_id](interaction, get_select_menu(), *interaction.values)

        if interaction.is_autocomplete():
            for command in self.commands:
                if command.name == interaction.command_name:
                    ...

        if interaction.is_modal_submit():
            action_rows = interaction._components
            component_object_list = []
            for action_row in action_rows:
                for component in action_row.get("components"):
                    component_object_list.append(component["value"]) # TODO: Fix this later, component_object_list is empty ;()
            await self._components.get(interaction.custom_id)(interaction, *component_object_list)

        await event_func(interaction) if event_func else None


    async def handle_event(self, event_name: Optional[str], data: dict):

        if callback := self.get_event_callback(event_name.lower(), True):

            return await callback(data)


    def get_event_callback(self, event_name: str, internal = False):

        if internal:
            event_callback = getattr(self, event_name) if hasattr(self, event_name) else None
        else:
            event_callback = self.events.get(event_name, None)

        if event_callback:
            return event_callback
        return None

    async def channel_create(self, data: dict):
        channel_type: str = data.get("type")
        event_func = None

        await event_func(self.utils.channel_from_type(data)) if event_func else None

        # if channel_type in (0, 5, 6):
        #     try:
        #         event_func = self.events["channel_create"]
        #     except KeyError:
        #         ...
        #     if event_func:
        #         await event_func(TextBasedChannel(self, channel_data))
        
        # elif channel_type == 2:
        #     try:
        #         event_func = self.events["channel_create"]
        #     except KeyError:
        #         pass    
        #     await event_func(VoiceChannel(self, channel_data))
        
        # elif channel_type == 13:
        #     try:
        #         event_func = self.events["channel_create"]
        #     except KeyError:
        #         pass
        #     await event_func(GuildStageChannel(self, channel_data))
        
        # elif channel_type in (10, 11, 12)
    

    async def message_create(self, data: dict):
        """Event fired when messages are created"""
        if self.events.get("message_create"):
            message = Message(self, data)
            message.channel = Messageable(self, data.get("channel_id"))
            await self.events["message_create"](message)

    async def guild_create(self, data):
        if not data.get("available"): # If it's not available
            self.guilds.add_to_cache(data.get("id"), UnavailableGuild(data))
            return 
            # Don't call the event for an unavailable guild, users expect this to be when they join a guild, not when they get a pre-existing guild that is unavailable.
        else:
            self.guilds.add_to_cache(data.get("id"), Guild(self, data))

        channels =  data.get("channels", [])
        for channel in channels:
            self.channels.add_to_cache(data["id"], self.utils.channel_from_type(channel))

        try:
            event_func = self.events["guild_create"]
        except KeyError:
            return

        await event_func(Guild(self, data))


    def event(self, func):
        func_name = func.__name__.lower()

        if func_name.startswith("on_"):
            func_name = func_name[3:]
        
        try:
            self.events[func_name].append(func)
        except KeyError:
            self.events[func_name] = [func]

    async def guild_member_update(self, data):
        ...

    async def ready(self, data: dict):
        self.user: ClientUser = ClientUser(self, data.get("user"))
        self.session_id: str = data["session_id"]
        application_response = await self.http.get("/oauth2/applications/@me")
        application_data = await application_response.json()
        self.application: ClientApplication = ClientApplication(
            self, application_data
            )

        command_sorter = {
            "global": []
        }

        for command in self.commands:
            command_payload = {
                "name": command.name,
                "type": command.type
            }

            if command_payload["type"] == 1:
                command_payload["description"] = command.description
                command_payload["options"] = [option.to_dict() for option in getattr(command, "options", [])]

            if hasattr(command, "guild_ids"):
                for guild_id in command.guild_ids:
                    try:
                        command_sorter[guild_id].append(command_payload)
                    except KeyError:
                        command_sorter[guild_id] = [command_payload]
            else:
                command_sorter["global"].append(command_payload)

        for guild_id, commands in command_sorter.items():

            if guild_id == "global":
                await self.application.bulk_overwrite_global_application_commands(commands)
            else:
                await self.application.bulk_overwrite_guild_application_commands(guild_id, commands)

        try:
            await self.events["ready"]()
        except KeyError:
            return

class WebsocketClient(EventHandler):
    def __init__(self, token: str, intents: int):

        super().__init__()
        self.EVENT = 0
        self.HEARTBEAT = 1
        self.IDENTIFY = 2
        self.PRESENCE_UPDATE = 3
        self.VOICE_STATE_UPDATE = 4
        self.RESUME = 6
        self.RECONNECT = 7
        self.REQUEST_GUILD_MEMBERS = 8
        self.INVALID_SESSION = 9
        self.HELLO = 10
        self.HEARTBEAT_ACK = 11

        self.token = token
        if not token:
            raise TypeError("Missing token.")

        if isinstance(intents, int):
            self.intents = intents
        elif isinstance(intents, Intents):
            self.intents = intents.value

        self.commands = {}
        self._closed = False
        self.heartbeats = []
        self.average_latency = 0

        self.interval = None  # How frequently to heartbeat
        self.session_id = None
        self.sequence = None

    async def change_presence(self, *, presence: Optional[Presence]):
        payload = {
            "op": 3,
            "d": presence.to_dict()
        }
        await self.send_json(payload)

    async def heartbeat(self, forced: Optional[bool] = None):
        if forced:
            return await self.send_json({"op": self.HEARTBEAT, "d": self.sequence or "null"})

        if self.interval:
            await self.send_json({"op": self.HEARTBEAT, "d": self.sequence or "null"})
            await asyncio.sleep(self.interval / 1000)
            logger.debug("Sent a heartbeat!")

    async def request_guild_members(self, guild_id: int, *, query: Optional[str] = None, limit: Optional[int] = None, presences: Optional[bool] = None, user_ids: Optional[List[str]] = None, nonce: Optional[str] = None):
        payload = {
            "op": self.REQUEST_GUILD_MEMBERS,
            "d": {
                "guild_id": guild_id
            }
        }

        if query:
            payload["d"]["query"] = query

        if limit:
            payload["d"]["limit"] = limit

        if presences:
            payload["d"]["presences"] = presences
        
        if user_ids:
            payload["d"]["user_ids"] = user_ids
        
        if nonce:
            payload["d"]["nonce"] = nonce

        await self.send_json(payload)

    async def reconnect(self):
        await self.close()
        self.ws = await self.http.ws_connect("wss://gateway.discord.gg/?v=9&encoding=json")
        await self.send_json({
            "op": self.RECONNECT,
            "d": {
                "token": self.token,
                "session_id": self.session_id,
                "seq": self.sequence
            }
        })
        self._closed = False
        await self.handle_events()

    async def handle_close(self):
        if self.ws.close_code == 4014:
            raise DisallowedIntents(
                "You cannot use privellaged intents with this token, go to the developer portal and allow the privellaged intents needed.")
        elif self.ws.close_code == 1006:
            await self.resume()
        elif self.ws.close_code == 4004:
            raise InvalidToken("The token you provided is invalid.")
        elif self.ws.close_code == 4008:
            raise Ratelimited429(
                "You've been rate limited. Try again in a few minutes.")
        elif self.ws.close_code == 4011:
            raise ShardingRequired("You need to shard the bot.")
        elif self.ws.close_code == 4012:
            raise DeprecationWarning("The gateway you're connecting to is deprecated and does not work, upgrade EpikCord.py.")
        elif self.ws.close_code == 4013:
            raise InvalidIntents("The intents you provided are invalid.")
        elif self.ws.close_code == 4000:
            await self.resume()
        elif self.ws.close_code == 4001:
            logger.critical("EpikCord.py sent an invalid OPCODE to the Gateway. Report this immediately.")
            await self.resume()
        elif self.ws.close_code == 4002:
            logger.critical("EpikCord.py sent an invalid payload to the Gateway. Report this immediately.")
            await self.resume()
        elif self.ws.close_code == 4003:
            logger.critical(
                "EpikCord.py has sent a payload prior to identifying. Report this immediately."
            )

        elif self.ws.close_code == 4005:
            logger.critical("EpikCord.py tried to authenticate again. Report this immediately.")
            await self.resume()
        elif self.ws.close_code == 4007:
            logger.critical("EpikCord.py sent an invalid sequence number. Report this immediately.")
            await self.resume()
        elif self.ws.close_code == 4009:
            logger.critical("Session timed out.")
            await self.resume()
        else:
            raise ClosedWebSocketConnection(f"Connection has been closed with code {self.ws.close_code}")

    async def send_json(self, json: dict):
        await self.ws.send_json(json)
        logger.debug(f"Sent {json} to the Websocket Connection to Discord.")


    async def connect(self):
        self.ws = await self.http.ws_connect("wss://gateway.discord.gg/?v=9&encoding=json")
        self._closed = False
        await self.handle_events()

    async def resume(self):
        logger.critical("Reconnecting...")
        await self.connect()
        await self.send_json({
            'op': self.RESUME,
            'd': {
                'seq': self.sequence,
                'session_id': self.session_id,
                'token': self.token
            }
        })
        self._closed = False

    async def identify(self):
        payload = {
            "op": self.IDENTIFY,
            "d": {
                "token": self.token,
                "intents": self.intents,
                "properties": {
                    "$os": platform,
                    "$browser": "EpikCord.py",
                    "$device": "EpikCord.py"
                }
            }
        }
        if self.presence:
            payload["d"]["presence"] = self.presence.to_dict()
        return await self.send_json(payload)

    async def close(self) -> None:
        if self._closed:
            return

        self._closed = True

        # for voice in self.voice_clients:
        #     try:
        #         await voice.disconnect(force=True)
        #     except Exception:
        #         # if an error happens during disconnects, disregard it.
        #         pass

        if self.ws is not None and not self.ws.closed:
            await self.ws.close(code=4000)

        if self.http is not None and not self.http.closed:
            await self.http.close()

        self._closed = True

    def login(self):

        loop = asyncio.get_event_loop()

        async def runner():
            try:
                await self.connect()
            finally:
                if not self._closed:
                    await self.close()

        def stop_loop_on_completion(f: asyncio.Future):
            loop.stop()

        future = asyncio.ensure_future(runner(), loop=loop)
        future.add_done_callback(stop_loop_on_completion)

        try:
            loop.run_forever()
        except KeyboardInterrupt:
            pass
        finally:
            future.remove_done_callback(stop_loop_on_completion)
            self.utils.cleanup_loop(loop)

class ClientUserCommand:
    """
    A class to represent a User Command that the Client owns.

    Attributes:
    -----------
        * name The name set for the User Command
        * callback: callable The function to call for the User Command (Passed in by the library)

    Parameters:
    -----------
    All parameters follow the documentation of the Attributes accordingly
        * name
        * callback
    """
    def __init__(self, *, name: str, callback: callable): # TODO: Check if you can make GuildUserCommands etc
        self.name: str = name
        self.callback: callable = callback
    
    @property
    def type(self):
        return 2

class ClientSlashCommand:
    def __init__(self, *, name: str, description: str, callback: callable, guild_ids: Optional[List[str]], options: Optional[List[AnyOption]]):
        self.name: str = name
        self.description: str = description
        self.callback: callable = callback
        self.guild_ids: Optional[List[str]] = guild_ids
        self.options: Optional[List[AnyOption]] = options
        self.autocomplete_options: dict = {}

    @property
    def type(self):
        return 1

    def option_autocomplete(self, option_name: str):
        def wrapper(func):
            self.autocomplete_options[option_name] = func
        return wrapper

class ClientMessageCommand(ClientUserCommand):

    @property
    def type(self):
        return 3

class Overwrite:
    def __init__(self, data: dict):
        self.id: str = data.get("id")
        self.type: int = data.get("type")
        self.allow: str = data.get("allow")
        self.deny: str = data.get("deny")

class StickerItem:
    def __init__(self, data : dict):
        self.id: str = data.get("id")
        self.name: str = data.get("name")
        self.format_type: int = data.get("format_type")

class Sticker():
    def __init__(self, data: dict):
        self.id: str = data.get("id")
        self.name: str = data.get("name")
        self.description: str = data.get("description")
        self.tags: str = data.get("tags")
        self.type: str = data.get("image")
        self.format_type: int = data.get("format_type")
        self.pack_id: int = data.get("pack_id")
        self.sort_value: int = data.get("sort_value")



class ThreadMember:
    def __init__(self, data: dict):
        self.id: str = data.get("user_id")
        self.thread_id: str = data.get("thread_id")
        self.join_timestamp: datetime.datetime = datetime.datetime.fromisoformat(data["join_timestamp"])
        self.flags: int = data.get("flags")


class Thread:
    def __init__(self, client, data: dict):
        super().__init__(client, data)
        self.owner_id: str = data.get("owner_id")
        self.message_count: int = data.get("message_count")
        self.member_count: int = data.get("member_count")
        self.archived: bool = data.get("archived")
        self.auto_archive_duration: int = data.get("auto_archive_duration")
        self.archive_timestamp: datetime.datetime = datetime.datetime.fromisoformat(data["archive_timestamp"])
        self.locked: bool = data.get("locked")

    async def join(self):
        if self.archived:
            raise ThreadArchived(
                "This thread has been archived so it is no longer joinable")
        response = await self.client.http.put(f"/channels/{self.id}/thread-members/@me")
        return await response.json()

    async def add_member(self, member_id: str):
        if self.archived:
            raise ThreadArchived(
                "This thread has been archived so it is no longer joinable")

        response = await self.client.http.put(f"/channels/{self.id}/thread-members/{member_id}")
        return await response.json()

    async def leave(self):
        if self.archived:
            raise ThreadArchived(
                "This thread has been archived so it is no longer leaveable")
        response = await self.client.http.delete(f"/channels/{self.id}/thread-members/@me")
        return await response.json()

    async def remove_member(self, member_id: str):
        if self.archived:
            raise ThreadArchived(
                "This thread has been archived so it is no longer leaveable")

        response = await self.client.http.delete(f"/channels/{self.id}/thread-members/{member_id}")
        return await response.json()

    async def fetch_member(self, member_id: str) -> ThreadMember:
        response = await self.client.http.get(f"/channels/{self.id}/thread-members/{member_id}")
        if response.status == 404:
            raise NotFound404(
                "The member you are trying to fetch does not exist")
        return ThreadMember(await response.json())

    async def list_members(self) -> List[ThreadMember]:
        response = await self.client.http.get(f"/channels/{self.id}/thread-members")
        return [ThreadMember(member) for member in await response.json()]

    async def bulk_delete(self, message_ids: List[str], reason: Optional[str]) -> None:

        if reason:
            headers = self.client.http.headers.copy()
            headers["X-Audit-Log-Reason"] = reason

        response = await self.client.http.post(f"channels/{self.id}/messages/bulk-delete", data={"messages": message_ids}, headers=headers)
        return await response.json()

class PrivateThread(Thread):
    ...

class Application:
    def __init__(self, data: dict):
        self.id: str = data.get("id")
        self.name: str = data.get("name")
        self.icon: Optional[str] = data.get("icon")
        self.description: str = data.get("description")
        self.rpc_origins: Optional[list] = data.get("rpc_origins")
        self.bot_public: bool = data.get("bot_public")
        self.bot_require_code_grant: bool = data.get("bot_require_code_grant")
        self.terms_of_service_url: Optional[str] = data.get("terms_of_service")
        self.privacy_policy_url: Optional[str] = data.get("privacy_policy")
        self.owner: Optional[PartialUser] = PartialUser(data.get("user")) if data.get("user") else None
        self.summary: str = data.get("summary")
        self.verify_key: str = data.get("verify_key")
        self.team: Optional[Team] = Team(data.get("team")) if data.get("get") else None
        self.cover_image: Optional[str] = data.get("cover_image")
        self.flags: int = data.get("flags")

class ApplicationCommand:
    def __init__(self, data: dict):
        self.id: str = data.get("id")
        self.type: int = data.get("type")
        self.application_id: str = data.get("application_id")
        self.guild_id: Optional[str] = data.get("guild_id")
        self.name: str = data.get("name")
        self.description: str = data.get("description")
        self.default_permissions: bool = data.get("default_permissions")
        self.version: str = data.get("version")

class GuildApplicationCommandPermission:
    def __init__(self, data: dict):
        self.id: str = data.get("id")
        self.application_id: str = data.get("application_id")
        self.guild_id: str = data.get("guild_id")
        self.permissions: ApplicationCommandPermission = ApplicationCommandPermission(data.get("permissions"))

    def to_dict(self):
        return {
            "id": self.id,
            "application_id": self.application_id,
            "guild_id": self.guild_id,
            "permissions": self.permissions.to_dict()
        }

class ApplicationCommandPermission:
    def __init__(self, data: dict):
        self.id: str = data.get("id")
        self.type: int = data.get("type")
        self.permission: bool = data.get("permission")

    def to_dict(self):
        return {
            "id": self.id,
            "type": self.type,
            "permission": self.permission
        }

class ClientApplication(Application):
    def __init__(self, client, data: dict):
        super().__init__(data)
        self.client = client

    async def fetch_application(self):
        response: ClientResponse = await self.client.http.get("oauth2/applications/@me")
        data: dict = await response.json()
        return Application(data)

    async def fetch_global_application_commands(self) -> List[ApplicationCommand]:
        response = await self.client.http.get(f"/applications/{self.id}/commands")
        payload = [ApplicationCommand(command) for command in await response.json()]
        self.client.application_commands = payload
        return payload
    
    async def create_global_application_command(self,*, name: str, description: str, options: Optional[List[AnyOption]], default_permission: Optional[bool] = False, command_type: Optional[int] = 1):
        payload = {
            "name": name,
            "description": description,
            "default_permissions": default_permission
        }

        if command_type not in range(1, 4):
            raise InvalidApplicationCommandType("Command type must be 1, 2, or 3.")

        payload["type"] = command_type

        for option in options:
            if not isinstance(option, (Subcommand, SubCommandGroup, StringOption, IntegerOption, BooleanOption, UserOption, ChannelOption, RoleOption, MentionableOption, NumberOption. AttachmentOption)):
                raise InvalidApplicationCommandOptionType(f"Options must be of type Subcommand, SubCommandGroup, StringOption, IntegerOption, BooleanOption, UserOption, ChannelOption, RoleOption, MentionableOption, NumberOption, not {option.__class__}.")

        response = await self.client.http.post(f"/applications/{self.id}/commands", json = payload)
        return ApplicationCommand(await response.json())

    async def fetch_application_command(self, command_id: str):
        response = await self.client.http.get(f"/applications/{self.id}/commands/{command_id}")
        return ApplicationCommand(await response.json())

    async def edit_global_application_command(self, command_id: str, *, name: Optional[str] = None, description: Optional[str] = None, options: Optional[List[AnyOption]] = None, default_permissions: Optional[bool] = None):
        payload = {}
        if name:
            payload["name"] = name
        if description:
            payload["description"] = description
        if options:
            payload["options"] = [option.to_dict() for option in options]
        if default_permissions:
            payload["default_permissions"] = default_permissions
        
        await self.client.http.patch(f"/applications/{self.id}/commands/{command_id}", json=payload)

    async def delete_global_application_command(self, command_id: str):
        await self.client.http.delete(f"/applications/{self.id}/commands/{command_id}")

    async def bulk_overwrite_global_application_commands(self, commands: List[ApplicationCommand]):
        await self.client.http.put(f"/applications/{self.id}/commands", json = list(commands))

    async def fetch_guild_application_commands(self, guild_id: str):
        response = await self.client.http.get(f"/applications/{self.id}/guilds/{guild_id}/commands")
        return [ApplicationCommand(command) for command in await response.json()]

    async def create_guild_application_command(self, guild_id: str, *, name: str, description: str, options: Optional[List[AnyOption]] = [], default_permission: Optional[bool] = False, command_type: Optional[int] = 1):
        payload = {
            "name": name,
            "description": description,
            "default_permissions": default_permission
        }

        if command_type not in range(1, 4):
            raise InvalidApplicationCommandType("Command type must be 1, 2, or 3.")

        payload["type"] = command_type

        for option in options:
            if not isinstance(option, (Subcommand, SubCommandGroup, StringOption, IntegerOption, BooleanOption, UserOption, ChannelOption, RoleOption, MentionableOption, NumberOption. AttachmentOption)):
                raise InvalidApplicationCommandOptionType(f"Options must be of type Subcommand, SubCommandGroup, StringOption, IntegerOption, BooleanOption, UserOption, ChannelOption, RoleOption, MentionableOption, NumberOption, not {option.__class__}.")

        response = await self.client.http.post(f"/applications/{self.id}/guilds/{guild_id}/commands", json = payload)
        return ApplicationCommand(await response.json())

    async def fetch_guild_application_command(self, guild_id: str, command_id: str):
        response = await self.client.http.get(f"/applications/{self.id}/guilds/{guild_id}/commands/{command_id}")
        return ApplicationCommand(await response.json())

    async def edit_global_application_command(self, guild_id: str, command_id: str, *, name: Optional[str] = None, description: Optional[str] = None, options: Optional[List[AnyOption]] = None, default_permissions: Optional[bool] = None):
        payload = {}
        if name:
            payload["name"] = name
        if description:
            payload["description"] = description
        if options:
            payload["options"] = [option.to_dict() for option in options]
        if default_permissions:
            payload["default_permissions"] = default_permissions
        
        await self.client.http.patch(f"/applications/{self.id}/guilds/{guild_id}/commands/{command_id}", json = payload)

    async def delete_guild_application_command(self, guild_id: str, command_id: str):
        await self.client.http.delete(f"/applications/{self.id}/guilds/{guild_id}/commands/{command_id}")

    async def bulk_overwrite_guild_application_commands(self, guild_id: str, commands: List[ApplicationCommand]):
        await self.client.http.put(f"/applications/{self.id}/guilds/{guild_id}/commands", json = list(commands))

    async def fetch_guild_application_command_permissions(self, guild_id: str, command_id: str):
        response = await self.client.http.get(f"/applications/{self.id}/guilds/{guild_id}/commands/{command_id}/permissions")
        return [GuildApplicationCommandPermission(command) for command in await response.json()]

    async def edit_application_command_permissions(self, guild_id: str, command_id, *, permissions: List[ApplicationCommandPermission]):
        payload = [permission.to_dict() for permission in permissions]
        await self.client.http.put(f"/applications/{self.id}/guilds/{guild_id}/commands/{command_id}/permissions", json = payload)

class Attachment:
    def __init__(self, data: dict):
        self.id: str = data.get("id")
        self.file_name: str = data.get("filename")
        self.description: Optional[str] = data.get("description")
        self.content_type: Optional[str] = data.get("content_type")
        self.size: int = data.get("size")
        self.url: str = data.get("url")
        self.proxy_url: str = data.get("proxy_url")
        self.width: Optional[int] = data.get("width")
        self.height: Optional[int] = data.get("height")
        self.ephemeral: Optional[bool] = data.get("ephemeral")

class BaseChannel:
    def __init__(self, client, data: dict):
        self.id: str = data.get("id")
        self.client = client
        self.type = data.get("type")

class GuildChannel(BaseChannel):
    def __init__(self, client, data: dict):
        super().__init__(client, data)
        if data["type"] == 0:
            return self.client.utils.channel_from_type(data)
        self.guild_id: str = data.get("guild_id")
        self.position: int = data.get("position")
        self.nsfw: bool = data.get("nsfw")
        self.permission_overwrites: List[dict] = data.get(
            "permission_overwrites")
        self.parent_id: str = data.get("parent_id")
        self.name: str = data.get("name")

    async def delete(self, *, reason: Optional[str] = None) -> None:
        if reason:
            headers = self.client.http.headers.copy()
        if reason:
            headers["reason"] = reason

        response = await self.client.http.delete(f"/channels/{self.id}", headers=headers)
        return await response.json()

    async def fetch_invites(self):
        response = await self.client.http.get(f"/channels/{self.id}/invites")
        return await response.json()

    async def create_invite(self, *, max_age: Optional[int], max_uses: Optional[int], temporary: Optional[bool], unique: Optional[bool], target_type: Optional[int], target_user_id: Optional[str], target_application_id: Optional[str]):
        data = {
            "max_age": max_age or None,
            "max_uses": max_uses or None,
            "temporary": temporary or None,
            "unique": unique or None,
            "target_type": target_type or None,
            "target_user_id": target_user_id or None,
            "target_application_id": target_application_id or None,
        }

        await self.client.http.post(f"/channels/{self.id}/invites", json=data)

    async def delete_overwrite(self, overwrites: Overwrite) -> None:
        response = await self.client.http.delete(f"/channels/{self.id}/permissions/{overwrites.id}")
        return await response.json()

    async def fetch_pinned_messages(self) -> List[Message]:
        response = await self.client.http.get(f"/channels/{self.id}/pins")
        data = await response.json()
        return [Message(self.client, message) for message in data]

    # async def edit_permission_overwrites I'll do this later

    # async def edit(self, *,name: str, position: str, permission_overwrites: List[dict], reason: Optional[str] = None):
    #     data = {}
    #     if name:
    #         data["name"] = name
    #     if position:
    #         data["position"] = position
    #     if permission_overwrites:
    #         data["permission_overwrites"] = permission_overwrites
    #     headers = self.client.http.headers
    #     headers["X-Audit-Log-Reason"] = reason
    #     response = await self.client.http.patch(f"channels/{self.id}", data=data, headers=headers)
    #     data = await response.json()
    #     return GuildChannel(self.client, data)


class GuildTextChannel(GuildChannel, Messageable):
    def __init__(self, client, data: dict):
        super().__init__(client, data)
        self.topic: str = data.get("topic")
        self.rate_limit_per_user: int = data.get("rate_limit_per_user")
        self.last_message_id: str = data.get("last_message_id")
        self.default_auto_archive_duration: int = data.get(
            "default_auto_archive_duration")

    async def create_webhook(self, *, name: str, avatar: Optional[str] = None, reason: Optional[str] = None):
        headers = self.client.http.headers.clone()
        if reason:
            headers["X-Audit-Log-Reason"] = reason

    async def start_thread(self, name: str, *, auto_archive_duration: Optional[int], type: Optional[int], invitable: Optional[bool], rate_limit_per_user: Optional[int], reason: Optional[str]):
        data = {"name": name}
        if auto_archive_duration:
            data["auto_archive_duration"] = auto_archive_duration
        if type:
            data["type"] = type
        if invitable is not None:  # Geez having a bool is gonna be a pain
            data["invitable"] = invitable
        if rate_limit_per_user:
            data["rate_limit_per_user"] = rate_limit_per_user

        headers = self.client.http.headers.copy()
        headers["X-Audit-Log-Reason"] = reason

        response = await self.client.http.post(f"/channels/{self.id}/threads", data=data, headers=headers)
        self.client.guilds[self.guild_id].append(Thread(await response.json()))

    async def bulk_delete(self, message_ids: List[str], reason: Optional[str]) -> None:

        if reason:
            headers = self.client.http.headers.copy()
            headers["X-Audit-Log-Reason"] = reason

        response = await self.client.http.post(f"channels/{self.id}/messages/bulk-delete", data={"messages": message_ids}, headers=headers)
        return await response.json()

    # It returns a List of Threads but I can't typehint that...
    async def list_public_archived_threads(self, *, before: Optional[str], limit: Optional[int]) -> Dict[str, Union[List[Messageable], List[ThreadMember], bool]]:
        response = await self.client.http.get(f"/channels/{self.id}/threads/archived/public", params={"before": before, "limit": limit})
        return await response.json()

    # It returns a List of Threads but I can't typehint that...
    async def list_private_archived_threads(self, *, before: Optional[str], limit: Optional[int]) -> Dict[str, Union[List[Messageable], List[ThreadMember], bool]]:
        response = await self.client.http.get(f"/channels/{self.id}/threads/archived/private", params={"before": before, "limit": limit})
        return await response.json()

    async def list_joined_private_archived_threads(self, *, before: Optional[str], limit: Optional[int]) -> Dict[str, Union[List[Messageable], List[ThreadMember], bool]]:
        response = await self.client.http.get(f"/channels/{self.id}/threads/archived/private", params={"before": before, "limit": limit})
        return await response.json()

    # async def edit(self,*, name: Optional[str], position: Optional[str], permission_overwrites: Optional[List[dict]], reason: Optional[str], topic: Optional[str], nsfw: bool, rate_limit_per_user: Optional[int], parent_id: Optional[int], default_auto_archive_duration: Optional[int]):
    #     data = {}
    #     if name:
    #         data["name"] = name
    #     if position:
    #         data["position"] = position
    #     if permission_overwrites:
    #         data["permission_overwrites"] = permission_overwrites

    #     headers = self.client.http.headers
    #     headers["X-Audit-Log-Reason"] = reason
    #     response = await self.client.http.patch(f"channels/{self.id}", data=data, headers=headers)
    #     data = await response.json()
    #     return GuildTextChannel(self.client, data)


class GuildNewsChannel(GuildTextChannel):
    def __init__(self, client, data: dict):
        super().__init__(client, data)
        self.default_auto_archive_duration: int = data.get(
            "default_auto_archive_duration")

    async def follow(self, webhook_channel_id: str):
        response = await self.client.http.post(f"/channels/{self.id}/followers", data={"webhook_channel_id": webhook_channel_id})
        return await response.json()


class VoiceChannel(GuildChannel, Messageable):
    def __init__(self, client, data: dict):
        super().__init__(client, data)
        self.bitrate: int = data.get("bitrate")
        self.user_limit: int = data.get("user_limit")
        self.rtc_region: str = data.get("rtc_region")


class DMChannel(BaseChannel):
    def __init__(self, client, data: dict):
        super().__init__(client, data)
        self.recipient: List[PartialUser] = PartialUser(data.get("recipient"))


class ChannelCategory(GuildChannel):
    def __init__(self, client, data: dict):
        super().__init__(client, data)

class GuildNewsThread(Thread, GuildNewsChannel):
    def __init__(self, client, data: dict):
        super().__init__(client, data)


class GuildStageChannel(BaseChannel):
    def __init__(self, client, data: dict):
        super().__init__(client, data)
        self.guild_id: str = data.get("guild_id")
        self.channel_id: str = data.get("channel_id")
        self.privacy_level: int = data.get("privacy_level")
        self.discoverable_disabled: bool = data.get("discoverable_disabled")

class RatelimitHandler:
    """
    A class to handle ratelimits from Discord.
    """
    def __init__(self, *, avoid_ratelimits: Optional[bool] = True):
        self.ratelimit_buckets: dict = {}
        self.ratelimited: bool = False
        self.avoid_ratelimits: bool = avoid_ratelimits

    async def process_headers(self, headers: dict):
        """
        Read the headers from a request and then digest it.
        """
        if headers.get("X-Ratelimit-Bucket"):

            self.ratelimit_buckets[headers["X-Ratelimit-Bucket"]] = {
                "limit": headers["X-Ratelimit-Limit"],
                "remaining": headers["X-Ratelimit-Remaining"],
                "reset": headers["X-Ratelimit-Reset"]
            }

        if headers["X-Ratelimit-Remaining"] == 1 and self.avoid_ratelimits:
            logger.critical("You have been nearly been ratelimited. We're now pausing requests.")
            self.ratelimited = True
            await asyncio.sleep(headers["X-Ratelimit-Reset-After"])
            self.ratelimited = False

        if headers.get("X-Ratelimit-Global") or headers.get("X-Ratelimit-Scope"):
            logger.critical("You have been ratelimited. You've reached a 429. We're now pausing requests.")
            self.ratelimited = True
            await asyncio.sleep(headers["retry_after"])
            self.ratelimited = False

    def is_ratelimited(self) -> bool:
        """
        Checks if the client is ratelimited.
        """
        return self.ratelimited

class HTTPClient(ClientSession):
    def __init__(self, *args, **kwargs):
        super().__init__(*args, **kwargs, raise_for_status = True)
        self.base_uri: str = "https://discord.com/api/v9"
        self.ratelimit_handler = RatelimitHandler(avoid_ratelimits = kwargs.get("avoid_ratelimits", False))
    
    async def log_request(self, res):
        message = f"Sent a {res.request_info.method} to {res.url} and got a {res.status} response. "
        try:
            await res.json()
            message += f"Received body: {await res.json()}"
        except:
            ...

        if dict(res.headers):
            message += f"Received headers: {dict(res.headers)} "

        if dict(res.request_info.headers):
            message += f"Sent headers: {dict(res.request_info.headers)} "
        logger.debug(message)

    async def get(self, url, *args, to_discord: bool = True, **kwargs):
        if to_discord:
            if self.ratelimit_handler.is_ratelimited():
                return

            if url.startswith("/"):
                url = url[1:]

            res = await super().get(f"{self.base_uri}/{url}", *args, **kwargs)
            await self.log_request(res)
            return res
        return await super().get(url, *args, **kwargs)

    async def post(self, url, *args, to_discord: bool = True, **kwargs):
        if to_discord:
            if self.ratelimit_handler.is_ratelimited():
                return

            if url.startswith("/"):
                url = url[1:]

            res = await super().post(f"{self.base_uri}/{url}", *args, **kwargs)
            await self.log_request(res)
            return res
        
        return await super().post(url, *args, **kwargs)

    async def patch(self, url, *args, to_discord: bool = True, **kwargs):
        if to_discord:
            if self.ratelimit_handler.is_ratelimited():
                return

            if url.startswith("/"):
                url = url[1:]

            res = await super().patch(f"{self.base_uri}/{url}", *args, **kwargs)
            await self.log_request(res)
            return res
        return await super().patch(url, *args, **kwargs)

    async def delete(self, url, *args, to_discord: bool = True, **kwargs):
        if to_discord:
            if self.ratelimit_handler.is_ratelimited():
                return

            if url.startswith("/"):
                url = url[1:]

            res = await super().delete(f"{self.base_uri}/{url}", *args, **kwargs)
            await self.log_request(res)
            return res
        return await super().delete(url, *args, **kwargs)

    async def put(self, url, *args, to_discord: bool = True, **kwargs):
        if to_discord:
                
            if self.ratelimit_handler.is_ratelimited():
                return

            if url.startswith("/"):
                url = url[1:]

            res = await super().put(f"{self.base_uri}/{url}", *args, **kwargs)
            await self.log_request(res)

            return res
        return await super().put(url, *args, **kwargs)

    async def head(self, url, *args, to_discord: bool = True, **kwargs):
        if to_discord:
            if self.ratelimit_handler.is_ratelimited():
                return

            if url.startswith("/"):
                url = url[1:]

            res =  await super().head(f"{self.base_uri}/{url}", *args, **kwargs)
            await self.log_request(res)

            return res
        return await super().head(url, *args, **kwargs)

 



class Client(WebsocketClient):

    def __init__(self, token: str, intents: int = 0, *, status: Optional[Status] = None, activity: Optional[Activity] = None):
        super().__init__(token, intents)

        self.commands: List[Union[ClientSlashCommand, ClientUserCommand, ClientMessageCommand]] = [] # TODO: Need to change this to a Class Later
        self.guilds: GuildManager = GuildManager(self)
        self.channels: ChannelManager = ChannelManager(self)
        self.presence: Presence = Presence(status = status, activity = activity)
        self._checks: List[Callable] = []
        self._components = {}

        self.http: HTTPClient = HTTPClient(
            # raise_for_status = True,
            headers = {
                "Authorization": f"Bot {token}",
                "User-Agent": f"DiscordBot (https://github.com/EpikCord/EpikCord.py {__version__})"
            }
        )

        self.utils = Utils(self)

        self.user: ClientUser = None
        self.application: Optional[ClientApplication] = None
        self.sections: List[Union[CommandsSection, EventsSection]] = []

    def command(self, *, name: Optional[str] = None, description: Optional[str] = None, guild_ids: Optional[List[str]] = [], options: Optional[AnyOption] = []):
        def register_slash_command(func):
            if not description and not func.__doc__:
                raise TypeError(f"Missing description for command {func.__name__}.")
            desc = description or func.__doc__
            self.commands.append(ClientSlashCommand(**{
                "callback": func,
                "name": name or func.__name__,
                "description": desc,
                "guild_ids": guild_ids,
                "options": options,
            })) # Cheat method.
            return ClientSlashCommand(**{
                "callback": func,
                "name": name or func.__name__,
                "description": desc,
                "guild_ids": guild_ids,
                "options": options,
            })
        return register_slash_command

    def user_command(self, name: Optional[str] = None):
        def register_slash_command(func):
            self.commands.append(ClientUserCommand(**{
                "callback": func,
                "name": name or func.__name__,
            }))
        return register_slash_command

    def message_command(self, name: Optional[str] = None):
        def register_slash_command(func):
            self.commands.append(ClientMessageCommand(**{
                "callback": func,
                "name": name or func.__name__,
            }))
        return register_slash_command

    def add_section(self, section: Union[CommandsSection, EventsSection]):
        if not issubclass(section, (EventsSection, CommandsSection)):
            raise InvalidArgumentType("You must pass in a class that inherits from one of the Section classes.")

        for name, command_object in section.commands:
            self.commands[name] = command_object

        for event_name, event_func in section.events:
            self.events[event_name.lower()] = event_func
        self.sections.append(section)
        section.on_load()
    
    def unload_section(self, section: Union[CommandsSection, EventsSection]):
        if not issubclass(section, (EventsSection, CommandsSection)):
            raise InvalidArgumentType("You must pass in a class that inherits from the Section class.")

        for name, command_object in section.commands:
            del self.commands[name]

        for event_name, event_func in section.events:
            del self.events[event_name.lower()]
        self.sections.remove(section)
        section.on_unload()

# class ClientGuildMember(Member):
#     def __init__(self, client: Client,data: dict):
#         super().__init__(data)


class Colour:
    # Some of this code is sourced from discord.py, rest assured all the colors are different from discord.py
    __slots__ = ('value',)

    def __init__(self, value: int):
        if not isinstance(value, int):
            raise TypeError(
                f'Expected int parameter, received {value.__class__.__name__} instead.')

        self.value: int = value

    def _get_byte(self, byte: int) -> int:
        return (self.value >> (8 * byte)) & 0xff

    def __eq__(self, other: Any) -> bool:
        return isinstance(other, Colour) and self.value == other.value

    def __ne__(self, other: Any) -> bool:
        return not self.__eq__(other)

    def __str__(self) -> str:
        return f'#{self.value:0>6x}'

    def __int__(self) -> int:
        return self.value

    def __repr__(self) -> str:
        return f'<Colour value={self.value}>'

    def __hash__(self) -> int:
        return hash(self.value)

    @property
    def r(self) -> int:
        """Return the red component in rgb"""
        return self._get_byte(2)

    @property
    def g(self) -> int:
        """Return the green component in rgb"""
        return self._get_byte(1)

    @property
    def b(self) -> int:
        """Return the blue component in rgb"""
        return self._get_byte(0)

    def to_rgb(self) -> Tuple[int, int, int]:
        """Returns an rgb color as a tuple"""
        return (self.r, self.g, self.b)

    @classmethod
    def from_rgb(cls: Type[CT], r: int, g: int, b: int) -> CT:
        """Constructs a :class:`Colour` from an RGB tuple."""
        return cls((r << 16) + (g << 8) + b)

    @classmethod
    def lime_green(cls: Type[CT]) -> CT:
        """Returns a color of lime green"""
        return cls(0x00ff01)

    @classmethod
    def light_green(cls: Type[CT]) -> CT:
        """Returns a color of light green"""
        return cls(0x00ff22)

    @classmethod
    def dark_green(cls: Type[CT]) -> CT:
        """Returns a color of dark green"""
        return cls(0x00570a)

    @classmethod
    def light_blue(cls: Type[CT]) -> CT:
        """Returns a color of light blue"""
        return cls(0x00ff01)

    @classmethod
    def dark_blue(cls: Type[CT]) -> CT:
        """Returns a color of dark blue"""
        return cls(0x0a134b)

    @classmethod
    def light_red(cls: Type[CT]) -> CT:
        """Returns a color of light red"""
        return cls(0xaa5b54)

    @classmethod
    def dark_red(cls: Type[CT]) -> CT:
        """Returns a color of dark red"""
        return cls(0x4c0000)

    @classmethod
    def black(cls: Type[CT]) -> CT:
        """Returns a color of black"""
        return cls(0x000000)

    @classmethod
    def white(cls: Type[CT]) -> CT:
        """Returns a color of white"""
        return cls(0xffffff)

    @classmethod
    def lightmode(cls: Type[CT]) -> CT:
        """Returns the color of the background when the color theme in Discord is set to light mode. An alias of `white`"""
        return cls(0xffffff)

    @classmethod
    def darkmode(cls: Type[CT]) -> CT:
        """Returns the color of the background when the color theme in Discord is set to dark mode"""
        return cls(0x363940)

    @classmethod
    def amoled(cls: Type[CT]) -> CT:
        """Returns the color of the background when the color theme in Discord is set to amoled mode. An alias of `black`"""
        return cls(0x000000)

    @classmethod
    def blurple_old(cls: Type[CT]) -> CT:
        """Returns the old Discord Blurple color"""
        return cls(0x7289da)

    @classmethod
    def blurple_new(cls: Type[CT]) -> CT:
        """Returns the new Discord Blurple color"""
        return cls(0x5865f2)

    default = black


Color = Colour

class Embed:  # Always wanted to make this class :D
    def __init__(self, *,
        title: Optional[str] = None,
        description: Optional[str] = None,
        color: Optional[Colour] = None,
        video: Optional[dict] = None,
        timestamp: Optional[datetime.datetime] = None,
        colour: Optional[Colour] = None,
        url: Optional[str] = None,
        type: Optional[int] = None,
        footer: Optional[dict] = None,
        image: Optional[dict] = None,
        thumbnail: Optional[dict] = None,
        provider: Optional[dict] = None,
        author: Optional[dict] = None,
        fields: Optional[List[dict]] = None,
                 ):
        self.type: int = type
        self.title: Optional[str] = title
        self.type: Optional[str] = type
        self.description: Optional[str] = description
        self.url: Optional[str] = url
        self.video: Optional[dict] = video
        self.timestamp: Optional[str] = timestamp
        self.color: Optional[Colour] = color or colour
        self.footer: Optional[str] = footer
        self.image: Optional[str] = image
        self.thumbnail: Optional[str] = thumbnail
        self.provider: Optional[str] = provider
        self.author: Optional[dict] = author
        self.fields: Optional[List[str]] = fields

    def add_field(self, *, name: str, value: str, inline: bool = False):
        self.fields.append({"name": name, "value": value, "inline": inline})

    def set_thumbnail(self, *, url: Optional[str] = None, proxy_url: Optional[str] = None, height: Optional[int] = None, width: Optional[int] = None):
        config = {
            "url": url
        }
        if proxy_url:
            config["proxy_url"] = proxy_url
        if height:
            config["height"] = height
        if width:
            config["width"] = width

        self.thumbnail = config

    def set_video(self, *, url: Optional[str] = None, proxy_url: Optional[str] = None, height: Optional[int] = None, width: Optional[int] = None):
        config = {
            "url": url
        }
        if proxy_url:
            config["proxy_url"] = proxy_url
        if height:
            config["height"] = height
        if width:
            config["width"] = width

        self.video = config

    def set_image(self, *, url: Optional[str] = None, proxy_url: Optional[str] = None, height: Optional[int] = None, width: Optional[int] = None):
        config = {
            "url": url
        }
        if proxy_url:
            config["proxy_url"] = proxy_url
        if height:
            config["height"] = height
        if width:
            config["width"] = width

        self.image = config

    def set_provider(self, *, name: Optional[str] = None, url: Optional[str] = None):
        config = {}
        if url:
            config["url"] = url
        if name:
            config["name"] = name
        self.provider = config

    def set_footer(self, *, text: Optional[str], icon_url: Optional[str] = None, proxy_icon_url: Optional[str] = None):
        payload = {}
        if text:
            payload["text"] = text
        if icon_url:
            payload["icon_url"] = icon_url
        if proxy_icon_url:
            payload["proxy_icon_url"] = proxy_icon_url
        self.footer = payload

    def set_author(self, name: Optional[str] = None, url: Optional[str] = None, icon_url: Optional[str] = None, proxy_icon_url: Optional[str] = None):
        payload = {}
        if name:
            payload["name"] = name
        if url:
            payload["url"] = url
        if icon_url:
            payload["icon_url"] = icon_url
        if proxy_icon_url:
            payload["proxy_icon_url"] = proxy_icon_url

        self.author = payload

    def set_fields(self, *, fields: List[dict]):
        self.fields = fields

    def set_color(self, *, colour: Colour):
        self.color = colour.value

    def set_timestamp(self, *, timestamp: datetime.datetime):
        self.timestamp = timestamp.isoformat()

    def set_title(self, title: Optional[str] = None):
        self.title = title

    def set_description(self, description: Optional[str] = None):
        self.description = description

    def set_url(self, url: Optional[str] = None):
        self.url = url

    def to_dict(self):
        final_product = {}

        if hasattr(self, "title"):
            final_product["title"] = self.title
        if hasattr(self, "description"):
            final_product["description"] = self.description
        if hasattr(self, "url"):
            final_product["url"] = self.url
        if hasattr(self, "timestamp"):
            final_product["timestamp"] = self.timestamp
        if hasattr(self, "color"):
            final_product["color"] = self.color
        if hasattr(self, "footer"):
            final_product["footer"] = self.footer
        if hasattr(self, "image"):
            final_product["image"] = self.image
        if hasattr(self, "thumbnail"):
            final_product["thumbnail"] = self.thumbnail
        if hasattr(self, "video"):
            final_product["video"] = self.video
        if hasattr(self, "provider"):
            final_product["provider"] = self.provider
        if hasattr(self, "author"):
            final_product["author"] = self.author
        if hasattr(self, "fields"):
            final_product["fields"] = self.fields

        return final_product


class RoleTag:
    def __init__(self, data: dict):
        self.bot_id: Optional[str] = data.get("bot_id")
        self.integration_id: Optional[str] = data.get("integration_id")
        self.premium_subscriber: Optional[bool] = data.get(
            "premium_subscriber")


class Role:
    def __init__(self, client, data: dict):
        self.data = data
        self.client = client
        self.id: str = data.get("id")
        self.name: str = data.get("name")
        self.color: int = data.get("color")
        self.hoist: bool = data.get("hoist")
        self.icon: Optional[str] = data.get("icon")
        self.unicode_emoji: Optional[str] = data.get("unicode_emoji")
        self.position: int = data.get("position")
        self.permissions: str = data.get("permissions")  # TODO: Permissions
        self.managed: bool = data.get("managed")
        self.mentionable: bool = data.get("mentionable")
        self.tags: RoleTag = RoleTag(self.data.get("tags"))


class Emoji:
    def __init__(self, client, data: dict, guild_id: str):
        self.client = client
        self.id: Optional[str] = data.get("id")
        self.name: Optional[str] = data.get("name")
        self.roles: List[Role] = [Role(role) for role in data.get("roles", [])]
        self.user: Optional[User] = User(data.get("user")) if "user" in data else None
        self.requires_colons: bool = data.get("require_colons")
        self.guild_id: str = data.get("guild_id")
        self.managed: bool = data.get("managed")
        self.guild_id: str = guild_id
        self.animated: bool = data.get("animated")
        self.available: bool = data.get("available")

    async def edit(self, *, name: Optional[str] = None, roles: Optional[List[Role]] = None, reason: Optional[str] = None):
        payload = {}

        if reason:
            payload["X-Audit-Log-Reason"] = reason

        if name:
            payload["name"] = name

        if roles:
            payload["roles"] = [role.id for role in roles]

        emoji = await self.client.http.patch(f"/guilds/{self.guild_id}/emojis/{self.id}", json=payload)
        return Emoji(self.client, emoji, self.guild_id)

    async def delete(self, *, reason: Optional[str] = None):
        payload = {}

        if reason:
            payload["X-Audit-Log-Reason"] = reason

        await self.client.http.delete(f"/guilds/{self.guild_id}/emojis/{self.id}", json=payload)

class WelcomeScreenChannel:
    def __init__(self, data: dict):
        self.channel_id: str = data.get("channel_id")
        self.description: str = data.get("description")
        self.emoji_id: Optional[str] = data.get("emoji_id")
        self.emoji_name: Optional[str] = data.get("emoji_name")


class WelcomeScreen:
    def __init__(self, data: dict):
        self.description: Optional[str] = data.get("description")
        self.welcome_channels: List[WelcomeScreenChannel] = [WelcomeScreenChannel(welcome_channel) for welcome_channel in data.get("welcome_channels")]

class GuildPreview:
    def __init__(self, data: dict):
        self.id: str = data.get("id")
        self.name: str = data.get("name")
        self.icon: Optional[str] = data.get("icon")
        self.splash: Optional[str] = data.get("splash")
        self.discovery_splash: Optional[str] = data.get("discovery_splash")
        self.emojis: List[Emoji] = [Emoji(emoji) for emoji in data.get("emojis", [])]
        self.features: List[str] = data.get("features")
        self.approximate_member_count: int = data.get("approximate_member_count")
        self.approximate_presence_count: int = data.get("approximate_presence_count")
        self.stickers: List[Sticker] = [Sticker(sticker) for sticker in data.get("stickers", [])]

class GuildWidgetSettings:
    def __init__(self, data: dict):
        self.enabled: bool = data.get("enabled")
        self.channel_id: Optional[str] = data.get("channel_id")

class GuildWidget:
    def __init__(self, data: dict):
        self.id: str = data.get("id")
        self.name: str = data.get("name")
        self.instant_invite: str = data.get("instant_invite")
        self.channels: List[GuildChannel] = [GuildChannel(channel) for channel in data.get("channels", [])]
        self.users: List[User] = [User(user) for user in data.get("members", [])]
        self.presence_count: int = data.get("presence_count")


class GuildScheduledEvent:
    def __init__(self, client: Client, data: dict):
        self.id: str = data.get("id")
        self.client = client
        self.guild_id: str = data.get("guild_id")
        self.channel_id: Optional[str] = data.get("channel_id")
        self.creator_id: Optional[str] = data.get("creator_id")
        self.name: str = data.get("name")
        self.description: Optional[str] = data.get("description")
        self.scheduled_start_time: str = data.get("scheduled_start_time")
        self.scheduled_end_time: Optional[str] = data.get("scheduled_end_time")
        self.privacy_level: int = data.get("privacy_level")
        self.status: str = "SCHEDULED" if data.get("status") == 1 else "ACTIVE" if data.get("status") == 2 else "COMPLETED" if data.get("status") == 3 else "CANCELLED"
        self.entity_type: str = "STAGE_INSTANCE" if data.get("entity_type") == 1 else "VOICE" if data.get("entity_type") == 2 else "EXTERNAL"
        self.entity_id: str = data.get("entity_id")
        self.entity_metadata: dict = data.get("entity_metadata")
        self.creator: Optional[User] = User(data.get("creator"))
        self.user_count: Optional[int] = data.get("user_count")

class IntegrationAccount:
    def __init__(self, data: dict):
        self.id: str = data.get("id")
        self.name: str = data.get("name")

class GuildBan:
    def __init__(self, data: dict):
        self.reason: Optional[str] = data.get("reason")
        self.user: User = User(data.get("user"))

class Integration:
    def __init__(self, data: dict):
        self.id: str = data.get("id")
        self.name: str = data.get("name")
        self.type: str = data.get("type")
        self.enabled: bool = data.get("enabled")
        self.syncing: Optional[bool] = data.get("syncing")
        self.role_id: Optional[str] = data.get("role_id")
        self.expire_behavior: str = "REMOVE_ROLE" if data.get("expire_behavior") == 1 else "REMOVE_ACCOUNT" if data.get("expire_behavior") == 2 else None
        self.expire_grace_period: Optional[int] = data.get("expire_grace_period")
        self.user: Optional[User] = User(data.get("user")) if data.get("user") else None
        self.account: IntegrationAccount = IntegrationAccount(data.get("account"))
        self.synced_at: datetime.datetime = datetime.datetime.fromioformat(data.get("synced_at"))
        self.subscriber_count: int = data.get("subscriber_count")
        self.revoked: bool = data.get("revoked")
        self.application: Optional[Application] = Application(data.get("application")) if data.get("application") else None

class SystemChannelFlags:
    def __init__(self, *, value: Optional[int] = None):
        self.value: int = value

    @property
    def suppress_join_notifications(self):
        self.value += 1 << 0
    
    @property
    def suppress_premium_subscriptions(self):
        self.value += 1 << 1
    
    @property
    def suppress_guild_reminder_notifications(self):
        self.value += 1 << 2

    @property
    def suppress_join_notification_replies(self):
        self.value += 1 << 3

class Guild:
    def __init__(self, client: Client, data: dict):
        self.client = client
        self.data: dict = data
        self.id: str = data.get("id")
        self.name: str = data.get("name")
        self.icon: Optional[str] = data.get("icon")
        self.icon_hash: Optional[str] = data.get("icon_hash")
        self.splash: Optional[str] = data.get("splash")
        self.discovery_splash: Optional[str] = data.get("discovery_splash")
        self.owner_id: str = data.get("owner_id")
        self.permissions: str = data.get("permissions")
        self.afk_channel_id: str = data.get("afk_channel_id")
        self.afk_timeout: int = data.get("afk_timeout")
        self.verification_level: str = "NONE" if data.get("verification_level") == 0 else "LOW" if data.get("verification_level") == 1 else "MEDIUM" if data.get("verification_level") == 2 else "HIGH" if data.get("verification_level") == 3 else "VERY_HIGH"
        self.default_message_notifications: str = "ALL" if data.get("default_message_notifications") == 0 else "MENTIONS"
        self.explicit_content_filter: str = "DISABLED" if data.get("explicit_content_filter") == 0 else "MEMBERS_WITHOUT_ROLES" if data.get("explicit_content_filter") == 1 else "ALL_MEMBERS"
        self.roles: List[Role] = [Role(role) for role in data.get("roles")]
        self.emojis: List[Emoji] = [Emoji(emoji) for emoji in data.get("emojis")]
        self.features: List[str] = data.get("features")
        self.mfa_level: str = "NONE" if data.get("mfa_level") == 0 else "ELEVATED"
        self.application_id: Optional[str] = data.get("application_id")
        self.system_channel_id: Optional[str] = data.get("system_channel_id")
        self.system_channel_flags: int = data.get("system_channel_flags")
        self.rules_channel_id: Optional[int] = data.get("rules_channel_id")
        self.joined_at: Optional[str] = data.get("joined_at")
        self.large: bool = data.get("large")
        self.unavailable: bool = data.get("unavailable")
        self.member_count: int = data.get("member_count")
        # self.voice_states: List[dict] = data["voice_states"]
        self.members: List[GuildMember] = [GuildMember(member) for member in data.get("members")]
        self.channels: List[GuildChannel] = [GuildChannel(channel) for channel in data.get("channels")]
        self.threads: List[Thread] = [Thread(thread) for thread in data.get("threads")]
        self.presences: List[dict] = data.get("presences")
        self.max_presences: int = data.get("max_presences")
        self.max_members: int = data.get("max_members")
        self.vanity_url_code: Optional[str] = data.get("vanity_url_code")
        self.description: Optional[str] = data.get("description")
        self.banner: Optional[str] = data.get("banner")
        self.premium_tier: int = data.get("premium_tier")
        self.premium_subscription_count: int = data.get("premium_subscription_count")
        self.preferred_locale: str = data.get("preferred_locale")
        self.public_updates_channel_id: Optional[str] = data.get("public_updates_channel_id")
        self.max_video_channel_users: Optional[int] = data.get("max_video_channel_users")
        self.approximate_member_count: Optional[int] = data.get("approximate_member_count")
        self.approximate_presence_count: Optional[int] = data.get("approximate_presence_count")
        self.welcome_screen: Optional[WelcomeScreen] = WelcomeScreen(data.get("welcome_screen")) if data.get("welcome_screen") else None
        self.nsfw_level: int = data.get("nsfw_level")
        self.stage_instances: List[GuildStageChannel] = [GuildStageChannel(channel) for channel in data.get("stage_instances")]
        self.stickers: Optional[StickerItem] = StickerItem(data.get("stickers")) if data.get("stickers") else None
        self.guild_schedulded_events: List[GuildScheduledEvent] = [GuildScheduledEvent(event) for event in data.get("guild_schedulded_events", [])]

    async def edit(self, *, name: Optional[str] = None, verification_level: Optional[int] = None, default_message_notifications: Optional[int] = None, explicit_content_filter: Optional[int] = None, afk_channel_id: Optional[str] = None, afk_timeout: Optional[int] = None, owner_id: Optional[str] = None, system_channel_id: Optional[str] = None, system_channel_flags: Optional[SystemChannelFlags] = None, rules_channel_id: Optional[str] = None, preferred_locale: Optional[str] = None, features: Optional[List[str]] = None, description: Optional[str] = None, premium_progress_bar_enabled: Optional[bool] = None, reason: Optional[str] = None):
        """Edits the guild.

        Parameters
        ----------
        name: Optional[str]
            The name of the guild.
        verification_level: Optional[int]
            The verification level of the guild.
        default_message_notifications: Optional[int]
            The default message notifications of the guild.
        explicit_content_filter: Optional[int]
            The explicit content filter of the guild.
        afk_channel_id: Optional[str]
            The afk channel id of the guild.
        afk_timeout: Optional[int]
            The afk timeout of the guild.
        owner_id: Optional[str]
            The owner id of the guild.
        system_channel_id: Optional[str]
            The system channel id of the guild.
        system_channel_flags: Optional[SystemChannelFlags]
            The system channel flags of the guild.
        rules_channel_id: Optional[str]
            The rules channel id of the guild.
        preferred_locale: Optional[str]
            The preferred locale of the guild.
        features: Optional[List[str]]
            The features of the guild.
        description: Optional[str]
            The description of the guild.
        premium_progress_bar_enabled: Optional[bool]
            Whether the guild has the premium progress bar enabled.
        
        Returns
        -------
        :class:`EpikCord.Guild`
        """
        data = {}
        if name is not None:
            data["name"] = name
        if verification_level is not None:
            data["verification_level"] = verification_level
        if default_message_notifications is not None:
            data["default_message_notifications"] = default_message_notifications
        if explicit_content_filter is not None:
            data["explicit_content_filter"] = explicit_content_filter
        if afk_channel_id is not None:
            data["afk_channel_id"] = afk_channel_id
        if afk_timeout is not None:
            data["afk_timeout"] = afk_timeout
        if owner_id is not None:
            data["owner_id"] = owner_id
        if system_channel_id is not None:
            data["system_channel_id"] = system_channel_id.value
        if system_channel_flags is not None:
            data["system_channel_flags"] = system_channel_flags
        if rules_channel_id is not None:
            data["rules_channel_id"] = rules_channel_id
        if preferred_locale is not None:
            data["preferred_locale"] = preferred_locale
        if features is not None:
            data["features"] = features
        if description is not None:
            data["description"] = description
        if premium_progress_bar_enabled is not None:
            data["premium_progress_bar_enabled"] = premium_progress_bar_enabled
        
        headers = self.client.http.headers.copy()
        if reason:
            headers["X-Audit-Log-Reason"] = reason
        return Guild(await self.client.http.patch(f"/guilds/{self.id}", json=data, headers=headers))
    
    async def fetch_guild_preview(self) -> GuildPreview:
        """Fetches the guild preview.

        Returns
        -------
        GuildPreview
            The guild preview.
        """
        if getattr(self, "preview"):
            return self.preview

        return GuildPreview(await self.client.http.get(f"/guilds/{self.id}/preview"))
    
    async def delete(self):
        await self.client.http.delete(f"/guilds/{self.id}")
    
    async def fetch_channels(self) -> List[GuildChannel]:
        """Fetches the guild channels.

        Returns
        -------
        List[GuildChannel]
            The guild channels.
        """
        channels = await self.client.http.get(f"/guilds/{self.id}/channels")
        return [self.client.utils.channel_from_type(channel) for channel in channels]
    
    async def create_channel(self, *, name: str, reason: Optional[str] = None, type: Optional[int] = None, topic: Optional[str] = None, bitrate: Optional[int] = None, user_limit: Optional[int] = None, rate_limit_per_user: Optional[int] = None, position: Optional[int] = None, permission_overwrites: List[Optional[Overwrite]] = None, parent_id: Optional[str] = None, nsfw: Optional[bool] = None):
        """Creates a channel.

        Parameters
        ----------
        name: str
            The name of the channel.
        reason: Optional[str]
            The reason for creating the channel.
        type: Optional[int]
            The type of the channel.
        topic: Optional[str]
            The topic of the channel.
        bitrate: Optional[int]
            The bitrate of the channel.
        user_limit: Optional[int]
            The user limit of the channel.
        rate_limit_per_user: Optional[int]
            The rate limit per user of the channel.
        position: Optional[int]
            The position of the channel.
        permission_overwrites: List[Optional[Overwrite]]
            The permission overwrites of the channel.
        parent_id: Optional[str]
            The parent id of the channel.
        nsfw: Optional[bool]
            Whether the channel is nsfw.
        """
        data = {}
        if name is not None:
            data["name"] = name
        if type is not None:
            data["type"] = type
        if topic is not None:
            data["topic"] = topic
        if bitrate is not None:
            data["bitrate"] = bitrate
        if user_limit is not None:
            data["user_limit"] = user_limit
        if rate_limit_per_user is not None:
            data["rate_limit_per_user"] = rate_limit_per_user
        if position is not None:
            data["position"] = position
        if permission_overwrites is not None:
            data["permission_overwrites"] = permission_overwrites
        if parent_id is not None:
            data["parent_id"] = parent_id
        if nsfw is not None:
            data["nsfw"] = nsfw
        
        headers = self.client.http.headers.copy()
        if reason:
            headers["X-Audit-Log-Reason"] = reason

        return self.client.utils.channel_from_type(await self.client.http.post(f"/guilds/{self.id}/channels", json=data, headers=headers))

class WebhookUser:
    def __init__(self, data: dict):
        self.webhook_id: str = data.get("webhook_id")
        self.username: str = data.get("username")
        self.avatar: str = data.get("avatar")


class Webhook:
    def __init__(self, client, data: dict = None):
        """
        Don't pass in data if you're making a webhook, the lib passes data to construct an already existing webhook
        """
        self.client = client
        self.data = data
        if data:
            self.id: str = data.get("id")
            self.type: str = "Incoming" if data.get(
                "type") == 1 else "Channel Follower" if data.get("type") == 2 else "Application"
            self.guild_id: Optional[str] = data.get("guild_id")
            self.channel_id: Optional[str] = data.get("channel_id")
            self.user: Optional[User] = User(client, data.get("user"))
            self.name: Optional[str] = data.get("name")
            self.avatar: Optional[str] = data.get("avatar")
            self.token: Optional[str] = data.get("token")
            self.application_id: Optional[str] = data.get("application_id")
            self.source_guild: Optional[PartialGuild] = PartialGuild(
                data.get("source_guild"))
            self.url: Optional[str] = data.get("url")

class Modal:
    def __init__(self, *, title: str, custom_id: str, components: List[ActionRow]):
        self.title = title
        self.custom_id = custom_id
        self.components = [component.to_dict() for component in components]
    
    def to_dict(self):
        return {
            "title": self.title,
            "custom_id": self.custom_id,
            "components": self.components
        }

class BaseInteraction:
    def __init__(self, client, data: dict):
        self.id: str = data.get("id")
        self.client = client
        self.type: int = data.get("type")
        self.application_id: int = data.get("application_id")
        self.data: dict = data
        self.interaction_data: Optional[dict] = data.get("data")
        self.guild_id: Optional[str] = data.get("guild_id")
        self.channel_id: Optional[str] = data.get("channel_id")
        self.author: Union[User, GuildMember] = GuildMember(client, data.get("member")) if data.get("member") else User(client, data.get("user"))
        self.token: str = data.get("token")
        self.version: int = data.get("version")
        self.locale: Optional[str] = data.get("locale")
        self.guild_locale: Optional[str] = data.get("guild_locale")
        self.original_response: Optional[Message] = None # Can't be set on construction.
        self.followup_response: Optional[Message] = None # Can't be set on construction.

    async def reply(self, *, tts: bool = False, content: Optional[str] = None, embeds: Optional[List[Embed]] = None, allowed_mentions = None, components: Optional[List[Union[Button, SelectMenu, TextInput]]] = None, attachments: Optional[List[Attachment]] = None, suppress_embeds: Optional[bool] = False, ephemeral: Optional[bool] = False) -> None:

        message_data = {
            "tts": tts,
            "flags": 0
        }

        if suppress_embeds:
            message_data["flags"] |+ 1 << 2
        if ephemeral:
            message_data["flags"] |= 1 << 6

        if content:
            message_data["content"] = content
        if embeds:
            message_data["embeds"] = [embed.to_dict() for embed in embeds]
        if allowed_mentions:
            message_data["allowed_mentions"] = allowed_mentions.to_dict()
        if components:
            message_data["components"] = [component.to_dict() for component in components]
        if attachments:
            message_data["attachments"] = [attachment.to_dict() for attachment in attachments]

        payload = {
            "type": 4,
            "data": message_data
        }
        await self.client.http.post(f"/interactions/{self.id}/{self.token}/callback", json = payload)
    
    async def defer(self, *, show_loading_state: Optional[bool] = True):
        if show_loading_state:
            return await self.client.http.post(f"/interaction/{self.id}/{self.token}/callback", json = {"type": 5})
        else:
            return await self.client.http.post(f"/interaction/{self.id}/{self.token}/callback", json = {"type": 6})

    async def send_modal(self, modal: Modal):
        if not isinstance(modal, Modal):
            raise InvalidArgumentType("The modal argument must be of type Modal.")
        payload = {
            "type": 9,
            "data": modal.to_dict()
        }
        await self.client.http.post(f"/interactions/{self.id}/{self.token}/callback", json=payload)

    def is_ping(self):
        return self.type == 1

    def is_application_command(self):
        return self.type == 2

    def is_message_component(self):
        return self.type == 3

    def is_autocomplete(self):
        return self.type == 4
    
    def is_modal_submit(self):
        return self.type == 5

    async def fetch_original_response(self, *, skip_cache: Optional[bool] = False):
        if not skip_cache and self.original_response:
            return self.original_response
        message_data = await self.client.http.get(f"/webhooks/{self.application_id}/{self.token}/messages/@original")
        self.original_response: Message = Message(self.client, message_data)
        return self.original_response
    
    async def edit_original_response(self, *, tts: bool = False, content: Optional[str] = None, embeds: Optional[List[Embed]] = None, allowed_mentions = None, components: Optional[List[Union[Button, SelectMenu, TextInput]]] = None, attachments: Optional[List[Attachment]] = None, suppress_embeds: Optional[bool] = False, ephemeral: Optional[bool] = False) -> None:

        message_data = {
            "tts": tts,
            "flags": 0
        }

        if suppress_embeds:
            message_data["flags"] += 1 << 2
        if ephemeral:
            message_data["flags"] += 1 << 6

        if content:
            message_data["content"] = content
        if embeds:
            message_data["embeds"] = [embed.to_dict() for embed in embeds]
        if allowed_mentions:
            message_data["allowed_mentions"] = allowed_mentions.to_dict()
        if components:
            message_data["components"] = [component.to_dict() for component in components]
        if attachments:
            message_data["attachments"] = [attachment.to_dict() for attachment in attachments]

        new_message_data = await self.client.http.patch(f"/webhooks/{self.application_id}/{self.token}/messages/@original", json = message_data)
        self.original_response: Message = Message(self.client, new_message_data)
        return self.original_response
    
    async def delete_original_response(self):
        await self.client.http.delete(f"/webhooks/{self.application_id}/{self.token}/messages/@original")

    async def create_followup(self, *, tts: bool = False, content: Optional[str] = None, embeds: Optional[List[Embed]] = None, allowed_mentions = None, components: Optional[List[Union[Button, SelectMenu, TextInput]]] = None, attachments: Optional[List[Attachment]] = None, suppress_embeds: Optional[bool] = False, ephemeral: Optional[bool] = False) -> None:

        message_data = {
            "tts": tts,
            "flags": 0
        }

        if suppress_embeds:
            message_data["flags"] += 1 << 2
        if ephemeral:
            message_data["flags"] += 1 << 6

        if content:
            message_data["content"] = content
        if embeds:
            message_data["embeds"] = [embed.to_dict() for embed in embeds]
        if allowed_mentions:
            message_data["allowed_mentions"] = allowed_mentions.to_dict()
        if components:
            message_data["components"] = [component.to_dict() for component in components]
        if attachments:
            message_data["attachments"] = [attachment.to_dict() for attachment in attachments]

        response = await self.client.http.post(f"/webhooks/{self.application_id}/{self.token}", json = message_data)
        new_message_data = await response.json()
        self.followup_response: Message = Message(self.client, new_message_data)
        return self.followup_response

    async def edit_followup(self, *, tts: bool = False, content: Optional[str] = None, embeds: Optional[List[Embed]] = None, allowed_mentions = None, components: Optional[List[Union[Button, SelectMenu, TextInput]]] = None, attachments: Optional[List[Attachment]] = None, suppress_embeds: Optional[bool] = False, ephemeral: Optional[bool] = False) -> None:

        message_data = {
            "tts": tts,
            "flags": 0
        }

        if suppress_embeds:
            message_data["flags"] += 1 << 2
        if ephemeral:
            message_data["flags"] += 1 << 6

        if content:
            message_data["content"] = content
        if embeds:
            message_data["embeds"] = [embed.to_dict() for embed in embeds]
        if allowed_mentions:
            message_data["allowed_mentions"] = allowed_mentions.to_dict()
        if components:
            message_data["components"] = [component.to_dict() for component in components]
        if attachments:
            message_data["attachments"] = [attachment.to_dict() for attachment in attachments]

        await self.client.http.patch(f"/webhook/{self.application_id}/{self.token}/", json = message_data)

    async def delete_followup(self):
        return await self.client.http.delete(f"/webhook/{self.application_id}/{self.token}/")

class MessageComponentInteraction(BaseInteraction):
    def __init__(self, client, data: dict):
        super().__init__(client, data)
        self.message: Message = Message(client, data.get("message"))
        self.custom_id: str = self.interaction_data.get("custom_id")
        self.component_type: Optional[int] = self.interaction_data.get("component_type")
        self.values: Optional[dict] = [SelectMenuOption(option) for option in self.interaction_data.get("values", [])]

    def is_action_row(self):
        return self.component_type == 1

    def is_button(self):
        return self.component_type == 2
    
    def is_select_menu(self):
        return self.component_type == 3

    def is_text_input(self):
        return self.component_type == 4

    async def update(self, *, tts: bool = False, content: Optional[str] = None, embeds: Optional[List[Embed]] = None, allowed_mentions = None, components: Optional[List[Union[Button, SelectMenu, TextInput]]] = None, attachments: Optional[List[Attachment]] = None, suppress_embeds: Optional[bool] = False) -> None:

        message_data = {
            "tts": tts,
            "flags": 0
        }

        if suppress_embeds:
            message_data["flags"] += 1 << 2

        if content:
            message_data["content"] = content
        if embeds:
            message_data["embeds"] = [embed.to_dict() for embed in embeds]
        if allowed_mentions:
            message_data["allowed_mentions"] = allowed_mentions.to_dict()
        if components:
            message_data["components"] = [component.to_dict() for component in components]
        if attachments:
            message_data["attachments"] = [attachment.to_dict() for attachment in attachments]

        payload = {
            "type": 7,
            "data": message_data
        }

        await self.client.http.patch(f"/interaction/{self.id}/{self.token}/callback", json = payload)

    async def defer_update(self):
        await self.client.http.post(f"/interaction/{self.id}/{self.token}/callback", json = {
            "type": 6
        })


class ModalSubmitInteraction(BaseInteraction):
    def __init__(self, client, data: dict):
        super().__init__(client, data)
        self.custom_id: str = self.interaction_data["custom_id"]
        self._components: List[Union[Button, SelectMenu, TextInput]] = self.interaction_data.get("components")

    async def send_modal(self, *args, **kwargs):
        raise NotImplementedError("ModalSubmitInteractions cannot send modals.")

class ApplicationCommandOption:
    def __init__(self, data: dict):
        self.command_name: str = data.get("name")
        self.command_type: int = data.get("type")
        self.value: Optional[Union[str, int, float]] = data.get("value")
        self.focused: Optional[bool] = data.get("focused")

class AutoCompleteInteraction(BaseInteraction):
    def __init__(self, client, data: dict):
        super().__init__(client, data)
        self.options: List[ApplicationCommandOption] = [ApplicationCommandOption(option) for option in data.get("options", [])]

    async def reply(self, choices: List[SlashCommandOptionChoice]) -> None:
        payload = {
            "type": 9,
            "data": []
        }

        for choice in choices:
            if not isinstance(choice, SlashCommandOptionChoice):
                raise TypeError(f"{choice} must be of type SlashCommandOptionChoice")
            payload["data"]["choices"].append(choice.to_dict())

        await self.client.http.post(f"/interactions/{self.id}/{self.token}/callback", json = payload)

class ApplicationCommandSubcommandOption(ApplicationCommandOption):
    def __init__(self, data: dict):
        super().__init__(data)
        self.options: List[ApplicationCommandOption] = [ApplicationCommandOption(option) for option in data.get("options", [])]

class ResolvedDataHandler:
    def __init__(self, client, resolved_data: dict):
        self.data: dict = resolved_data # In case we miss anything and people can just do it themselves
        ...

class ApplicationCommandInteraction(BaseInteraction):
    def __init__(self, client, data: dict):
        super().__init__(client, data)
        self.command_id: str = self.interaction_data.get("id")
        self.command_name: str = self.interaction_data.get("name")
        self.command_type: int = self.interaction_data.get("type")
        self.resolved: ResolvedDataHandler(client, data.get("resolved", {}))
        self.options: List[dict] | None = self.interaction_data.get("options", [])
    
    
class UserCommandInteraction(ApplicationCommandInteraction):
    def __init__(self, client, data: dict):
        super().__init__(client, data)
        self.target_id: str = data.get("target_id")

class MessageCommandInteraction(UserCommandInteraction):
    ... # Literally the same thing.

class Invite:
    def __init__(self, data: dict):
        self.code: str = data.get("code")
        self.guild: Optional[PartialGuild] = PartialGuild(
            data.get("guild")) if data.get("guild") else None
        self.channel: GuildChannel = GuildChannel(
            data.get("channel")) if data.get("channel") else None
        self.inviter: Optional[User] = User(
            data.get("inviter")) if data.get("inviter") else None
        self.target_type: int = data.get("target_type")
        self.target_user: Optional[User] = User(
            data.get("target_user")) if data.get("target_user") else None
        self.target_application: Optional[Application] = Application(
            data.get("target_application")) if data.get("target_application") else None
        self.approximate_presence_count: Optional[int] = data.get(
            "approximate_presence_count")
        self.approximate_member_count: Optional[int] = data.get(
            "approximate_member_count")
        self.expires_at: Optional[str] = data.get("expires_at")
        self.stage_instance: Optional[GuildStageChannel] = GuildStageChannel(
            data.get("stage_instance")) if data.get("stage_instance") else None
        self.guild_scheduled_event: Optional[GuildScheduledEvent] = GuildScheduledEvent(
            data.get("guild_scheduled_event"))


class GuildMember(User):
    def __init__(self, client, data: dict):
        super().__init__(client, data.get("user"))
        self.data = data
        self.client = client
        # self.user: Optional[User] = User(data["user"]) or None
        self.nick: Optional[str] = data.get("nick")
        self.avatar: Optional[str] = data.get("avatar")
        self.role_ids: Optional[List[str]] = list(data.get("roles", []))
        self.joined_at: str = data.get("joined_at")
        self.premium_since: Optional[str] = data.get("premium_since")
        self.deaf: bool = data.get("deaf")
        self.mute: bool = data.get("mute")
        self.pending: Optional[bool] = data.get("pending")
        self.permissions: Optional[str] = data.get("permissions")
        self.communication_disabled_until: Optional[str] = data.get(
            "communication_disabled_until")


class MentionedChannel:
    def __init__(self, data: dict):
        self.id: str = data.get("id")
        self.guild_id: str = data.get("guild_id")
        self.type: int = data.get("type")
        self.name: str = data.get("name")


class MentionedUser(User):
    def __init__(self, client, data: dict):
        super().__init__(client, data)
        self.member = GuildMember(client, data.get("member")) if data.get("member") else None

class MessageActivity:
    def __init__(self, data: dict):
        self.type: int = data.get("type")
        self.party_id: Optional[str] = data.get("party_id")


class AllowedMention:
    def __init__(self, allowed_mentions: List[str], replied_user: bool, roles: List[str], users: List[str]):
        self.data = {}
        self.data["parse"] = allowed_mentions
        self.data["replied_user"] = replied_user
        self.data["roles"] = roles
        self.data["users"] = users
        return self.data


class MessageInteraction:
    def __init__(self, client, data: dict):
        self.id: str = data.get("id")
        self.type: int = data.get("type")
        self.name: str = data.get("name")
        self.user: User = User(client, data.get("user"))
        self.member: Optional[GuildMember] = GuildMember(client, data.get("member")) if data.get("member") else None
        self.user: User = User(client, data.get("user"))

class SlashCommand(ApplicationCommand):
    def __init__(self, data: dict):
        super().__init__(data)
        self.options: Optional[List[AnyOption]] = data.get(
            "options")  # Return the type hinted class later this will take too long and is very tedious, I'll probably get Copilot to do it for me lmao
        for option in self.options:
            option_type = option.get("type")
            if option_type == 1:
                return Subcommand(option)
            elif option_type == 2:
                return SubCommandGroup(option)
            elif option_type == 3:
                return StringOption(option)
            elif option_type == 4:
                return IntegerOption(option)
            elif option_type == 5:
                return BooleanOption(option)
            elif option_type == 6:
                return UserOption(option)
            elif option_type == 7:
                return ChannelOption(option)
            elif option_type == 8:
                return RoleOption(option)
            elif option_type == 9:
                return MentionableOption(option)
            elif option_type == 10:
                return NumberOption(option)
            elif option_type == 11:
                return AttachmentOption(option)

    def to_dict(self):
        json_options = [option.to_dict for option in self.options]
        return {
            "name": self.name,
            "type": self.type,
            "description": self.description,
            "options": json_options,
        }


class TeamMember:
    def __init__(self, data: dict):
        self.data = data
        self.membership_state: int = data.get("membership_state")
        self.team_id: str = data.get("team_id")
        self.user: PartialUser = PartialUser(data.get("user"))


class Team:
    def __init__(self, data: dict):
        self.data = data
        self.icon: str = data.get("icon")
        self.id: str = data.get("id")
        self.members: List[TeamMember] = data.get("members")

class ClientUser:

    def __init__(self, client, data: dict):
        self.client = client
        self.data = data
        self.verified: bool = data.get("verified")
        self.username: str = data.get("username")
        self.mfa_enabled: bool = data.get("mfa_enabled")
        self.id: str = data.get("id")
        self.flags: int = data.get("flags")
        self.email: Optional[str] = data.get("email")
        self.discriminator: str = data.get("discriminator")
        self.bot: bool = data.get("bot")
        self.avatar: str = data.get("avatar")
        if not self.bot:  # if they're a user account
            logger.warning("Warning: Self botting is against Discord ToS. You can get banned.")

    async def fetch(self):
        response = await self.client.http.get("users/@me")
        data = await response.json()
        super().__init__(data)  # Reinitialse the class with the new data.

    async def edit(self, *, username: Optional[str] = None, avatar: Optional[bytes] = None):
        payload = {}
        if username:
            payload["username"] = username
        if avatar:
            payload["avatar"] = self.client.utils.bytes_to_base64_data(avatar)
        response = await self.client.http.patch("users/@me", json=payload)
        data = await response.json()
        # Reinitialize the class with the new data, the full data.
        self.__init__(data)

class SourceChannel:
    def __init__(self, data: dict):
        self.id: str = data.get("id")
        self.name: str = data.get("name")

class Webhook:  # Not used for making webhooks.
    def __init__(self, client, data: dict):
        self.id: str = data.get("id")
        self.client = client
        self.type: int = "Incoming" if data.get("type") == 1 else "Channel Follower" if data.get("type") == 2 else "Application"
        self.guild_id: Optional[str] = data.get("guild_id")
        self.channel_id: Optional[str] = data.get("channel_id")
        self.user: Optional[WebhookUser] = WebhookUser(data.get("user")) if data.get("user") else None
        self.name: Optional[str] = data.get("name")
        self.avatar: Optional[str] = data.get("avatar")
        self.token: str = data.get("token")
        self.application_id: Optional[str] = data.get("application_id")
        self.source_guild: Optional[PartialGuild] = PartialGuild(data.get("source_guild"))
        self.source_channel: Optional[SourceChannel] = SourceChannel(data.get("source_channel"))
        self.url: Optional[str] = data.get("url")

class Flag:
    if TYPE_CHECKING:
        class_flags: "dict[str, Any]"

    def __init_subclass__(cls) -> None:
        cls.class_flags = {k: v for k, v in cls.__dict__.items() if isinstance(v, int)}
        return cls

    def __init__(self, value: int = 0, **kwargs):
        self.value = value
        self.turned_on: "list[str]" = [k for k, a in kwargs.items() if a]

        for k, v in self.class_flags.items():
            if v & value and k not in self.turned_on:
                self.turned_on.append(k)

        self.calculate_from_turned()
    
    def calculate_from_turned(self):
        value = 0
        for key, flag in self.class_flags.items():
            if key in self.class_flags:
                value |= flag
        self.value = value
    
    def __getattribute__(self, __name: str) -> Any:
        original = super().__getattribute__
        if __name in original("class_flags"):
            return __name in original("turned_on")
        return original(__name)
    
    def __setattr__(self, __name: str, __value: Any) -> None:
        if __name not in self.class_flags:
            return super().__setattr__(__name, __value)
        if __value and __name not in self.turned_on:
            self.turned_on.append(__name)
        elif not __value and __name in self.turned_on:
            self.turned_on.remove(__name)
        self.calculate_from_turned()
    
    @classmethod
    def all(cls):
        return cls(**{k: True for k in cls.class_flags})


class Intents(Flag):
    guilds = 1 << 0
    members = 1 << 1
    bans = 1 << 2
    emojis_and_stickers = 1 << 3
    integrations = 1 << 4
    webhooks = 1 << 5
    invites = 1 << 6
    voice_States = 1 << 7
    presences = 1 << 8
    
    guild_messages = 1 << 9
    guild_message_reactions = 1 << 10
    guild_message_typing = 1 << 11

    direct_messages = 1 << 12
    direct_message_reactions = 1 << 13
    direct_message_typing = 1 << 14

    message_content = 1 << 15
    scheduled_event = 1 << 16

    """
    @classmethod
    def example_intent_preset(cls):
        i = cls.all()
        
        i.presences = False 
        i.message_content = False

        return i
        # what this does is, i get all intents other than presences and message contents
        # you can do i.presences to see if its turned on and stuff
        # iirc you can do Intents.presences to get value of that flag
        # but you can do Intents.presences to see if its turned on if it is instance
     """
    
     # TODO: Add some presets such as "Moderation", "Logging" etc.
    
class Permissions(Flag):
    create_instant_invite = 1 << 0
    kick_members = 1 << 1
    ban_members = 1 << 2
    administrator = 1 << 3
    manage_channels = 1 << 4
    manage_guild = 1 << 5
    add_reactions = 1 << 6
    view_audit_log = 1 << 7
    priority_speaker = 1 << 8
    stream = 1 << 9
    read_messages = 1 << 10
    send_messages = 1 << 11
    send_tts_messages = 1 << 12
    manage_messages = 1 << 13
    embed_links = 1 << 14
    attach_files = 1 << 15
    read_message_history = 1 << 16
    mention_everyone = 1 << 17
    use_external_emojis = 1 << 18
    connect = 1 << 20
    speak = 1 << 21
    mute_members = 1 << 22
    deafen_members = 1 << 23
    move_members = 1 << 24
    use_voice_activation = 1 << 25
    change_nickname = 1 << 26
    manage_nicknames = 1 << 27
    manage_roles = 1 << 28
    manage_webhooks = 1 << 29
    manage_emojis_and_stickers = 1 << 30
    use_application_commands = 1 << 31
    request_to_speak = 1 << 32
    manage_events = 1 << 33
    manage_threads = 1 << 34
    create_public_threads = 1 << 35
    create_private_threads = 1 << 36
    use_external_stickers = 1 << 37
    send_messages_in_threads = 1 << 38
    start_embedded_activities = 1 << 39
    moderator_members = 1 << 40

class VoiceState:
    def __init__(self, client, data: dict):
        self.data: dict = data
        self.guild_id: Optional[str] = data.get("guild_id")
        self.channel_id: str = data.get("channel_id")
        self.user_id: str = data.get("user_id")
        self.member: Optional[GuildMember] = GuildMember(client, data.get("member")) if data.get("member") else None
        self.session_id: str = data.get("session_id")
        self.deaf: bool = data.get("deaf")
        self.mute: bool = data.get("mute")
        self.self_deaf: bool = data.get("self_deaf")
        self.self_mute: bool = data.get("self_mute")
        self.self_stream: Optional[bool] = data.get("self_stream")
        self.self_video: bool = data.get("self_video")
        self.suppress: bool = data.get("suppress")
        self.request_to_speak_timestamp: Optional[datetime.datetime] = datetime.datetime.fromisoformat(data.get("request_to_speak_timestamp")) if data.get("request_to_speak_timestamp") else None

class Paginator:
    def __init__(self, *, pages: List[Embed]):
        self.current_index: int = 0
        self.pages = pages

    def back(self):
        return self.pages[self.current_index - 1]

    def forward(self):
        return self.pages[self.current_index + 1]

    def current(self):
        return self.pages[self.current_index]

    def add_page(self, page: Embed):
        self.pages.append(page)

    def remove_page(self, page: Embed):
        self.pages = len(filter(lambda embed: embed != page, self.pages))

    def current(self) -> Embed:
        return self.pages[self.current_index] 

class Utils:
    """
    A utility class, used to make difficult things easy.

    Attributes:
    ----------
    client: Client
        The client that this utility class is attached to.
        
    """

    def __init__(self, client):
        self.client = client
        self. _MARKDOWN_ESCAPE_SUBREGEX = '|'.join(
            r'\{0}(?=([\s\S]*((?<!\{0})\{0})))'.format(c) for c in ('*', '`', '_', '~', '|'))

        self._MARKDOWN_ESCAPE_COMMON = r'^>(?:>>)?\s|\[.+\]\(.+\)'

        self._MARKDOWN_ESCAPE_REGEX = re.compile(
            fr'(?P<markdown>{self._MARKDOWN_ESCAPE_SUBREGEX}|{self._MARKDOWN_ESCAPE_COMMON})', re.MULTILINE)

        self._URL_REGEX = r'(?P<url><[^: >]+:\/[^ >]+>|(?:https?|steam):\/\/[^\s<]+[^<.,:;\"\'\]\s])'

        self._MARKDOWN_STOCK_REGEX = fr'(?P<markdown>[_\\~|\*`]|{self._MARKDOWN_ESCAPE_COMMON})'

    def get_mime_type_for_image(self, data: bytes):
        if data.startswith(b'\x89\x50\x4E\x47\x0D\x0A\x1A\x0A'):
            return 'image/png'
        elif data[:3] == b'\xff\xd8\xff' or data[6:10] in (b'JFIF', b'Exif'):
            return 'image/jpeg'
        elif data.startswith((b'\x47\x49\x46\x38\x37\x61', b'\x47\x49\x46\x38\x39\x61')):
            return 'image/gif'
        elif data.startswith(b'RIFF') and data[8:12] == b'WEBP':
            return 'image/webp'
        else:
            raise InvalidArgumentType('Unsupported image type given')


    def _bytes_to_base64_data(self, data: bytes) -> str:
        fmt = 'data:{mime};base64,{data}'
        mime = self.get_mime_type_for_image(data)
        b64 = b64encode(data).decode('ascii')
        return fmt.format(mime=mime, data=b64)


    def component_from_type(self, component_data: dict):
        component_type = component_data["type"]
        del component_data["type"]
        if component_type == 2:
            return Button(**component_data)
        elif component_type == 3:
            return SelectMenu(**component_data)
        elif component_type == 4:
            return TextInput(**component_data)

    def interaction_from_type(self, data):
        interaction_type = data["type"]

        if interaction_type == 2:
            return ApplicationCommandInteraction(self.client, data)
        elif interaction_type == 3:
            return MessageComponentInteraction(self.client, data)
        elif interaction_type == 4:
            return AutoCompleteInteraction(self.client, data)
        elif interaction_type == 5:
            return ModalSubmitInteraction(self.client, data)


    def channel_from_type(self, channel_data: dict):
        channel_type = channel_data.get("type")
        if channel_type == 0:
            return GuildTextChannel(self.client, channel_data)
        elif channel_type == 1:
            return DMChannel(self.client, channel_data)
        elif channel_type == 2:
            return VoiceChannel(self.client, channel_data)
        elif channel_type == 4:
            return ChannelCategory(self.client, channel_data)
        elif channel_type == 5:
            return GuildNewsChannel(self.client, channel_data)
        elif channel_type == 10:
            return GuildNewsThread(self.client, channel_data)
        elif channel_type == 11:
            return Thread(self.client, channel_data)
        elif channel_type == 12:
            return PrivateThread(self.client, channel_data)
        elif channel_type == 13:
            return GuildStageChannel(self.client, channel_data)

    def compute_timedelta(self, dt: datetime.datetime):
        if dt.tzinfo is None:
            dt = dt.astimezone()
        now = datetime.datetime.now(datetime.timezone.utc)
        return max((dt - now).total_seconds(), 0)


    async def sleep_until(self, when: Union[datetime.datetime, int, float], result: Optional[T] = None) -> Optional[T]:
        if when == datetime.datetime:
            delta = self.compute_timedelta(when)

        return await asyncio.sleep(delta if when == datetime.datetime else when, result)


    def remove_markdown(self, text: str, *, ignore_links: bool = True) -> str:
        def replacement(match):
            groupdict = match.groupdict()
            return groupdict.get('url', '')

        regex = self._MARKDOWN_STOCK_REGEX
        if ignore_links:
            regex = f'(?:{self._URL_REGEX}|{regex})'
        return re.sub(regex, replacement, text, 0, re.MULTILINE)


    def escape_markdown(self, text: str, *, as_needed: bool = False, ignore_links: bool = True) -> str:
        if not as_needed:

            def replacement(match):
                groupdict = match.groupdict()
                if is_url := groupdict.get('url'):
                    return is_url
                return '\\' + groupdict['markdown']

            regex = self._MARKDOWN_STOCK_REGEX
            if ignore_links:
                regex = f'(?:{self._URL_REGEX}|{regex})'
            return re.sub(regex, replacement, text, 0, re.MULTILINE)
        else:
            text = re.sub(r'\\', r'\\\\', text)
            return self._MARKDOWN_ESCAPE_REGEX.sub(r'\\\1', text)


    def escape_mentions(self, text: str) -> str:
        return re.sub(r'@(everyone|here|[!&]?[0-9]{17,20})', '@\u200b\\1', text)


    def utcnow(self) -> datetime.datetime:
        return datetime.datetime.now(datetime.timezone.utc)

    def cancel_tasks(self, loop) -> None:
        tasks = {t for t in asyncio.all_tasks(loop=loop) if not t.done()}

        if not tasks:
            return

        for task in tasks:
            task.cancel()
        logger.debug(f"Cancelled {len(tasks)} tasks")
        loop.run_until_complete(asyncio.gather(*tasks, return_exceptions=True))


    def cleanup_loop(self, loop) -> None:
        try:
            self.cancel_tasks(loop)
            logger.debug("Shutting down async generators.")
            loop.run_until_complete(loop.shutdown_asyncgens())
        finally:
            loop.close()

class Shard(WebsocketClient):
    def __init__(self, token, intents, shard_id, number_of_shards, presence: Optional[Presence] = None):
        super().__init__(token, intents, presence)
        self.shard_id = [shard_id, number_of_shards]

    async def identify(self):
        payload = {
            "op": self.IDENTIFY,
            "d": {
                "token": self.token,
                "intents": self.intents,
                "properties": {
                    "$os": platform,
                    "$browser": "EpikCord.py",
                    "$device": "EpikCord.py"
                },
                "shard": self.shard_id
            }
        }

        if self.presence:
            payload["d"]["presence"] = self.presence.to_dict()

        await self.send_json(payload)
    
    async def reconnect(self):
        await self.close()
        await self.connect()
        await self.identify()
        await self.resume()

class ShardClient:
    def __init__(self, token: str, *, intents: Optional[Union[Intents, int]], shards: Optional[int] = None):
        self.token: str = token
        self.http: HTTPClient = HTTPClient(
            # raise_for_status = True,
            headers = {
                "Authorization": f"Bot {token}",
                "User-Agent": f"DiscordBot (https://github.com/EpikCord/EpikCord.py {__version__})"
            }
        )
        self.intents = intents.value if isinstance(intents, Intents) else intents
        self.desired_shards: Optional[int] = shards
        self.shards: List[Shard] = []

    def run(self):
        async def wrapper():
            endpoint_data = await self.http.get("/gateway/bot") # ClientResponse
            endpoint_data = await endpoint_data.json() # Dict
            
            max_concurrency = endpoint_data["session_start_limit"]["max_concurrency"]

            shards = self.desired_shards
            
            if not shards:
                shards = endpoint_data["shards"]
            
            for shard_id in range(shards):
                self.shards.append(Shard(self.token, self.intents, shard_id, shards))


            current_iteration = 0 # The current shard_id we've ran

            for shard in self.shards:
                shard.login()
                current_iteration += 1
                if current_iteration == max_concurrency:
                    await asyncio.sleep(5)
                    current_iteration = 0 # Reset it
        loop = asyncio.get_event_loop()
        loop.run_until_complete(wrapper())

class VoiceWebsocketClient:
    def __init__(self, client, *, guild_id: Optional[str] = None, channel_id: Optional[str] = None, channel: Optional[VoiceChannel] = None):
        self.ws = None
        self.client = client
        # TODO: Figure out which one I will use later in production
        if channel:
            self.guild_id = channel.guild.id
            self.channel_id = channel.id
        else:
            self.guild_id = guild_id
            self.channel_id = channel_id

        self.IDENTIFY = 0
        self.SELECT_PROTOCOL = 1
        self.READY = 2
        self.HEARTBEAT = 3
        self.HELLO = 8

        self.connected = False
        self.server_set = False
        self.state_set = False
        self.sequence = None
        self.endpoint = None

    async def connect(self, muted: Optional[bool] = False, deafened: Optional[bool] = False):
        await self.client.send_json({
            "op": self.client.VOICE_STATE_UPDATE,
            "d": {
                "guild_id": self.guild_id,
                "channel_id": self.channel_id,
                "self_mute": muted,
                "self_deaf": deafened

            }
        })<|MERGE_RESOLUTION|>--- conflicted
+++ resolved
@@ -560,15 +560,8 @@
         ...
         
     async def guild_delete(self, data: dict):
-<<<<<<< HEAD
-
-        if callback := self.get_event_callback("guild_delete", None):
-=======
-        if data.get("unavailable"):
-            return # The guild is just unavailable
 
         if callback := self.events.get("guild_delete", None):
->>>>>>> 3a1b3ac9
             await callback(self.guilds.fetch(data["id"])) # Fetch the guild from Cache.
 
     async def handle_events(self):
