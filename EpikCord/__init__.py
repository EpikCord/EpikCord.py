"""
NOTE: version string only in setup.cfg
"""

<<<<<<< HEAD
from .opcodes import GatewayOpcode, VoiceOpcode

__slots__ = __all__ = (
    "ActionRow",
    "Activity",
    "AllowedMention",
    "AnyChannel",
    "AnyOption",
    "Application",
    "ApplicationCommand",
    "ApplicationCommandInteraction",
    "ApplicationCommandOption",
    "ApplicationCommandPermission",
    "ApplicationCommandSubcommandOption",
    "Attachment",
    "AttachmentOption",
    "AutoCompleteInteraction",
    "BadRequest400",
    "BaseChannel",
    "BaseCommand",
    "BaseComponent",
    "BaseInteraction",
    "BaseSlashCommandOption",
    "BooleanOption",
    "Button",
    "CacheManager",
    "ChannelCategory",
    "ChannelManager",
    "ChannelOption",
    "ChannelOptionChannelTypes",
    "Check",
    "Client",
    "ClientApplication",
    "ClientMessageCommand",
    "ClientSlashCommand",
    "ClientUser",
    "ClientUserCommand",
    "ClosedWebSocketConnection",
    "Color",
    "Colour",
    "CommandUtils",
    "CommandsSection",
    "CustomIdIsTooBig",
    "DMChannel",
    "DisallowedIntents",
    "DiscordAPIError",
    "Embed",
    "Emoji",
    "EpikCordException",
    "EventHandler",
    "FailedCheck",
    "FailedToConnectToVoice",
    "File",
    "Flag",
    "Forbidden403",
    "GateawayUnavailable502",
    "Guild",
    "GuildApplicationCommandPermission",
    "GuildBan",
    "GuildChannel",
    "GuildManager",
    "GuildMember",
    "GuildNewsChannel",
    "GuildNewsThread",
    "GuildPreview",
    "GuildScheduledEvent",
    "GuildStageChannel",
    "GuildTextChannel",
    "GuildWidget",
    "GuildWidgetSettings",
    "HTTPClient",
    "IntegerOption",
    "Integration",
    "IntegrationAccount",
    "Intents",
    "InternalServerError5xx",
    "InvalidApplicationCommandOptionType",
    "InvalidApplicationCommandType",
    "InvalidArgumentType",
    "InvalidComponentStyle",
    "InvalidData",
    "InvalidIntents",
    "InvalidOption",
    "InvalidStatus",
    "InvalidToken",
    "Invite",
    "LabelIsTooBig",
    "MentionableOption",
    "MentionedChannel",
    "MentionedUser",
    "Message",
    "MessageActivity",
    "MessageCommandInteraction",
    "MessageComponentInteraction",
    "MessageInteraction",
    "Messageable",
    "MethodNotAllowed405",
    "MissingClientSetting",
    "MissingCustomId",
    "Modal",
    "ModalSubmitInteraction",
    "NotFound404",
    "NumberOption",
    "Overwrite",
    "Paginator",
    "PartialEmoji",
    "PartialGuild",
    "PartialUser",
    "Permissions",
    "Presence",
    "PrivateThread",
    "Ratelimited429",
    "Reaction",
    "ResolvedDataHandler",
    "Role",
    "RoleOption",
    "RoleTag",
    "SelectMenu",
    "SelectMenuOption",
    "Shard",
    "ShardClient",
    "ShardingRequired",
    "SlashCommand",
    "SlashCommandOptionChoice",
    "SourceChannel",
    "Status",
    "Sticker",
    "StickerItem",
    "StringOption",
    "SubCommandGroup",
    "Subcommand",
    "SystemChannelFlags",
    "Team",
    "TeamMember",
    "TextInput",
    "Thread",
    "ThreadArchived",
    "ThreadMember",
    "TooManyComponents",
    "TooManySelectMenuOptions",
    "Unauthorized401",
    "UnavailableGuild",
    "UnhandledEpikCordException",
    "User",
    "UserCommandInteraction",
    "UserOption",
    "Utils",
    "VoiceChannel",
    "VoiceState",
    "VoiceWebsocketClient",
    "Webhook",
    "WebhookUser",
    "WebsocketClient",
    "WelcomeScreen",
    "WelcomeScreenChannel",
    "b64encode",
    "cache_manager",
    "channel_manager",
    "command",
    "components",
    "exceptions",
    "guilds_manager",
    "logger",
    "managers",
    "message_command",
    "options",
    "partials",
    "roles_manager",
    "user_command",
)
=======
from __future__ import annotations
>>>>>>> e7a049f9

import asyncio
import datetime
import io
import os
import re
import socket
from base64 import b64encode
from collections import defaultdict
from inspect import iscoroutine
from logging import getLogger
from sys import platform
from typing import (
    Optional,
    List,
    TypedDict,
    Union,
    Dict,
    TypeVar,
    Callable,
    Tuple,
    Any,
    Type,
    TYPE_CHECKING,
)
from urllib.parse import quote as _quote

from aiohttp import ClientSession, ClientResponse

from .__main__ import __version__
from .components import *
from .exceptions import *
from .managers import *
from .options import *
from .partials import *

CT = TypeVar("CT", bound="Colour")
T = TypeVar("T")

logger = getLogger(__name__)

try:
    import nacl
except ImportError:
    logger.warning(
        "The PyNacl library was not found, so voice is not supported."
        " Please install it by doing ``pip install PyNaCl``"
        " If you want voice support"
    )

try:
    import orjson as json
except ImportError:
    import json

"""
:license:
Some parts of the code is sourced from discord.py
The MIT License (MIT)
Copyright © 2015-2021 Rapptz
Copyright © 2021-present EpikHost
Permission is hereby granted, free of charge, to any person obtaining a copy of 
this software and associated documentation files (the “Software”), to deal in 
the Software without restriction, including without limitation the rights to 
use, copy, modify, merge, publish, distribute, sublicense, and/or sell copies 
of the Software, and to permit persons to whom the Software is furnished to do 
so, subject to the following conditions:

The above copyright notice and this permission notice shall be included in all 
copies or substantial portions of the Software.

THE SOFTWARE IS PROVIDED “AS IS”, WITHOUT WARRANTY OF ANY KIND, RESS OR IMPLIED,
 INCLUDING BUT NOT LIMITED TO THE WARRANTIES OF MERCHANTABILITY, FITNESS FOR A 
 PARTICULAR PURPOSE AND NONINFRINGEMENT. IN NO EVENT SHALL THE AUTHORS OR 
 COPYRIGHT HOLDERS BE LIABLE FOR ANY CLAIM, DAMAGES OR OTHER LIABILITY, WHETHER 
 IN AN ACTION OF CONTRACT, TORT OR OTHERWISE, ARISING FROM, OUT OF OR IN 
 CONNECTION WITH THE SOFTWARE OR THE USE OR OTHER DEALINGS IN THE SOFTWARE."""


class Status:
    """The class which represents a Status.

    Attributes
    ----------
    status : str
        The status of the user.
    """

    def __init__(self, status: str):
        """Represents a Status.

        Arguments
        ---------
        status : str
            The status of the user.
            Either ``online``, ``idle``, ``dnd`` or ``invisible``.

        Raises
        ------
        InvalidStatus
            The status that you supplied is not valid.
        """
        if status in {"online", "dnd", "idle", "invisible", "offline"}:
            setattr(self, "status", status if status != "offline" else "invisible")
        else:
            raise InvalidStatus("That is an invalid status.")


class Activity:
    """Represents a Discord Activity object.

    Attributes
    ---------
    name : str
        The name of the activity.
    type : int
        The type of the activity.
    url : Optional[str]
        The url of the activity.
        Only available for the streaming activity

    """

    def __init__(self, *, name: str, type: int, url: Optional[str] = None):
        """Represents a Discord Activity object.

        Arguments
        ---------
        name : str
            The name of the activity.
        type : int
            The type of the activity.
        url : Optional[str]
            The url of the activity.
            Only available for the streaming activity.
        """
        self.name = name
        self.type = type
        self.url = url

    def to_dict(self):
        """Returns activity class as dict

        Returns
        -------
        payload : dict
            The dict representation of the Activity.

        Raises
        ------
            InvalidData
                You tried to set an url for a non-streaming activity.
        """
        payload = {
            "name": self.name,
            "type": self.type,
        }

        if self.url:
            if self.type != 1:
                raise InvalidData("You cannot set a URL")
            payload["url"] = self.url

        return payload


class Presence:
    """
    A class representation of a Presence.

    Attributes
    ----------
    activity : Optional[Activity]
        The activity of the user.
    status : Status
        The status of the user.
    """

    def __init__(
        self,
        *,
        activity: Optional[List[Activity]] = None,
        status: Optional[Status] = None,
    ):
        """
        Arguments
        ---------
        activity : Optional[Activity]
            The activity of the user.
        status : Status
            The status of the user.
        """
        self.activity: Optional[List[Activity]] = activity
        self.status: Status = status.status if isinstance(status, Status) else status

    def to_dict(self):
        """
        The dict representation of the Presence.

        Returns
        -------
        payload : dict
            The dict representation of the Presence.
        """
        payload = {}

        if self.status:
            payload["status"] = self.status

        if self.activity:
            payload["activity"] = [self.activity.to_dict()]

        return payload


class UnavailableGuild:
    """
    The class representation of an UnavailableGuild.
    The Guild object should be given to use when the guild is available.
    """

    def __init__(self, data):
        self.data = data
        self.id: str = data.get("id")
        self.available: bool = data.get("available")


class Reaction:
    """
    A class representation of a Reaction.
    Not for direct use.


    Attributes
    ----------
    count : int
        The amount of times this reaction has been added to the Message.
    me : bool
        If the ClientUser has reacted to this Message with this Reaction.
    emoji : PartialEmoji
        The partial emoji of this Reaction.
    """

    def __init__(self, data: dict):
        self.count: int = data.get("count")
        self.me: bool = data.get("me")
        self.emoji: PartialEmoji = PartialEmoji(data.get("emoji"))


class Message:
    """Represents a Discord message.

    Attributes
    ----------
    client : Client
        The client which initialised this Message.
    id : str
        The message ID.
    channel_id : str
        The channel ID the message was sent in.
    author : Union[GuildMember, User]
        The author of the message
    guild_id: str
        The Guild ID the message was sent in

    """

    def __init__(self, client, data: dict):
        self.client = client
        self.id: str = data.get("id")
        self.channel_id: str = data.get("channel_id")
        self.channel = client.channels.get_from_cache(self.channel_id)
        self.guild_id: Optional[str] = data.get("guild_id")
        self.webhook_id: Optional[str] = data.get("webhook_id")
        self.author: Optional[Union[WebhookUser, User]] = (
            WebhookUser(data.get("author"))
            if data.get("webhook_id")
            else User(client, data.get("author"))
            if data.get("author")
            else None
        )
        self.member: GuildMember = (
            GuildMember(client, data.get("member")) if data.get("member") else None
        )
        # I forgot Message Intents are gonna stop this.
        self.content: Optional[str] = data.get("content")
        self.timestamp: datetime.datetime = datetime.datetime.fromisoformat(
            data["timestamp"]
        )
        self.edited_timestamp: Optional[str] = (
            datetime.datetime.fromisoformat(data.get("edited_timestamp"))
            if data.get("edited_timestamp")
            else None
        )
        self.tts: bool = data.get("tts")
        self.mention_everyone: bool = data.get("mention_everyone")
        self.mentions: Optional[List[MentionedUser]] = [
            MentionedUser(client, mention) for mention in data.get("mentions", [])
        ]
        self.mention_roles: Optional[List[int]] = data.get("mention_roles")
        self.mention_channels: Optional[List[MentionedChannel]] = [
            MentionedChannel(channel) for channel in data.get("mention_channels", [])
        ]
        self.embeds: Optional[List[Embed]] = [
            Embed(**embed) for embed in data.get("embeds", [])
        ]
        self.reactions: Optional[List[Reaction]] = [
            Reaction(reaction) for reaction in data.get("reactions", [])
        ]
        self.nonce: Optional[Union[int, str]] = data.get("nonce")
        self.pinned: bool = data.get("pinned")
        self.type: int = data.get("type")
        self.activity: Optional[MessageActivity] = (
            MessageActivity(data.get("activity")) if data.get("activity") else None
        )
        # Despite there being a PartialApplication,
        # Discord don't specify what attributes it has
        self.application: Application = (
            Application(data.get("application")) if data.get("application") else None
        )
        self.flags: int = data.get("flags")
        self.referenced_message: Optional[Message] = (
            Message(client, data.get("referenced_message"))
            if data.get("referenced_message")
            else None
        )
        self.interaction: Optional[MessageInteraction] = (
            MessageInteraction(client, data.get("interaction"))
            if data.get("interaction")
            else None
        )
        self.thread: Optional[Thread] = (
            Thread(data.get("thread")) if data.get("thread") else None
        )
        self.components: Optional[List[Union[TextInput, SelectMenu, Button]]] = [
            ActionRow.from_dict(component) for component in data.get("components")
        ]
        self.stickers: Optional[List[StickerItem]] = [
            StickerItem(sticker) for sticker in data.get("stickers", [])
        ] or None

    async def add_reaction(self, emoji: str):
        emoji = _quote(emoji)
        response = await self.client.http.put(
            f"channels/{self.channel_id}/messages/{self.id}/reactions/{emoji}/@me"
        )
        return await response.json()

    async def remove_reaction(self, emoji: str, user=None):
        emoji = _quote(emoji)
        response = (
            await self.client.http.delete(
                f"channels/{self.channel_id}/messages/{self.id}/reactions/{emoji}/{user.id}"
            )
            if user
            else await self.client.http.delete(
                f"channels/{self.channel_id}/messages/{self.id}/reactions/{emoji}/@me"
            )
        )

        return await response.json()

    async def fetch_reactions(self, *, after, limit) -> List[Reaction]:
        response = await self.client.http.get(
            f"channels/{self.channel_id}/messages/{self.id}/reactions?after={after}&limit={limit}"
        )
        return await response.json()

    async def delete_all_reactions(self):
        response = await self.client.http.delete(
            f"channels/{self.channel_id}/messages/{self.id}/reactions"
        )
        return await response.json()

    async def delete_reaction_for_emoji(self, emoji: str):
        emoji = _quote(emoji)
        response = await self.client.http.delete(
            f"channels/{self.channel_id}/messages/{self.id}/reactions/{emoji}"
        )
        return await response.json()

    async def edit(self, message_data: dict):
        response = await self.client.http.patch(
            f"channels/{self.channel_id}/messages/{self.id}", data=message_data
        )
        return await response.json()

    async def delete(self):
        response = await self.client.http.delete(
            f"channels/{self.channel_id}/messages/{self.id}"
        )
        return await response.json()

    async def pin(self, *, reason: Optional[str]):
        headers = self.client.http.headers.copy()
        if reason:
            headers["X-Audit-Log-Reason"] = reason
        else:
            logger.debug(f"Pinning message {self.id}.")
        response = await self.client.http.put(
            f"channels/{self.channel_id}/pins/{self.id}", headers=headers
        )
        return await response.json()

    async def unpin(self, *, reason: Optional[str]):
        headers = self.client.http.headers.copy()
        if reason:
            headers["X-Audit-Log-Reason"] = reason
        response = await self.client.http.delete(
            f"channels/{self.channel_id}/pins/{self.id}", headers=headers
        )
        return await response.json()

    async def start_thread(
        self,
        name: str,
        auto_archive_duration: Optional[int],
        rate_limit_per_user: Optional[int],
    ):
        response = await self.client.http.post(
            f"channels/{self.channel_id}/messages/{self.id}/threads",
            data={
                "name": name,
                "auto_archive_duration": auto_archive_duration,
                "rate_limit_per_user": rate_limit_per_user,
            },
        )
        # Cache it
        self.client.guilds[self.guild_id].append(Thread(await response.json()))
        return Thread(await response.json())

    async def crosspost(self):
        response = await self.client.http.post(
            f"channels/{self.channel_id}/messages/{self.id}/crosspost"
        )
        return await response.json()


class File:
    """
    Represents a file. Sourced from Discord.py
    """

    def __init__(
        self,
        fp: Union[str, bytes, os.PathLike, io.BufferedIOBase],
        filename: Optional[str] = None,
        *,
        spoiler: bool = False,
    ):
        if isinstance(fp, io.IOBase):
            if not (fp.seekable() and fp.readable()):
                raise ValueError(f"File buffer {fp!r} must be seekable and readable")
            self.fp = fp
            self._original_pos = fp.tell()
        else:
            self.fp = open(fp, "rb")
            self._original_pos = 0
        self._closer = self.fp.close
        self.fp.close = lambda: None

        if filename is None:
            if isinstance(fp, str):
                _, self.filename = os.path.split(fp)
            else:
                self.filename = getattr(fp, "name", None)
        else:
            self.filename = filename
        if (
            spoiler
            and self.filename is not None
            and not self.filename.startswith("SPOILER_")
        ):
            self.filename = f"SPOILER_{self.filename}"

            self.spoiler = spoiler or (
                self.filename is not None and self.filename.startswith("SPOILER_")
            )

    def reset(self, *, seek: Union[int, bool] = True) -> None:
        if seek:
            self.fp.seek(self._original_pos)

    def close(self) -> None:
        self.fp.close = self._closer
        self._closer()


class Messageable:
    def __init__(self, client, channel_id: str):
        self.id: str = channel_id
        self.client = client

    async def fetch_messages(
        self,
        *,
        around: Optional[str] = None,
        before: Optional[str] = None,
        after: Optional[str] = None,
        limit: Optional[int] = None,
    ) -> List[Message]:
        response = await self.client.http.get(
            f"channels/{self.id}/messages",
            params={"around": around, "before": before, "after": after, "limit": limit},
        )
        data = await response.json()
        return [Message(self.client, message) for message in data]

    async def fetch_message(self, *, message_id: str) -> Message:
        response = await self.client.http.get(
            f"channels/{self.id}/messages/{message_id}"
        )
        data = await response.json()
        return Message(self.client, data)

    async def send(
        self,
        content: Optional[str] = None,
        *,
        embeds: Optional[List[dict]] = None,
        components=None,
        tts: Optional[bool] = False,
        allowed_mentions=None,
        sticker_ids: Optional[List[str]] = None,
        attachments: List[File] = None,
        suppress_embeds: bool = False,
    ) -> Message:
        payload = {}

        if content:
            payload["content"] = content

        if embeds:
            payload["embeds"] = [embed.to_dict() for embed in embeds]

        if components:
            payload["components"] = [component.to_dict() for component in components]

        if tts:
            payload["tts"] = tts

        if allowed_mentions:
            payload["allowed_mentions"] = allowed_mentions.to_dict()

        if sticker_ids:
            payload["sticker_ids"] = sticker_ids

        if attachments:
            payload["attachments"] = [
                attachment.to_dict() for attachment in attachments
            ]

        if suppress_embeds:
            payload["suppress_embeds"] = 1 << 2

        response = await self.client.http.post(
            f"channels/{self.id}/messages", json=payload
        )
        data = await response.json()
        return Message(self.client, data)


class User(Messageable):
    def __init__(self, client, data: dict):
        super().__init__(client, data["id"])
        self.data = data
        self.client = client
        self.id: str = data.get("id")
        self.username: str = data.get("username")
        self.discriminator: str = data.get("discriminator")
        self.avatar: Optional[str] = data.get("avatar")
        self.bot: Optional[bool] = data.get("bot")
        self.system: Optional[bool] = data.get("system")
        self.mfa_enabled: bool = data.get("mfa_enabled")
        self.banner: Optional[str] = data.get("banner")
        # the user's banner color encoded as an integer representation of
        # hexadecimal color code
        self.accent_color: Optional[int] = data.get("accent_color")
        self.locale: Optional[str] = data.get("locale")
        self.verified: bool = data.get("verified")
        self.email: Optional[str] = data.get("email")
        self.flags: int = data.get("flags")
        self.premium_type: int = data.get("premium_type")
        self.public_flags: int = data.get("public_flags")


class VoiceRegion:
    def __init__(self, data: dict):
        self.id: str = data["id"]
        self.name: str = data["name"]
        self.optimal: bool = data["optimal"]
        self.deprecated: bool = data["deprecated"]
        self.custom: bool = data["custom"]


class EventHandler:
    # Class that'll contain all methods that'll be called when an event is
    # triggered.

    def __init__(self):
        self.events = defaultdict(list)
        self.wait_for_events = defaultdict(list)

    def wait_for(
        self, event_name: str, *, check: Optional[Callable] = None, timeout: int = None
    ):
        """
        Waits for the event to be triggered.

        Parameters
        ----------
        event_name : str
            The name of the event to wait for.
        check : Optional[callable]
            A check to run on the event.
            If it returns ``False``, the event will be ignored.
        timeout : int
            The amount of time to wait for the event.
            If not specified, it'll wait forever.
        """
        future = asyncio.Future()
        if not check:

            def check(*_, **__):
                return True

        self.wait_for_events[event_name.lower()].append((future, check))
        return asyncio.wait_for(future)

    @staticmethod
    async def voice_server_update(data: dict):
        voice_data = data["d"]
        payload = {
            "token": voice_data["token"],
            "endpoint": voice_data["endpoint"],
            "guild_id": voice_data["guild_id"],
        }

        if voice_data["endpoint"]:
            payload["endpoint"] = voice_data["endpoint"]

        return payload

    async def voice_state_update(self, data: dict):
        return VoiceState(
            self, data
        )  # TODO: Make this return something like (VoiceState, Member) or make VoiceState get Member from member_id

    def component(self, custom_id: str):
        """
        Execute this function when a component with the `custom_id` is interacted with.
        """

        def wrapper(func):
            self._components[custom_id] = func

        return wrapper

    async def guild_members_chunk(self, data: dict):
        ...

    async def guild_delete(self, data: dict):
        return self.guilds.fetch(data["id"])

    async def handle_events(self):
        async for event in self.ws:
            event = event.json()
            logger.debug(f"Received {event} from Discord.")

            if event["op"] == GatewayOpcode.HELLO:
                self.interval = event["d"]["heartbeat_interval"]

                async def wrapper():
                    while True:
                        await self.heartbeat(False)

                asyncio.create_task(wrapper())
                await self.identify()

            elif event["op"] == GatewayOpcode.DISPATCH:
                await self.handle_event(event)
            elif event["op"] == GatewayOpcode.HEARTBEAT:
                # I shouldn't wait the remaining delay according to the docs.
                await self.heartbeat(True)

            elif event["op"] == GatewayOpcode.HEARTBEAT_ACK:
                try:
                    self.heartbeats.append(event["d"])
                except AttributeError:
                    self.heartbeats = [event["d"]]

            elif event["op"] == GatewayOpcode.RECONNECT:
                await self.reconnect()

            elif event["op"] == GatewayOpcode.RESUMED:
                logger.debug(
                    "Connection successfully resumed and all proceeding events are new."
                )

            if event["op"] != GatewayOpcode.DISPATCH:  # TODO: find op code
                logger.debug(f"Received OPCODE: {event['op']}")

        await self.handle_close()

    async def handle_event(self, event: dict):
        self.sequence = event["s"]
        logger.info(f"Received event {event['t']} with data {event['d']}")

        results_from_event = event["d"]

        try:
            results_from_event = (
                await getattr(self, event["t"].lower())(results_from_event)
                if hasattr(self, event["t"].lower())
                else None
            )
        except Exception as e:
            logger.exception(f"Error handling event {event['t']}: {e}")

        try:
            if results_from_event != event["d"]:
                results_from_event = [results_from_event] if results_from_event else []
                if callbacks := self.events.get(event["t"].lower()):
                    for callback in callbacks:
                        await callback(*results_from_event)
            else:
                logger.warning(f"{event['t']} is going to receive unparsed data.")

                if callbacks := self.events.get(event["t"].lower()):
                    for callback in callbacks:
                        await callback(results_from_event)
        except Exception as e:
            logger.exception(f"Error handling user-defined event {event['t']}: {e}")
        if callbacks := self.wait_for_events.get(event["t"].lower()):
            for future, check in callbacks:
                if check(*results_from_event):
                    future.set_result(results_from_event)

    async def handle_interaction(self, interaction):
        """The function which is the handler for interactions.
        Change this if you want to, to change how your "command handler" works

        Arguments
        ---------
        interaction: Union[ApplicationCommandInteraction, MessageComponentInteraction, AutoCompleteInteraction, ModalSubmitInteraction]
            A subclass of BaseInteraction which represents the Interaction
        """
        if interaction.is_ping():
            return await self.http.post(
                f"interactions/{interaction.id}/{interaction.token}/callback",
                json={"type": 1},
            )

        elif interaction.is_application_command():
            command = self.commands.get(interaction.command_name)

            if not command:
                logger.warning(
                    f"Command {interaction.command_name} is not registered in "
                    f"this code, but is registered with Discord. "
                )
                return  # TODO Possibly add an error which people can handle?

            options = []

            if command.is_user_command() or command.is_message_command():
                options.append(interaction.target_id)

            if command.is_slash_command():
                for check in command.checks:
                    if iscoroutine(check):
                        await check.callback(interaction)
                    else:
                        check.callback(interaction)

                for option in interaction.options:
                    options.append(option.get("value"))

            return await command.callback(interaction, *options)

        if (
            interaction.is_message_component()
        ):  # If it's a message component interaction

            if not self._components.get(
                interaction.custom_id
            ):  # If it's registered with the bot
                logger.warning(
                    f"A user tried to interact with a component with the "
                    f"custom id {interaction.custom_id}, but it is not "
                    f"registered in this code, but is on Discord. "
                )

            if interaction.is_button():  # If it's a button
                return await self._components[interaction.custom_id](
                    interaction, self.utils.interaction_from_type(component)
                )  # Call the callback

            elif interaction.is_select_menu():

                def get_select_menu():
                    for action_row in interaction.message.components:
                        for component in action_row["components"]:
                            if component["custom_id"] == interaction.custom_id:
                                component = self.utils.component_from_type(component)
                                return component

                return await self._components[interaction.custom_id](
                    interaction, get_select_menu(), *interaction.values
                )

        if interaction.is_autocomplete():
            command = self.commands.get(interaction.command_name)
            if not command:
                return
            ...  # TODO: Implement autocomplete

        if interaction.is_modal_submit():
            action_rows = interaction._components
            component_object_list = []
            for action_row in action_rows:
                for component in action_row.get("components"):
                    component_object_list.append(
                        component["value"]
                    )  # TODO: Fix this later, component_object_list is empty ;(

            await self._components.get(interaction.custom_id)(
                interaction, *component_object_list
            )

    async def interaction_create(self, data):
        interaction = self.utils.interaction_from_type(data)

        await self.handle_interaction(interaction)

        return interaction

    async def channel_create(self, data: dict):

        channel = self.utils.channel_from_type(data)

        self.channels.add_to_cache(channel.id, channel)

        return channel

    async def message_create(self, data: dict):
        """Event fired when messages are created"""
        return Message(self, data)

    async def guild_create(self, data):
        guild = (
            UnavailableGuild(data)
            if data.get("unavailable") is True
            else Guild(data)
            if data.get("unavailable") is False
            else None
        )

        if not guild:
            return

        self.guilds.add_to_cache(guild.id, guild)

        if data.get("unavailable") is None:
            return  # Bot was removed

        for channel in data["channels"]:
            self.channels.add_to_cache(
                data["id"], self.utils.channel_from_type(channel)
            )

        for thread in data["threads"]:
            self.channels.add_to_cache(data["id"], self.utils.channel_from_type(thread))

        return guild

        # TODO: Add other attributes to cache

    def event(self, func):
        func_name = func.__name__.lower()

        if func_name.startswith("on_"):
            func_name = func_name[3:]

        self.events[func_name].append(func)

    async def guild_member_update(self, data):
        guild_member = GuildMember(self, data)
        return self.members.fetch(data["id"]), guild_member

    async def ready(self, data: dict):
        self.user: ClientUser = ClientUser(self, data.get("user"))
        self.session_id: str = data["session_id"]
        application_response = await self.http.get("/oauth2/applications/@me")
        application_data = await application_response.json()
        self.application: ClientApplication = ClientApplication(self, application_data)

        if self.overwrite_commands_on_ready:

            command_sorter = defaultdict(list)

            for command in self.commands.values():
                command_payload = {"name": command.name, "type": command.type}

                if command_payload["type"] == 1:
                    command_payload["description"] = command.description
                    command_payload["options"] = [
                        option.to_dict() for option in getattr(command, "options", [])
                    ]

                if hasattr(command, "guild_ids"):
                    for guild_id in command.guild_ids:
                        command_sorter[guild_id].append(command_payload)
                else:
                    command_sorter["global"].append(command_payload)

            for guild_id, commands in command_sorter.items():

                if guild_id == "global":
                    await self.application.bulk_overwrite_global_application_commands(
                        commands
                    )
                else:
                    await self.application.bulk_overwrite_guild_application_commands(
                        guild_id, commands
                    )


class WebsocketClient(EventHandler):
    def __init__(self, token: str, intents: int):
        super().__init__()

        self.token = token
        if not token:
            raise TypeError("Missing token.")

        if isinstance(intents, int):
            self.intents = Intents(intents)
        elif isinstance(intents, Intents):
            self.intents = intents

        self.commands = {}
        self._closed = True
        self.heartbeats = []
        self.average_latency = 0

        self.interval = None  # How frequently to heartbeat
        self.session_id = None
        self.sequence = None

    async def change_presence(self, *, presence: Optional[Presence]):
        payload = {"op": 3, "d": presence.to_dict()}
        await self.send_json(payload)

    async def heartbeat(self, forced: Optional[bool] = None):
        if forced:
            return await self.send_json(
                {"op": GatewayOpcode.HEARTBEAT, "d": self.sequence or "null"}
            )

        if self.interval:
            await self.send_json(
                {"op": GatewayOpcode.HEARTBEAT, "d": self.sequence or "null"}
            )
            await asyncio.sleep(self.interval / 1000)
            logger.debug("Sent a heartbeat!")

    async def request_guild_members(
        self,
        guild_id: int,
        *,
        query: Optional[str] = None,
        limit: Optional[int] = None,
        presences: Optional[bool] = None,
        user_ids: Optional[List[str]] = None,
        nonce: Optional[str] = None,
    ):
        payload = {
            "op": GatewayOpcode.REQUEST_GUILD_MEMBERS,
            "d": {"guild_id": guild_id},
        }

        if query:
            payload["d"]["query"] = query

        if limit:
            payload["d"]["limit"] = limit

        if presences:
            payload["d"]["presences"] = presences

        if user_ids:
            payload["d"]["user_ids"] = user_ids

        if nonce:
            payload["d"]["nonce"] = nonce

        await self.send_json(payload)

    async def reconnect(self):
        await self.close()
        self.ws = await self.http.ws_connect(
            "wss://gateway.discord.gg/?v=9&encoding=json"
        )
        await self.send_json(
            {
                "op": GatewayOpcode.RECONNECT,
                "d": {
                    "token": self.token,
                    "session_id": self.session_id,
                    "seq": self.sequence,
                },
            }
        )
        self._closed = False
        await self.handle_events()

    async def handle_close(self):
        if self.ws.close_code == 4014:
            raise DisallowedIntents(
                "You cannot use privileged intents with this token, go to "
                "the developer portal and allow the privileged intents "
                "needed. "
            )
        elif self.ws.close_code == 1006:
            await self.resume()
        elif self.ws.close_code == 4004:
            raise InvalidToken("The token you provided is invalid.")
        elif self.ws.close_code == 4008:
            raise Ratelimited429(
                "You've been rate limited. Try again in a few minutes."
            )
        elif self.ws.close_code == 4011:
            raise ShardingRequired("You need to shard the bot.")
        elif self.ws.close_code == 4012:
            raise DeprecationWarning(
                "The gateway you're connecting to is deprecated and does not "
                "work, upgrade EpikCord.py. "
            )
        elif self.ws.close_code == 4013:
            raise InvalidIntents("The intents you provided are invalid.")
        elif self.ws.close_code == 4000:
            await self.resume()
        elif self.ws.close_code == 4001:
            logger.critical(
                "EpikCord.py sent an invalid OPCODE to the Gateway. "
                "Report this immediately. "
            )
            await self.resume()
        elif self.ws.close_code == 4002:
            logger.critical(
                "EpikCord.py sent an invalid payload to the Gateway."
                " Report this immediately. "
            )
            await self.resume()
        elif self.ws.close_code == 4003:
            logger.critical(
                "EpikCord.py has sent a payload prior to identifying."
                " Report this immediately. "
            )

        elif self.ws.close_code == 4005:
            logger.critical(
                "EpikCord.py tried to authenticate again." " Report this immediately. "
            )
            await self.resume()
        elif self.ws.close_code == 4007:
            logger.critical(
                "EpikCord.py sent an invalid sequence number."
                " Report this immediately."
            )
            await self.resume()
        elif self.ws.close_code == 4009:
            logger.critical("Session timed out.")
            await self.resume()
        else:
            raise ClosedWebSocketConnection(
                f"Connection has been closed with code {self.ws.close_code}"
            )

    async def send_json(self, json: dict):
        await self.ws.send_json(json)
        logger.debug(f"Sent {json} to the Websocket Connection to Discord.")

    async def connect(self):
        self.ws = await self.http.ws_connect(
            "wss://gateway.discord.gg/?v=9&encoding=json"
        )
        self._closed = False
        await self.handle_events()

    async def resume(self):
        logger.critical("Reconnecting...")
        await self.connect()
        await self.send_json(
            {
                "op": GatewayOpcode.RESUME,
                "d": {
                    "seq": self.sequence,
                    "session_id": self.session_id,
                    "token": self.token,
                },
            }
        )
        self._closed = False

    async def identify(self):
        payload = {
            "op": GatewayOpcode.IDENTIFY,
            "d": {
                "token": self.token,
                "intents": self.intents,
                "properties": {
                    "$os": platform,
                    "$browser": "EpikCord.py",
                    "$device": "EpikCord.py",
                },
            },
        }
        if self.presence:
            payload["d"]["presence"] = self.presence.to_dict()
        return await self.send_json(payload)

    async def close(self) -> None:
        if self._closed:
            return

        # for voice in self.voice_clients:
        #     try:
        #         await voice.disconnect(force=True)
        #     except Exception:
        #         # if an error happens during disconnects, disregard it.
        #         pass

        if self.ws is not None and not self.ws.closed:
            await self.ws.close(code=4000)

        if self.http is not None and not self.http.closed:
            await self.http.close()

        self._closed = True

    def login(self):

        loop = asyncio.get_event_loop()

        async def runner():
            try:
                await self.connect()
            finally:
                if not self._closed:
                    await self.close()

        def stop_loop_on_completion(f: asyncio.Future):
            loop.stop()

        future = asyncio.ensure_future(runner(), loop=loop)
        future.add_done_callback(stop_loop_on_completion)

        try:
            loop.run_forever()
        except KeyboardInterrupt:
            pass
        finally:
            future.remove_done_callback(stop_loop_on_completion)
            self.utils.cleanup_loop(loop)


class BaseCommand:
    def __init__(self):
        self.checks: List[Check] = []

    def is_slash_command(self):
        return self.type == 1

    def is_user_command(self):
        return self.type == 2

    def is_message_command(self):
        return self.type == 3


class ClientUserCommand(BaseCommand):
    """
    A class to represent a User Command that the Client owns.

    Attributes:
    -----------
        * name The name set for the User Command
        * callback: callable The function to call for the User Command
        (Passed in by the library)

    Parameters:
    -----------
    All parameters follow the documentation of the Attributes accordingly
        * name
        * callback
    """

    def __init__(self, *, name: str, callback: Callable):
        super().__init__()
        self.name: str = name
        self.callback: Callable = callback

    @property
    def type(self):
        return 2


class ClientSlashCommand(BaseCommand):
    def __init__(
        self,
        *,
        name: str,
        description: str,
        callback: Callable,
        guild_ids: Optional[List[str]],
        options: Optional[List[AnyOption]],
    ):
        super().__init__()
        self.name: str = name
        self.description: str = description
        if not description:
            raise TypeError(f"Missing description for command {name}.")
        self.callback: Callable = callback
        self.guild_ids: Optional[List[str]] = guild_ids
        self.options: Optional[List[AnyOption]] = options
        self.autocomplete_options: dict = {}

    @property
    def type(self):
        return 1

    def option_autocomplete(self, option_name: str):
        def wrapper(func):
            self.autocomplete_options[option_name] = func

        return wrapper


class ClientMessageCommand(ClientUserCommand):
    @property
    def type(self):
        return 3


class Overwrite:
    def __init__(self, data: dict):
        self.id: str = data.get("id")
        self.type: int = data.get("type")
        self.allow: str = data.get("allow")
        self.deny: str = data.get("deny")


class StickerItem:
    def __init__(self, data: dict):
        self.id: str = data.get("id")
        self.name: str = data.get("name")
        self.format_type: int = data.get("format_type")


class Sticker:
    def __init__(self, data: dict):
        self.id: str = data.get("id")
        self.name: str = data.get("name")
        self.description: str = data.get("description")
        self.tags: str = data.get("tags")
        self.type: str = data.get("image")
        self.format_type: int = data.get("format_type")
        self.pack_id: int = data.get("pack_id")
        self.sort_value: int = data.get("sort_value")


class ThreadMember:
    def __init__(self, data: dict):
        self.id: str = data.get("user_id")
        self.thread_id: str = data.get("thread_id")
        self.join_timestamp: datetime.datetime = datetime.datetime.fromisoformat(
            data["join_timestamp"]
        )
        self.flags: int = data.get("flags")


class Thread:
    def __init__(self, client, data: dict):
        super().__init__(client, data)
        self.owner_id: str = data.get("owner_id")
        self.message_count: int = data.get("message_count")
        self.member_count: int = data.get("member_count")
        self.archived: bool = data.get("archived")
        self.auto_archive_duration: int = data.get("auto_archive_duration")
        self.archive_timestamp: datetime.datetime = datetime.datetime.fromisoformat(
            data["archive_timestamp"]
        )
        self.locked: bool = data.get("locked")

    async def join(self):
        if self.archived:
            raise ThreadArchived(
                "This thread has been archived so it is no longer joinable"
            )
        response = await self.client.http.put(f"/channels/{self.id}/thread-members/@me")
        return await response.json()

    async def add_member(self, member_id: str):
        if self.archived:
            raise ThreadArchived(
                "This thread has been archived so it is no longer joinable"
            )

        response = await self.client.http.put(
            f"/channels/{self.id}/thread-members/{member_id}"
        )
        return await response.json()

    async def leave(self):
        if self.archived:
            raise ThreadArchived(
                "This thread has been archived so it is no longer leaveable"
            )
        response = await self.client.http.delete(
            f"/channels/{self.id}/thread-members/@me"
        )
        return await response.json()

    async def remove_member(self, member_id: str):
        if self.archived:
            raise ThreadArchived(
                "This thread has been archived so it is no longer leaveable"
            )

        response = await self.client.http.delete(
            f"/channels/{self.id}/thread-members/{member_id}"
        )
        return await response.json()

    async def fetch_member(self, member_id: str) -> ThreadMember:
        response = await self.client.http.get(
            f"/channels/{self.id}/thread-members/{member_id}"
        )
        if response.status == 404:
            raise NotFound404("The member you are trying to fetch does not exist")
        return ThreadMember(await response.json())

    async def list_members(self) -> List[ThreadMember]:
        response = await self.client.http.get(f"/channels/{self.id}/thread-members")
        return [ThreadMember(member) for member in await response.json()]

    async def bulk_delete(self, message_ids: List[str], reason: Optional[str]) -> None:

        if reason:
            headers = self.client.http.headers.copy()
            headers["X-Audit-Log-Reason"] = reason

        response = await self.client.http.post(
            f"channels/{self.id}/messages/bulk-delete",
            data={"messages": message_ids},
            headers=headers,
        )
        return await response.json()


class PrivateThread(Thread):
    ...


class Application:
    def __init__(self, data: dict):
        self.id: str = data.get("id")
        self.name: str = data.get("name")
        self.icon: Optional[str] = data.get("icon")
        self.description: str = data.get("description")
        self.rpc_origins: Optional[list] = data.get("rpc_origins")
        self.bot_public: bool = data.get("bot_public")
        self.bot_require_code_grant: bool = data.get("bot_require_code_grant")
        self.terms_of_service_url: Optional[str] = data.get("terms_of_service")
        self.privacy_policy_url: Optional[str] = data.get("privacy_policy")
        self.owner: Optional[PartialUser] = (
            PartialUser(data.get("user")) if data.get("user") else None
        )
        self.verify_key: str = data.get("verify_key")
        self.team: Optional[Team] = Team(data.get("team")) if data.get("get") else None
        self.cover_image: Optional[str] = data.get("cover_image")
        self.flags: int = data.get("flags")


class ApplicationCommand:
    def __init__(self, data: dict):
        self.id: str = data.get("id")
        self.type: int = data.get("type")
        self.application_id: str = data.get("application_id")
        self.guild_id: Optional[str] = data.get("guild_id")
        self.name: str = data.get("name")
        self.description: str = data.get("description")
        self.default_permissions: bool = data.get("default_permissions")
        self.version: str = data.get("version")


class GuildApplicationCommandPermission:
    def __init__(self, data: dict):
        self.id: str = data.get("id")
        self.application_id: str = data.get("application_id")
        self.guild_id: str = data.get("guild_id")
        self.permissions: ApplicationCommandPermission = ApplicationCommandPermission(
            data.get("permissions")
        )

    def to_dict(self):
        return {
            "id": self.id,
            "application_id": self.application_id,
            "guild_id": self.guild_id,
            "permissions": self.permissions.to_dict(),
        }


class ApplicationCommandPermission:
    def __init__(self, data: dict):
        self.id: str = data.get("id")
        self.type: int = data.get("type")
        self.permission: bool = data.get("permission")

    def to_dict(self):
        return {"id": self.id, "type": self.type, "permission": self.permission}


class ClientApplication(Application):
    def __init__(self, client, data: dict):
        super().__init__(data)
        self.client = client

    async def fetch_application(self):
        response: ClientResponse = await self.client.http.get("oauth2/applications/@me")
        data: dict = await response.json()
        return Application(data)

    async def fetch_global_application_commands(self) -> List[ApplicationCommand]:
        response = await self.client.http.get(f"/applications/{self.id}/commands")
        payload = [ApplicationCommand(command) for command in await response.json()]
        self.client.application_commands = payload
        return payload

    async def create_global_application_command(
        self,
        *,
        name: str,
        description: str,
        options: Optional[List[AnyOption]],
        default_permission: Optional[bool] = False,
        command_type: Optional[int] = 1,
    ):
        payload = {
            "name": name,
            "description": description,
            "default_permissions": default_permission,
        }

        if command_type not in range(1, 4):
            raise InvalidApplicationCommandType("Command type must be 1, 2, or 3.")

        payload["type"] = command_type

        for option in options:
            if not isinstance(
                option,
                (
                    Subcommand,
                    SubCommandGroup,
                    StringOption,
                    IntegerOption,
                    BooleanOption,
                    UserOption,
                    ChannelOption,
                    RoleOption,
                    MentionableOption,
                    NumberOption.AttachmentOption,
                ),
            ):
                raise InvalidApplicationCommandOptionType(
                    f"Options must be of type Subcommand, SubCommandGroup, "
                    f"StringOption, IntegerOption, BooleanOption, UserOption, "
                    f"ChannelOption, RoleOption, MentionableOption, "
                    f"NumberOption, not {option.__class__}. "
                )

        response = await self.client.http.post(
            f"/applications/{self.id}/commands", json=payload
        )
        return ApplicationCommand(await response.json())

    async def fetch_application_command(self, command_id: str):
        response = await self.client.http.get(
            f"/applications/{self.id}/commands/{command_id}"
        )
        return ApplicationCommand(await response.json())

    async def edit_global_application_command(
        self,
        command_id: str,
        *,
        name: Optional[str] = None,
        description: Optional[str] = None,
        options: Optional[List[AnyOption]] = None,
        default_permissions: Optional[bool] = None,
    ):
        payload = {}
        if name:
            payload["name"] = name
        if description:
            payload["description"] = description
        if options:
            payload["options"] = [option.to_dict() for option in options]
        if default_permissions:
            payload["default_permissions"] = default_permissions

        await self.client.http.patch(
            f"/applications/{self.id}/commands/{command_id}", json=payload
        )

    async def delete_global_application_command(self, command_id: str):
        await self.client.http.delete(f"/applications/{self.id}/commands/{command_id}")

    async def bulk_overwrite_global_application_commands(
        self, commands: List[ApplicationCommand]
    ):
        await self.client.http.put(
            f"/applications/{self.id}/commands", json=list(commands)
        )

    async def fetch_guild_application_commands(self, guild_id: str):
        response = await self.client.http.get(
            f"/applications/{self.id}/guilds/{guild_id}/commands"
        )
        return [ApplicationCommand(command) for command in await response.json()]

    async def create_guild_application_command(
        self,
        guild_id: str,
        *,
        name: str,
        description: str,
        options=None,
        default_permission: Optional[bool] = False,
        command_type: Optional[int] = 1,
    ):
        if options is None:
            options = []

        payload = {
            "name": name,
            "description": description,
            "default_permissions": default_permission,
        }

        if command_type not in range(1, 4):
            raise InvalidApplicationCommandType("Command type must be 1, 2, or 3.")

        payload["type"] = command_type

        for option in options:
            if not isinstance(
                option,
                (
                    Subcommand,
                    SubCommandGroup,
                    StringOption,
                    IntegerOption,
                    BooleanOption,
                    UserOption,
                    ChannelOption,
                    RoleOption,
                    MentionableOption,
                    NumberOption.AttachmentOption,
                ),
            ):
                raise InvalidApplicationCommandOptionType(
                    f"Options must be of type Subcommand, SubCommandGroup, "
                    f"StringOption, IntegerOption, BooleanOption, UserOption, "
                    f"ChannelOption, RoleOption, MentionableOption, "
                    f"NumberOption, not {option.__class__}. "
                )

        response = await self.client.http.post(
            f"/applications/{self.id}/guilds/{guild_id}/commands", json=payload
        )
        return ApplicationCommand(await response.json())

    async def fetch_guild_application_command(self, guild_id: str, command_id: str):
        response = await self.client.http.get(
            f"/applications/{self.id}/guilds/{guild_id}/commands/{command_id}"
        )
        return ApplicationCommand(await response.json())

    async def edit_global_application_command(
        self,
        guild_id: str,
        command_id: str,
        *,
        name: Optional[str] = None,
        description: Optional[str] = None,
        options: Optional[List[AnyOption]] = None,
        default_permissions: Optional[bool] = None,
    ):
        payload = {}
        if name:
            payload["name"] = name
        if description:
            payload["description"] = description
        if options:
            payload["options"] = [option.to_dict() for option in options]
        if default_permissions:
            payload["default_permissions"] = default_permissions

        await self.client.http.patch(
            f"/applications/{self.id}/guilds/{guild_id}/commands/{command_id}",
            json=payload,
        )

    async def delete_guild_application_command(self, guild_id: str, command_id: str):
        await self.client.http.delete(
            f"/applications/{self.id}/guilds/{guild_id}/commands/{command_id}"
        )

    async def bulk_overwrite_guild_application_commands(
        self, guild_id: str, commands: List[ApplicationCommand]
    ):
        await self.client.http.put(
            f"/applications/{self.id}/guilds/{guild_id}/commands", json=list(commands)
        )

    async def fetch_guild_application_command_permissions(
        self, guild_id: str, command_id: str
    ):
        response = await self.client.http.get(
            f"/applications/{self.id}/guilds/{guild_id}/commands/{command_id}/permissions"
        )
        return [
            GuildApplicationCommandPermission(command)
            for command in await response.json()
        ]

    async def edit_application_command_permissions(
        self,
        guild_id: str,
        command_id,
        *,
        permissions: List[ApplicationCommandPermission],
    ):
        payload = [permission.to_dict() for permission in permissions]
        await self.client.http.put(
            f"/applications/{self.id}/guilds/{guild_id}/commands/{command_id}/permissions",
            json=payload,
        )


class Attachment:
    def __init__(self, data: dict):
        self.id: str = data.get("id")
        self.file_name: str = data.get("filename")
        self.description: Optional[str] = data.get("description")
        self.content_type: Optional[str] = data.get("content_type")
        self.size: int = data.get("size")
        self.url: str = data.get("url")
        self.proxy_url: str = data.get("proxy_url")
        self.width: Optional[int] = data.get("width")
        self.height: Optional[int] = data.get("height")
        self.ephemeral: Optional[bool] = data.get("ephemeral")


class BaseChannel:
    def __init__(self, client, data: dict):
        self.id: str = data.get("id")
        self.client = client
        self.type = data.get("type")


class GuildChannel(BaseChannel):
    def __init__(self, client, data: dict):
        super().__init__(client, data)
        if data["type"] == 0:
            return self.client.utils.channel_from_type(data)
        self.guild_id: str = data.get("guild_id")
        self.position: int = data.get("position")
        self.nsfw: bool = data.get("nsfw")
        self.permission_overwrites: List[dict] = data.get("permission_overwrites")
        self.parent_id: str = data.get("parent_id")
        self.name: str = data.get("name")

    async def delete(self, *, reason: Optional[str] = None) -> None:
        if reason:
            headers = self.client.http.headers.copy()
        if reason:
            headers["reason"] = reason

        response = await self.client.http.delete(
            f"/channels/{self.id}", headers=headers
        )
        return await response.json()

    async def fetch_invites(self):
        response = await self.client.http.get(f"/channels/{self.id}/invites")
        return await response.json()

    async def create_invite(
        self,
        *,
        max_age: Optional[int],
        max_uses: Optional[int],
        temporary: Optional[bool],
        unique: Optional[bool],
        target_type: Optional[int],
        target_user_id: Optional[str],
        target_application_id: Optional[str],
    ):
        data = {
            "max_age": max_age or None,
            "max_uses": max_uses or None,
            "temporary": temporary or None,
            "unique": unique or None,
            "target_type": target_type or None,
            "target_user_id": target_user_id or None,
            "target_application_id": target_application_id or None,
        }

        await self.client.http.post(f"/channels/{self.id}/invites", json=data)

    async def delete_overwrite(self, overwrites: Overwrite) -> None:
        response = await self.client.http.delete(
            f"/channels/{self.id}/permissions/{overwrites.id}"
        )
        return await response.json()

    async def fetch_pinned_messages(self) -> List[Message]:
        response = await self.client.http.get(f"/channels/{self.id}/pins")
        data = await response.json()
        return [Message(self.client, message) for message in data]

    # async def edit_permission_overwrites I'll do this later

    # async def edit(self, *,name: str, position: str, permission_overwrites: List[dict], reason: Optional[str] = None):
    #     data = {}
    #     if name:
    #         data["name"] = name
    #     if position:
    #         data["position"] = position
    #     if permission_overwrites:
    #         data["permission_overwrites"] = permission_overwrites
    #     headers = self.client.http.headers
    #     headers["X-Audit-Log-Reason"] = reason
    #     response = await self.client.http.patch(f"channels/{self.id}", data=data, headers=headers)
    #     data = await response.json()
    #     return GuildChannel(self.client, data)


class GuildTextChannel(GuildChannel, Messageable):
    def __init__(self, client, data: dict):
        super().__init__(client, data)
        self.topic: str = data.get("topic")
        self.rate_limit_per_user: int = data.get("rate_limit_per_user")
        self.last_message_id: str = data.get("last_message_id")
        self.default_auto_archive_duration: int = data.get(
            "default_auto_archive_duration"
        )

    async def create_webhook(
        self, *, name: str, avatar: Optional[str] = None, reason: Optional[str] = None
    ):
        headers = self.client.http.headers.clone()
        if reason:
            headers["X-Audit-Log-Reason"] = reason

    async def start_thread(
        self,
        name: str,
        *,
        auto_archive_duration: Optional[int],
        type: Optional[int],
        invitable: Optional[bool],
        rate_limit_per_user: Optional[int],
        reason: Optional[str],
    ):
        data = {"name": name}
        if auto_archive_duration:
            data["auto_archive_duration"] = auto_archive_duration
        if type:
            data["type"] = type
        if invitable is not None:  # Geez having a bool is gonna be a pain
            data["invitable"] = invitable
        if rate_limit_per_user:
            data["rate_limit_per_user"] = rate_limit_per_user

        headers = self.client.http.headers.copy()
        headers["X-Audit-Log-Reason"] = reason

        response = await self.client.http.post(
            f"/channels/{self.id}/threads", data=data, headers=headers
        )
        self.client.guilds[self.guild_id].append(Thread(await response.json()))

    async def bulk_delete(self, message_ids: List[str], reason: Optional[str]) -> None:

        if reason:
            headers = self.client.http.headers.copy()
            headers["X-Audit-Log-Reason"] = reason

        response = await self.client.http.post(
            f"channels/{self.id}/messages/bulk-delete",
            data={"messages": message_ids},
            headers=headers,
        )
        return await response.json()

    # It returns a List of Threads but I can't typehint that...
    async def list_public_archived_threads(
        self, *, before: Optional[str], limit: Optional[int]
    ) -> Dict[str, Union[List[Messageable], List[ThreadMember], bool]]:
        response = await self.client.http.get(
            f"/channels/{self.id}/threads/archived/public",
            params={"before": before, "limit": limit},
        )
        return await response.json()

    # It returns a List of Threads but I can't typehint that...
    async def list_private_archived_threads(
        self, *, before: Optional[str], limit: Optional[int]
    ) -> Dict[str, Union[List[Messageable], List[ThreadMember], bool]]:
        response = await self.client.http.get(
            f"/channels/{self.id}/threads/archived/private",
            params={"before": before, "limit": limit},
        )
        return await response.json()

    async def list_joined_private_archived_threads(
        self, *, before: Optional[str], limit: Optional[int]
    ) -> Dict[str, Union[List[Messageable], List[ThreadMember], bool]]:
        response = await self.client.http.get(
            f"/channels/{self.id}/threads/archived/private",
            params={"before": before, "limit": limit},
        )
        return await response.json()

    # async def edit(self,*, name: Optional[str], position: Optional[str], permission_overwrites: Optional[List[dict]], reason: Optional[str], topic: Optional[str], nsfw: bool, rate_limit_per_user: Optional[int], parent_id: Optional[int], default_auto_archive_duration: Optional[int]):
    #     data = {}
    #     if name:
    #         data["name"] = name
    #     if position:
    #         data["position"] = position
    #     if permission_overwrites:
    #         data["permission_overwrites"] = permission_overwrites

    #     headers = self.client.http.headers
    #     headers["X-Audit-Log-Reason"] = reason
    #     response = await self.client.http.patch(f"channels/{self.id}", data=data, headers=headers)
    #     data = await response.json()
    #     return GuildTextChannel(self.client, data)


class GuildNewsChannel(GuildTextChannel):
    def __init__(self, client, data: dict):
        super().__init__(client, data)
        self.default_auto_archive_duration: int = data.get(
            "default_auto_archive_duration"
        )

    async def follow(self, webhook_channel_id: str):
        response = await self.client.http.post(
            f"/channels/{self.id}/followers",
            data={"webhook_channel_id": webhook_channel_id},
        )
        return await response.json()


class DMChannel(BaseChannel):
    def __init__(self, client, data: dict):
        super().__init__(client, data)
        self.recipient: List[PartialUser] = PartialUser(data.get("recipient"))


class ChannelCategory(GuildChannel):
    def __init__(self, client, data: dict):
        super().__init__(client, data)


class GuildNewsThread(Thread, GuildNewsChannel):
    def __init__(self, client, data: dict):
        super().__init__(client, data)


class GuildStageChannel(BaseChannel):
    def __init__(self, client, data: dict):
        super().__init__(client, data)
        self.guild_id: str = data.get("guild_id")
        self.channel_id: str = data.get("channel_id")
        self.privacy_level: int = data.get("privacy_level")
        self.discoverable_disabled: bool = data.get("discoverable_disabled")


class LockBucketDict(TypedDict):
    urls: List[str]
    lock: asyncio.Lock


class HTTPClient(ClientSession):
    def __init__(self, *args, **kwargs):
        super().__init__(
            *args, **kwargs, raise_for_status=True, json_serialize=json.dumps
        )
        self.base_uri: str = "https://discord.com/api/v10"
        self.global_lock: asyncio.Lock = asyncio.Lock()
        self.locks: Dict[str, LockBucketDict]

    @staticmethod
    async def log_request( res):
        message = [
            f"Sent a {res.request_info.method} to {res.url}"
            f" and got a {res.status} response. "
        ]

        if h := dict(res.headers):
            message.append(f"Received headers: {h}")

        if h := dict(res.request_info.headers):
            message.append(f"Sent headers: {h}")

        try:
            await res.json()
            message.append(f"Received body: {await res.json()}")

        finally:
            logger.debug("".join(message))

    async def get(
        self,
        url,
        *args,
        to_discord: bool = True,
        lock: Optional[asyncio.Lock] = None,
        **kwargs,
    ):
        if to_discord:
            if not lock:
                lock = self.locks.get(url)
            async with self.global_lock:  # I did this to avoid messy if statements

                if url.startswith("/"):
                    url = url[1:]
                res = await super().get(f"{self.base_uri}/{url}", *args, **kwargs)
                await self.log_request(res)

            return res

        return await super().get(url, *args, **kwargs)

    async def post(self, url, *args, to_discord: bool = True, **kwargs):
        if to_discord:

            if url.startswith("/"):
                url = url[1:]

            res = await super().post(f"{self.base_uri}/{url}", *args, **kwargs)
            await self.log_request(res)
            return res

        return await super().post(url, *args, **kwargs)

    async def patch(self, url, *args, to_discord: bool = True, **kwargs):
        if to_discord:

            if url.startswith("/"):
                url = url[1:]

            res = await super().patch(f"{self.base_uri}/{url}", *args, **kwargs)
            await self.log_request(res)
            return res
        return await super().patch(url, *args, **kwargs)

    async def delete(self, url, *args, to_discord: bool = True, **kwargs):
        if to_discord:

            if url.startswith("/"):
                url = url[1:]

            res = await super().delete(f"{self.base_uri}/{url}", **kwargs)
            await self.log_request(res)
            return res
        return await super().delete(url, **kwargs)

    async def put(self, url, *args, to_discord: bool = True, **kwargs):
        if to_discord:

            if url.startswith("/"):
                url = url[1:]

            res = await super().put(f"{self.base_uri}/{url}", *args, **kwargs)
            await self.log_request(res)

            return res
        return await super().put(url, *args, **kwargs)

    async def head(self, url, *args, to_discord: bool = True, **kwargs):
        if to_discord:

            if url.startswith("/"):
                url = url[1:]

            res = await super().head(f"{self.base_uri}/{url}", *args, **kwargs)
            await self.log_request(res)

            return res
        return await super().head(url, *args, **kwargs)


class Client(WebsocketClient):
    def __init__(
        self,
        token: str,
        intents: int = 0,
        *,
        status: Optional[Status] = None,
        activity: Optional[Activity] = None,
        overwrite_commands_on_ready: Optional[bool] = False,
    ):
        super().__init__(token, intents)
        self.overwrite_commands_on_ready: bool = overwrite_commands_on_ready
        self.commands: Dict[
            str, Union[ClientSlashCommand, ClientUserCommand, ClientMessageCommand]
        ] = {}
        self.guilds: GuildManager = GuildManager(self)
        self.channels: ChannelManager = ChannelManager(self)
        self.presence: Presence = Presence(status=status, activity=activity)
        self._components = {}

        self.http: HTTPClient = HTTPClient(
            # raise_for_status = True,
            headers={
                "Authorization": f"Bot {token}",
                "User-Agent": f"DiscordBot (https://github.com/EpikCord/EpikCord.py {__version__})",
            }
        )

        self.utils = Utils(self)

        self.user: ClientUser = None
        self.application: Optional[ClientApplication] = None
        self.sections: List[Any] = []

    def command(
        self,
        *,
        name: Optional[str] = None,
        description: Optional[str] = None,
        guild_ids=None,
        options=None,
    ):
        if guild_ids is None:
            guild_ids = []
        if options is None:
            options = []

        def register_slash_command(func):
            res = ClientSlashCommand(
                **{
                    "callback": func,
                    "name": name or func.__name__,
                    "description": description or func.__doc__,
                    "guild_ids": guild_ids,
                    "options": options,
                }
            )

            self.commands[name or func.__name__] = res  # Cheat method.
            return res

        return register_slash_command

    def user_command(self, name: Optional[str] = None):
        def register_slash_command(func):
            name = name or func.__name__
            result = ClientUserCommand(
                **{
                    "callback": func,
                    "name": name,
                }
            )
            self.commands[name](result)
            return result

        return register_slash_command

    def message_command(self, name: Optional[str] = None):
        def register_slash_command(func):
            name = name or func.__name__
            self.commands[name] = ClientMessageCommand(
                **{
                    "callback": func,
                    "name": name,
                }
            )

        return register_slash_command

    def add_check(self, check: "Check"):
        def wrapper(command_callback):
            command = list(
                filter(lambda c: c.callback == command_callback, self.command.values())
            )
            command[0].checks.append(check)

        return wrapper


# class ClientGuildMember(Member):
#     def __init__(self, client: Client,data: dict):
#         super().__init__(data)


class Colour:
    # Some of this code is sourced from discord.py, rest assured all the
    # colors are different from discord.py
    __slots__ = ("value",)

    def __init__(self, value: int):
        if not isinstance(value, int):
            raise TypeError(
                f"Expected int parameter, received {value.__class__.__name__} instead."
            )

        self.value: int = value

    def _get_byte(self, byte: int) -> int:
        return (self.value >> (8 * byte)) & 0xFF

    def __eq__(self, other: Any) -> bool:
        return isinstance(other, Colour) and self.value == other.value

    def __ne__(self, other: Any) -> bool:
        return not self.__eq__(other)

    def __str__(self) -> str:
        return f"#{self.value:0>6x}"

    def __int__(self) -> int:
        return self.value

    def __repr__(self) -> str:
        return f"<Colour value={self.value}>"

    def __hash__(self) -> int:
        return hash(self.value)

    @property
    def r(self) -> int:
        """Return the red component in rgb"""
        return self._get_byte(2)

    @property
    def g(self) -> int:
        """Return the green component in rgb"""
        return self._get_byte(1)

    @property
    def b(self) -> int:
        """Return the blue component in rgb"""
        return self._get_byte(0)

    def to_rgb(self) -> Tuple[int, int, int]:
        """Returns a rgb color as a tuple"""
        return self.r, self.g, self.b

    @classmethod
    def from_rgb(cls: Type[CT], r: int, g: int, b: int) -> CT:
        """Constructs a :class:`Colour` from an RGB tuple."""
        return cls((r << 16) + (g << 8) + b)

    @classmethod
    def lime_green(cls: Type[CT]) -> CT:
        """Returns a color of lime green"""
        return cls(0x00FF01)

    @classmethod
    def light_green(cls: Type[CT]) -> CT:
        """Returns a color of light green"""
        return cls(0x00FF22)

    @classmethod
    def dark_green(cls: Type[CT]) -> CT:
        """Returns a color of dark green"""
        return cls(0x00570A)

    @classmethod
    def light_blue(cls: Type[CT]) -> CT:
        """Returns a color of light blue"""
        return cls(0x00FF01)

    @classmethod
    def dark_blue(cls: Type[CT]) -> CT:
        """Returns a color of dark blue"""
        return cls(0x0A134B)

    @classmethod
    def light_red(cls: Type[CT]) -> CT:
        """Returns a color of light red"""
        return cls(0xAA5B54)

    @classmethod
    def dark_red(cls: Type[CT]) -> CT:
        """Returns a color of dark red"""
        return cls(0x4C0000)

    @classmethod
    def black(cls: Type[CT]) -> CT:
        """Returns a color of black"""
        return cls(0x000000)

    @classmethod
    def white(cls: Type[CT]) -> CT:
        """Returns a color of white"""
        return cls(0xFFFFFF)

    @classmethod
    def lightmode(cls: Type[CT]) -> CT:
        """Returns the color of the background when the color theme in
        Discord is set to light mode. An alias of `white`"""
        return cls(0xFFFFFF)

    @classmethod
    def darkmode(cls: Type[CT]) -> CT:
        """Returns the color of the background when the color theme in
        Discord is set to dark mode"""
        return cls(0x363940)

    @classmethod
    def amoled(cls: Type[CT]) -> CT:
        """Returns the color of the background when the color theme in
        Discord is set to amoled mode. An alias of `black`"""
        return cls(0x000000)

    @classmethod
    def blurple_old(cls: Type[CT]) -> CT:
        """Returns the old Discord Blurple color"""
        return cls(0x7289DA)

    @classmethod
    def blurple_new(cls: Type[CT]) -> CT:
        """Returns the new Discord Blurple color"""
        return cls(0x5865F2)

    default = black


Color = Colour


class Embed:  # Always wanted to make this class :D
    def __init__(
        self,
        *,
        title: Optional[str] = None,
        description: Optional[str] = None,
        color: Optional[Colour] = None,
        video: Optional[dict] = None,
        timestamp: Optional[datetime.datetime] = None,
        colour: Optional[Colour] = None,
        url: Optional[str] = None,
        type: Optional[int] = None,
        footer: Optional[dict] = None,
        image: Optional[dict] = None,
        thumbnail: Optional[dict] = None,
        provider: Optional[dict] = None,
        author: Optional[dict] = None,
        fields: Optional[List[dict]] = None,
    ):
        self.type: int = type
        self.title: Optional[str] = title
        self.type: Optional[str] = type
        self.description: Optional[str] = description
        self.url: Optional[str] = url
        self.video: Optional[dict] = video
        self.timestamp: Optional[str] = timestamp
        self.color: Optional[Colour] = color or colour
        self.footer: Optional[str] = footer
        self.image: Optional[str] = image
        self.thumbnail: Optional[str] = thumbnail
        self.provider: Optional[str] = provider
        self.author: Optional[dict] = author
        self.fields: Optional[List[str]] = fields

    def add_field(self, *, name: str, value: str, inline: bool = False):
        self.fields.append({"name": name, "value": value, "inline": inline})

    def set_thumbnail(
        self,
        *,
        url: Optional[str] = None,
        proxy_url: Optional[str] = None,
        height: Optional[int] = None,
        width: Optional[int] = None,
    ):
        config = {"url": url}
        if proxy_url:
            config["proxy_url"] = proxy_url
        if height:
            config["height"] = height
        if width:
            config["width"] = width

        self.thumbnail = config

    def set_video(
        self,
        *,
        url: Optional[str] = None,
        proxy_url: Optional[str] = None,
        height: Optional[int] = None,
        width: Optional[int] = None,
    ):
        config = {"url": url}
        if proxy_url:
            config["proxy_url"] = proxy_url
        if height:
            config["height"] = height
        if width:
            config["width"] = width

        self.video = config

    def set_image(
        self,
        *,
        url: Optional[str] = None,
        proxy_url: Optional[str] = None,
        height: Optional[int] = None,
        width: Optional[int] = None,
    ):
        config = {"url": url}
        if proxy_url:
            config["proxy_url"] = proxy_url
        if height:
            config["height"] = height
        if width:
            config["width"] = width

        self.image = config

    def set_provider(self, *, name: Optional[str] = None, url: Optional[str] = None):
        config = {}
        if url:
            config["url"] = url
        if name:
            config["name"] = name
        self.provider = config

    def set_footer(
        self,
        *,
        text: Optional[str],
        icon_url: Optional[str] = None,
        proxy_icon_url: Optional[str] = None,
    ):
        payload = {}
        if text:
            payload["text"] = text
        if icon_url:
            payload["icon_url"] = icon_url
        if proxy_icon_url:
            payload["proxy_icon_url"] = proxy_icon_url
        self.footer = payload

    def set_author(
        self,
        name: Optional[str] = None,
        url: Optional[str] = None,
        icon_url: Optional[str] = None,
        proxy_icon_url: Optional[str] = None,
    ):
        payload = {}
        if name:
            payload["name"] = name
        if url:
            payload["url"] = url
        if icon_url:
            payload["icon_url"] = icon_url
        if proxy_icon_url:
            payload["proxy_icon_url"] = proxy_icon_url

        self.author = payload

    def set_fields(self, *, fields: List[dict]):
        self.fields = fields

    def set_color(self, *, colour: Colour):
        self.color = colour.value

    def set_timestamp(self, *, timestamp: datetime.datetime):
        self.timestamp = timestamp.isoformat()

    def set_title(self, title: Optional[str] = None):
        self.title = title

    def set_description(self, description: Optional[str] = None):
        self.description = description

    def set_url(self, url: Optional[str] = None):
        self.url = url

    def to_dict(self):
        final_product = {}

        if hasattr(self, "title"):
            final_product["title"] = self.title
        if hasattr(self, "description"):
            final_product["description"] = self.description
        if hasattr(self, "url"):
            final_product["url"] = self.url
        if hasattr(self, "timestamp"):
            final_product["timestamp"] = self.timestamp
        if hasattr(self, "color"):
            final_product["color"] = self.color
        if hasattr(self, "footer"):
            final_product["footer"] = self.footer
        if hasattr(self, "image"):
            final_product["image"] = self.image
        if hasattr(self, "thumbnail"):
            final_product["thumbnail"] = self.thumbnail
        if hasattr(self, "video"):
            final_product["video"] = self.video
        if hasattr(self, "provider"):
            final_product["provider"] = self.provider
        if hasattr(self, "author"):
            final_product["author"] = self.author
        if hasattr(self, "fields"):
            final_product["fields"] = self.fields

        return final_product


class RoleTag:
    def __init__(self, data: dict):
        self.bot_id: Optional[str] = data.get("bot_id")
        self.integration_id: Optional[str] = data.get("integration_id")
        self.premium_subscriber: Optional[bool] = data.get("premium_subscriber")


class Role:
    def __init__(self, client, data: dict):
        self.data = data
        self.client = client
        self.id: str = data.get("id")
        self.name: str = data.get("name")
        self.color: int = data.get("color")
        self.hoist: bool = data.get("hoist")
        self.icon: Optional[str] = data.get("icon")
        self.unicode_emoji: Optional[str] = data.get("unicode_emoji")
        self.guild_id: Optional[str] = data.get("guild_id")
        self.guild: Optional[Guild] = (
            client.guilds.fetch(self.guild_id) if self.guild_id else None
        )
        self.position: int = data.get("position")
        self.permissions: str = data.get("permissions")  # TODO: Permissions
        self.managed: bool = data.get("managed")
        self.mentionable: bool = data.get("mentionable")
        self.tags: RoleTag = RoleTag(self.data.get("tags"))


class Emoji:
    def __init__(self, client, data: dict, guild_id: str):
        self.client = client
        self.id: Optional[str] = data.get("id")
        self.name: Optional[str] = data.get("name")
        self.roles: List[Role] = [Role(role) for role in data.get("roles", [])]
        self.user: Optional[User] = User(data.get("user")) if "user" in data else None
        self.requires_colons: bool = data.get("require_colons")
        self.guild_id: str = data.get("guild_id")
        self.managed: bool = data.get("managed")
        self.guild_id: str = guild_id
        self.animated: bool = data.get("animated")
        self.available: bool = data.get("available")

    async def edit(
        self,
        *,
        name: Optional[str] = None,
        roles: Optional[List[Role]] = None,
        reason: Optional[str] = None,
    ):
        payload = {}

        if reason:
            payload["X-Audit-Log-Reason"] = reason

        if name:
            payload["name"] = name

        if roles:
            payload["roles"] = [role.id for role in roles]

        emoji = await self.client.http.patch(
            f"/guilds/{self.guild_id}/emojis/{self.id}", json=payload
        )
        return Emoji(self.client, emoji, self.guild_id)

    async def delete(self, *, reason: Optional[str] = None):
        payload = {}

        if reason:
            payload["X-Audit-Log-Reason"] = reason

        await self.client.http.delete(
            f"/guilds/{self.guild_id}/emojis/{self.id}", json=payload
        )


class WelcomeScreenChannel:
    def __init__(self, data: dict):
        self.channel_id: str = data.get("channel_id")
        self.description: str = data.get("description")
        self.emoji_id: Optional[str] = data.get("emoji_id")
        self.emoji_name: Optional[str] = data.get("emoji_name")


class WelcomeScreen:
    def __init__(self, data: dict):
        self.description: Optional[str] = data.get("description")
        self.welcome_channels: List[WelcomeScreenChannel] = [
            WelcomeScreenChannel(welcome_channel)
            for welcome_channel in data.get("welcome_channels")
        ]


class GuildPreview:
    def __init__(self, data: dict):
        self.id: str = data.get("id")
        self.name: str = data.get("name")
        self.icon: Optional[str] = data.get("icon")
        self.splash: Optional[str] = data.get("splash")
        self.discovery_splash: Optional[str] = data.get("discovery_splash")
        self.emojis: List[Emoji] = [Emoji(emoji) for emoji in data.get("emojis", [])]
        self.features: List[str] = data.get("features")
        self.approximate_member_count: int = data.get("approximate_member_count")
        self.approximate_presence_count: int = data.get("approximate_presence_count")
        self.stickers: List[Sticker] = [
            Sticker(sticker) for sticker in data.get("stickers", [])
        ]


class GuildWidgetSettings:
    def __init__(self, data: dict):
        self.enabled: bool = data.get("enabled")
        self.channel_id: Optional[str] = data.get("channel_id")


class GuildWidget:
    def __init__(self, data: dict):
        self.id: str = data.get("id")
        self.name: str = data.get("name")
        self.instant_invite: str = data.get("instant_invite")
        self.channels: List[GuildChannel] = [
            GuildChannel(channel) for channel in data.get("channels", [])
        ]
        self.users: List[User] = [User(user) for user in data.get("members", [])]
        self.presence_count: int = data.get("presence_count")


class GuildScheduledEvent:
    def __init__(self, client: Client, data: dict):
        self.id: str = data.get("id")
        self.client = client
        self.guild_id: str = data.get("guild_id")
        self.channel_id: Optional[str] = data.get("channel_id")
        self.creator_id: Optional[str] = data.get("creator_id")
        self.name: str = data.get("name")
        self.description: Optional[str] = data.get("description")
        self.scheduled_start_time: str = data.get("scheduled_start_time")
        self.scheduled_end_time: Optional[str] = data.get("scheduled_end_time")
        self.privacy_level: int = data.get("privacy_level")
        self.status: str = (
            "SCHEDULED"
            if data.get("status") == 1
            else "ACTIVE"
            if data.get("status") == 2
            else "COMPLETED"
            if data.get("status") == 3
            else "CANCELLED"
        )
        self.entity_type: str = (
            "STAGE_INSTANCE"
            if data.get("entity_type") == 1
            else "VOICE"
            if data.get("entity_type") == 2
            else "EXTERNAL"
        )
        self.entity_id: str = data.get("entity_id")
        self.entity_metadata: dict = data.get("entity_metadata")
        self.creator: Optional[User] = User(data.get("creator"))
        self.user_count: Optional[int] = data.get("user_count")


class IntegrationAccount:
    def __init__(self, data: dict):
        self.id: str = data.get("id")
        self.name: str = data.get("name")


class GuildBan:
    def __init__(self, data: dict):
        self.reason: Optional[str] = data.get("reason")
        self.user: User = User(data.get("user"))


class Integration:
    def __init__(self, data: dict):
        self.id: str = data.get("id")
        self.name: str = data.get("name")
        self.type: str = data.get("type")
        self.enabled: bool = data.get("enabled")
        self.syncing: Optional[bool] = data.get("syncing")
        self.role_id: Optional[str] = data.get("role_id")
        self.expire_behavior: str = (
            "REMOVE_ROLE"
            if data.get("expire_behavior") == 1
            else "REMOVE_ACCOUNT"
            if data.get("expire_behavior") == 2
            else None
        )
        self.expire_grace_period: Optional[int] = data.get("expire_grace_period")
        self.user: Optional[User] = User(data.get("user")) if data.get("user") else None
        self.account: IntegrationAccount = IntegrationAccount(data.get("account"))
        self.synced_at: datetime.datetime = datetime.datetime.fromioformat(
            data.get("synced_at")
        )
        self.subscriber_count: int = data.get("subscriber_count")
        self.revoked: bool = data.get("revoked")
        self.application: Optional[Application] = (
            Application(data.get("application")) if data.get("application") else None
        )


class SystemChannelFlags:
    def __init__(self, *, value: Optional[int] = None):
        self.value: int = value

    @property
    def suppress_join_notifications(self):
        self.value += 1 << 0

    @property
    def suppress_premium_subscriptions(self):
        self.value += 1 << 1

    @property
    def suppress_guild_reminder_notifications(self):
        self.value += 1 << 2

    @property
    def suppress_join_notification_replies(self):
        self.value += 1 << 3


class Guild:
    def __init__(self, client: Client, data: dict):
        self.client = client
        self.lock: asyncio.Lock = asyncio.Lock()
        self.data: dict = data
        self.id: str = data.get("id")
        self.name: str = data.get("name")
        self.icon: Optional[str] = data.get("icon")
        self.http_lock: asyncio.Lock = asyncio.Lock()
        self.icon_hash: Optional[str] = data.get("icon_hash")
        self.splash: Optional[str] = data.get("splash")
        self.discovery_splash: Optional[str] = data.get("discovery_splash")
        self.owner_id: str = data.get("owner_id")
        self.permissions: str = data.get("permissions")
        self.afk_channel_id: str = data.get("afk_channel_id")
        self.afk_timeout: int = data.get("afk_timeout")
        self.verification_level: str = (
            "NONE"
            if data.get("verification_level") == 0
            else "LOW"
            if data.get("verification_level") == 1
            else "MEDIUM"
            if data.get("verification_level") == 2
            else "HIGH"
            if data.get("verification_level") == 3
            else "VERY_HIGH"
        )
        self.default_message_notifications: str = (
            "ALL" if data.get("default_message_notifications") == 0 else "MENTIONS"
        )
        self.explicit_content_filter: str = (
            "DISABLED"
            if data.get("explicit_content_filter") == 0
            else "MEMBERS_WITHOUT_ROLES"
            if data.get("explicit_content_filter") == 1
            else "ALL_MEMBERS"
        )
        self.roles: List[Role] = [Role(role) for role in data.get("roles")]
        self.emojis: List[Emoji] = [Emoji(emoji) for emoji in data.get("emojis")]
        self.features: List[str] = data.get("features")
        self.mfa_level: str = "NONE" if data.get("mfa_level") == 0 else "ELEVATED"
        self.application_id: Optional[str] = data.get("application_id")
        self.system_channel_id: Optional[str] = data.get("system_channel_id")
        self.system_channel_flags: int = data.get("system_channel_flags")
        self.rules_channel_id: Optional[int] = data.get("rules_channel_id")
        self.joined_at: Optional[str] = data.get("joined_at")
        self.large: bool = data.get("large")
        self.unavailable: bool = data.get("unavailable")
        self.member_count: int = data.get("member_count")
        # self.voice_states: List[dict] = data["voice_states"]
        self.members: List[GuildMember] = [
            GuildMember(member) for member in data.get("members")
        ]
        self.channels: List[GuildChannel] = [
            GuildChannel(channel) for channel in data.get("channels")
        ]
        self.threads: List[Thread] = [Thread(thread) for thread in data.get("threads")]
        self.presences: List[dict] = data.get("presences")
        self.max_presences: int = data.get("max_presences")
        self.max_members: int = data.get("max_members")
        self.vanity_url_code: Optional[str] = data.get("vanity_url_code")
        self.description: Optional[str] = data.get("description")
        self.banner: Optional[str] = data.get("banner")
        self.premium_tier: int = data.get("premium_tier")
        self.premium_subscription_count: int = data.get("premium_subscription_count")
        self.preferred_locale: str = data.get("preferred_locale")
        self.public_updates_channel_id: Optional[str] = data.get(
            "public_updates_channel_id"
        )
        self.max_video_channel_users: Optional[int] = data.get(
            "max_video_channel_users"
        )
        self.approximate_member_count: Optional[int] = data.get(
            "approximate_member_count"
        )
        self.approximate_presence_count: Optional[int] = data.get(
            "approximate_presence_count"
        )
        self.welcome_screen: Optional[WelcomeScreen] = (
            WelcomeScreen(data.get("welcome_screen"))
            if data.get("welcome_screen")
            else None
        )
        self.nsfw_level: int = data.get("nsfw_level")
        self.stage_instances: List[GuildStageChannel] = [
            GuildStageChannel(channel) for channel in data.get("stage_instances")
        ]
        self.stickers: Optional[StickerItem] = (
            StickerItem(data.get("stickers")) if data.get("stickers") else None
        )
        self.guild_schedulded_events: List[GuildScheduledEvent] = [
            GuildScheduledEvent(event)
            for event in data.get("guild_schedulded_events", [])
        ]

    async def edit(
        self,
        *,
        name: Optional[str] = None,
        verification_level: Optional[int] = None,
        default_message_notifications: Optional[int] = None,
        explicit_content_filter: Optional[int] = None,
        afk_channel_id: Optional[str] = None,
        afk_timeout: Optional[int] = None,
        owner_id: Optional[str] = None,
        system_channel_id: Optional[str] = None,
        system_channel_flags: Optional[SystemChannelFlags] = None,
        rules_channel_id: Optional[str] = None,
        preferred_locale: Optional[str] = None,
        features: Optional[List[str]] = None,
        description: Optional[str] = None,
        premium_progress_bar_enabled: Optional[bool] = None,
        reason: Optional[str] = None,
    ):
        """Edits the guild.

        Parameters
        ----------
        name: Optional[str]
            The name of the guild.
        verification_level: Optional[int]
            The verification level of the guild.
        default_message_notifications: Optional[int]
            The default message notifications of the guild.
        explicit_content_filter: Optional[int]
            The explicit content filter of the guild.
        afk_channel_id: Optional[str]
            The afk channel id of the guild.
        afk_timeout: Optional[int]
            The afk timeout of the guild.
        owner_id: Optional[str]
            The owner id of the guild.
        system_channel_id: Optional[str]
            The system channel id of the guild.
        system_channel_flags: Optional[SystemChannelFlags]
            The system channel flags of the guild.
        rules_channel_id: Optional[str]
            The rules channel id of the guild.
        preferred_locale: Optional[str]
            The preferred locale of the guild.
        features: Optional[List[str]]
            The features of the guild.
        description: Optional[str]
            The description of the guild.
        premium_progress_bar_enabled: Optional[bool]
            Whether the guild has the premium progress bar enabled.

        Returns
        -------
        :class:`EpikCord.Guild`
        """
        data = {}
        if name is not None:
            data["name"] = name
        if verification_level is not None:
            data["verification_level"] = verification_level
        if default_message_notifications is not None:
            data["default_message_notifications"] = default_message_notifications
        if explicit_content_filter is not None:
            data["explicit_content_filter"] = explicit_content_filter
        if afk_channel_id is not None:
            data["afk_channel_id"] = afk_channel_id
        if afk_timeout is not None:
            data["afk_timeout"] = afk_timeout
        if owner_id is not None:
            data["owner_id"] = owner_id
        if system_channel_id is not None:
            data["system_channel_id"] = system_channel_id.value
        if system_channel_flags is not None:
            data["system_channel_flags"] = system_channel_flags
        if rules_channel_id is not None:
            data["rules_channel_id"] = rules_channel_id
        if preferred_locale is not None:
            data["preferred_locale"] = preferred_locale
        if features is not None:
            data["features"] = features
        if description is not None:
            data["description"] = description
        if premium_progress_bar_enabled is not None:
            data["premium_progress_bar_enabled"] = premium_progress_bar_enabled

        headers = self.client.http.headers.copy()
        if reason:
            headers["X-Audit-Log-Reason"] = reason
        return Guild(
            await self.client.http.patch(
                f"/guilds/{self.id}", json=data, headers=headers
            )
        )

    async def fetch_guild_preview(self) -> GuildPreview:
        """Fetches the guild preview.

        Returns
        -------
        GuildPreview
            The guild preview.
        """
        if getattr(self, "preview"):
            return self.preview

        return GuildPreview(await self.client.http.get(f"/guilds/{self.id}/preview"))

    async def delete(self):
        await self.client.http.delete(f"/guilds/{self.id}")

    async def fetch_channels(self) -> List[GuildChannel]:
        """Fetches the guild channels.

        Returns
        -------
        List[GuildChannel]
            The guild channels.
        """
        channels = await self.client.http.get(f"/guilds/{self.id}/channels")
        return [self.client.utils.channel_from_type(channel) for channel in channels]

    async def create_channel(
        self,
        *,
        name: str,
        reason: Optional[str] = None,
        type: Optional[int] = None,
        topic: Optional[str] = None,
        bitrate: Optional[int] = None,
        user_limit: Optional[int] = None,
        rate_limit_per_user: Optional[int] = None,
        position: Optional[int] = None,
        permission_overwrites: List[Optional[Overwrite]] = None,
        parent_id: Optional[str] = None,
        nsfw: Optional[bool] = None,
    ):
        """Creates a channel.

        Parameters
        ----------
        name: str
            The name of the channel.
        reason: Optional[str]
            The reason for creating the channel.
        type: Optional[int]
            The type of the channel.
        topic: Optional[str]
            The topic of the channel.
        bitrate: Optional[int]
            The bitrate of the channel.
        user_limit: Optional[int]
            The user limit of the channel.
        rate_limit_per_user: Optional[int]
            The rate limit per user of the channel.
        position: Optional[int]
            The position of the channel.
        permission_overwrites: List[Optional[Overwrite]]
            The permission overwrites of the channel.
        parent_id: Optional[str]
            The parent id of the channel.
        nsfw: Optional[bool]
            Whether the channel is nsfw.
        """
        data = {}
        if name is not None:
            data["name"] = name
        if type is not None:
            data["type"] = type
        if topic is not None:
            data["topic"] = topic
        if bitrate is not None:
            data["bitrate"] = bitrate
        if user_limit is not None:
            data["user_limit"] = user_limit
        if rate_limit_per_user is not None:
            data["rate_limit_per_user"] = rate_limit_per_user
        if position is not None:
            data["position"] = position
        if permission_overwrites is not None:
            data["permission_overwrites"] = permission_overwrites
        if parent_id is not None:
            data["parent_id"] = parent_id
        if nsfw is not None:
            data["nsfw"] = nsfw

        headers = self.client.http.headers.copy()
        if reason:
            headers["X-Audit-Log-Reason"] = reason

        return self.client.utils.channel_from_type(
            await self.client.http.post(
                f"/guilds/{self.id}/channels", json=data, headers=headers
            )
        )


class WebhookUser:
    def __init__(self, data: dict):
        self.webhook_id: str = data.get("webhook_id")
        self.username: str = data.get("username")
        self.avatar: str = data.get("avatar")


class Webhook:
    def __init__(self, client, data: dict = None):
        """
        Don't pass in data if you're making a webhook,
        the lib passes data to construct an already existing webhook
        """
        self.client = client
        self.data = data
        if data:
            self.id: str = data.get("id")
            self.type: str = (
                "Incoming"
                if data.get("type") == 1
                else "Channel Follower"
                if data.get("type") == 2
                else "Application"
            )
            self.guild_id: Optional[str] = data.get("guild_id")
            self.channel_id: Optional[str] = data.get("channel_id")
            self.user: Optional[User] = User(client, data.get("user"))
            self.name: Optional[str] = data.get("name")
            self.avatar: Optional[str] = data.get("avatar")
            self.token: Optional[str] = data.get("token")
            self.application_id: Optional[str] = data.get("application_id")
            self.source_guild: Optional[PartialGuild] = PartialGuild(
                data.get("source_guild")
            )
            self.url: Optional[str] = data.get("url")


class Modal:
    def __init__(self, *, title: str, custom_id: str, components: List[ActionRow]):
        self.title = title
        self.custom_id = custom_id
        self.components = [component.to_dict() for component in components]

    def to_dict(self):
        return {
            "title": self.title,
            "custom_id": self.custom_id,
            "components": self.components,
        }


class BaseInteraction:
    def __init__(self, client, data: dict):
        self.id: str = data.get("id")
        self.client = client
        self.type: int = data.get("type")
        self.application_id: int = data.get("application_id")
        self.data: dict = data
        self.interaction_data: Optional[dict] = data.get("data")
        self.guild_id: Optional[str] = data.get("guild_id")
        self.channel_id: Optional[str] = data.get("channel_id")
        self.author: Union[User, GuildMember] = (
            GuildMember(client, data.get("member"))
            if data.get("member")
            else User(client, data.get("user"))
        )
        self.token: str = data.get("token")
        self.version: int = data.get("version")
        self.locale: Optional[str] = data.get("locale")
        self.guild_locale: Optional[str] = data.get("guild_locale")
        self.original_response: Optional[
            Message
        ] = None  # Can't be set on construction.
        self.followup_response: Optional[
            Message
        ] = None  # Can't be set on construction.

    async def reply(
        self,
        *,
        tts: bool = False,
        content: Optional[str] = None,
        embeds: Optional[List[Embed]] = None,
        allowed_mentions=None,
        components: Optional[List[ActionRow]] = None,
        attachments: Optional[List[Attachment]] = None,
        suppress_embeds: Optional[bool] = False,
        ephemeral: Optional[bool] = False,
    ) -> None:

        message_data = {"tts": tts, "flags": 0}

        if suppress_embeds:
            message_data["flags"] | +1 << 2
        if ephemeral:
            message_data["flags"] |= 1 << 6

        if content:
            message_data["content"] = content
        if embeds:
            message_data["embeds"] = [embed.to_dict() for embed in embeds]
        if allowed_mentions:
            message_data["allowed_mentions"] = allowed_mentions.to_dict()
        if components:
            message_data["components"] = [
                component.to_dict() for component in components
            ]
        if attachments:
            message_data["attachments"] = [
                attachment.to_dict() for attachment in attachments
            ]

        payload = {"type": 4, "data": message_data}
        await self.client.http.post(
            f"/interactions/{self.id}/{self.token}/callback", json=payload
        )

    async def defer(self, *, show_loading_state: Optional[bool] = True):
        if show_loading_state:
            return await self.client.http.post(
                f"/interaction/{self.id}/{self.token}/callback", json={"type": 5}
            )
        else:
            return await self.client.http.post(
                f"/interaction/{self.id}/{self.token}/callback", json={"type": 6}
            )

    async def send_modal(self, modal: Modal):
        if not isinstance(modal, Modal):
            raise InvalidArgumentType("The modal argument must be of type Modal.")
        payload = {"type": 9, "data": modal.to_dict()}
        await self.client.http.post(
            f"/interactions/{self.id}/{self.token}/callback", json=payload
        )

    def is_ping(self):
        return self.type == 1

    def is_application_command(self):
        return self.type == 2

    def is_message_component(self):
        return self.type == 3

    def is_autocomplete(self):
        return self.type == 4

    def is_modal_submit(self):
        return self.type == 5

    async def fetch_original_response(self, *, skip_cache: Optional[bool] = False):
        if not skip_cache and self.original_response:
            return self.original_response
        message_data = await self.client.http.get(
            f"/webhooks/{self.application_id}/{self.token}/messages/@original"
        )
        self.original_response = Message(self.client, message_data)
        return self.original_response

    async def edit_original_response(
        self,
        *,
        tts: bool = False,
        content: Optional[str] = None,
        embeds: Optional[List[Embed]] = None,
        allowed_mentions=None,
        components: Optional[List[Union[Button, SelectMenu, TextInput]]] = None,
        attachments: Optional[List[Attachment]] = None,
        suppress_embeds: Optional[bool] = False,
        ephemeral: Optional[bool] = False,
    ) -> None:

        message_data = {"tts": tts, "flags": 0}

        if suppress_embeds:
            message_data["flags"] += 1 << 2
        if ephemeral:
            message_data["flags"] += 1 << 6

        if content:
            message_data["content"] = content
        if embeds:
            message_data["embeds"] = [embed.to_dict() for embed in embeds]
        if allowed_mentions:
            message_data["allowed_mentions"] = allowed_mentions.to_dict()
        if components:
            message_data["components"] = [
                component.to_dict() for component in components
            ]
        if attachments:
            message_data["attachments"] = [
                attachment.to_dict() for attachment in attachments
            ]

        new_message_data = await self.client.http.patch(
            f"/webhooks/{self.application_id}/{self.token}/messages/@original",
            json=message_data,
        )
        self.original_response = Message(self.client, new_message_data)
        return self.original_response

    async def delete_original_response(self):
        await self.client.http.delete(
            f"/webhooks/{self.application_id}/{self.token}/messages/@original"
        )

    async def create_followup(
        self,
        *,
        tts: bool = False,
        content: Optional[str] = None,
        embeds: Optional[List[Embed]] = None,
        allowed_mentions=None,
        components: Optional[List[Union[Button, SelectMenu, TextInput]]] = None,
        attachments: Optional[List[Attachment]] = None,
        suppress_embeds: Optional[bool] = False,
        ephemeral: Optional[bool] = False,
    ) -> None:

        message_data = {"tts": tts, "flags": 0}

        if suppress_embeds:
            message_data["flags"] += 1 << 2
        if ephemeral:
            message_data["flags"] += 1 << 6

        if content:
            message_data["content"] = content
        if embeds:
            message_data["embeds"] = [embed.to_dict() for embed in embeds]
        if allowed_mentions:
            message_data["allowed_mentions"] = allowed_mentions.to_dict()
        if components:
            message_data["components"] = [
                component.to_dict() for component in components
            ]
        if attachments:
            message_data["attachments"] = [
                attachment.to_dict() for attachment in attachments
            ]

        response = await self.client.http.post(
            f"/webhooks/{self.application_id}/{self.token}", json=message_data
        )
        new_message_data = await response.json()
        self.followup_response = Message(self.client, new_message_data)
        return self.followup_response

    async def edit_followup(
        self,
        *,
        tts: bool = False,
        content: Optional[str] = None,
        embeds: Optional[List[Embed]] = None,
        allowed_mentions=None,
        components: Optional[List[Union[Button, SelectMenu, TextInput]]] = None,
        attachments: Optional[List[Attachment]] = None,
        suppress_embeds: Optional[bool] = False,
        ephemeral: Optional[bool] = False,
    ) -> None:

        message_data = {"tts": tts, "flags": 0}

        if suppress_embeds:
            message_data["flags"] += 1 << 2
        if ephemeral:
            message_data["flags"] += 1 << 6

        if content:
            message_data["content"] = content
        if embeds:
            message_data["embeds"] = [embed.to_dict() for embed in embeds]
        if allowed_mentions:
            message_data["allowed_mentions"] = allowed_mentions.to_dict()
        if components:
            message_data["components"] = [
                component.to_dict() for component in components
            ]
        if attachments:
            message_data["attachments"] = [
                attachment.to_dict() for attachment in attachments
            ]

        await self.client.http.patch(
            f"/webhook/{self.application_id}/{self.token}/", json=message_data
        )

    async def delete_followup(self):
        return await self.client.http.delete(
            f"/webhook/{self.application_id}/{self.token}/"
        )


class MessageComponentInteraction(BaseInteraction):
    def __init__(self, client, data: dict):
        super().__init__(client, data)
        self.message: Message = Message(client, data.get("message"))
        self.custom_id: str = self.interaction_data.get("custom_id")
        self.component_type: Optional[int] = self.interaction_data.get("component_type")
        self.values: Optional[dict] = [
            SelectMenuOption(option)
            for option in self.interaction_data.get("values", [])
        ]

    def is_action_row(self):
        return self.component_type == 1

    def is_button(self):
        return self.component_type == 2

    def is_select_menu(self):
        return self.component_type == 3

    def is_text_input(self):
        return self.component_type == 4

    async def update(
        self,
        *,
        tts: bool = False,
        content: Optional[str] = None,
        embeds: Optional[List[Embed]] = None,
        allowed_mentions=None,
        components: Optional[List[Union[Button, SelectMenu, TextInput]]] = None,
        attachments: Optional[List[Attachment]] = None,
        suppress_embeds: Optional[bool] = False,
    ) -> None:

        message_data = {"tts": tts, "flags": 0}

        if suppress_embeds:
            message_data["flags"] += 1 << 2

        if content:
            message_data["content"] = content
        if embeds:
            message_data["embeds"] = [embed.to_dict() for embed in embeds]
        if allowed_mentions:
            message_data["allowed_mentions"] = allowed_mentions.to_dict()
        if components:
            message_data["components"] = [
                component.to_dict() for component in components
            ]
        if attachments:
            message_data["attachments"] = [
                attachment.to_dict() for attachment in attachments
            ]

        payload = {"type": 7, "data": message_data}

        await self.client.http.patch(
            f"/interaction/{self.id}/{self.token}/callback", json=payload
        )

    async def defer_update(self):
        await self.client.http.post(
            f"/interaction/{self.id}/{self.token}/callback", json={"type": 6}
        )


class ModalSubmitInteraction(BaseInteraction):
    def __init__(self, client, data: dict):
        super().__init__(client, data)
        self.custom_id: str = self.interaction_data["custom_id"]
        self._components: List[
            Union[Button, SelectMenu, TextInput]
        ] = self.interaction_data.get("components")

    async def send_modal(self, *args, **kwargs):
        raise NotImplementedError("ModalSubmitInteractions cannot send modals.")


class ApplicationCommandOption:
    def __init__(self, data: dict):
        self.command_name: str = data.get("name")
        self.command_type: int = data.get("type")
        self.value: Optional[Union[str, int, float]] = data.get("value")
        self.focused: Optional[bool] = data.get("focused")


class AutoCompleteInteraction(BaseInteraction):
    def __init__(self, client, data: dict):
        super().__init__(client, data)
        self.options: List[ApplicationCommandOption] = [
            ApplicationCommandOption(option) for option in data.get("options", [])
        ]

    async def reply(self, choices: List[SlashCommandOptionChoice]) -> None:
        payload = {"type": 9, "data": []}

        for choice in choices:
            if not isinstance(choice, SlashCommandOptionChoice):
                raise TypeError(f"{choice} must be of type SlashCommandOptionChoice")
            payload["data"]["choices"].append(choice.to_dict())

        await self.client.http.post(
            f"/interactions/{self.id}/{self.token}/callback", json=payload
        )


class ApplicationCommandSubcommandOption(ApplicationCommandOption):
    def __init__(self, data: dict):
        super().__init__(data)
        self.options: List[ApplicationCommandOption] = [
            ApplicationCommandOption(option) for option in data.get("options", [])
        ]


class ResolvedDataHandler:
    def __init__(self, client, resolved_data: dict):
        self.data: dict = resolved_data
        ...


class ApplicationCommandInteraction(BaseInteraction):
    def __init__(self, client, data: dict):
        super().__init__(client, data)
        self.command_id: str = self.interaction_data.get("id")
        self.command_name: str = self.interaction_data.get("name")
        self.command_type: int = self.interaction_data.get("type")
        self.resolved: ResolvedDataHandler(client, data.get("resolved", {}))
        self.options: List[dict] | None = self.interaction_data.get("options", [])


class UserCommandInteraction(ApplicationCommandInteraction):
    def __init__(self, client, data: dict):
        super().__init__(client, data)
        self.target_id: str = data.get("target_id")


class MessageCommandInteraction(UserCommandInteraction):
    ...  # Literally the same thing.


class Invite:
    def __init__(self, data: dict):
        self.code: str = data.get("code")
        self.guild: Optional[PartialGuild] = (
            PartialGuild(data.get("guild")) if data.get("guild") else None
        )
        self.channel: GuildChannel = (
            GuildChannel(data.get("channel")) if data.get("channel") else None
        )
        self.inviter: Optional[User] = (
            User(data.get("inviter")) if data.get("inviter") else None
        )
        self.target_type: int = data.get("target_type")
        self.target_user: Optional[User] = (
            User(data.get("target_user")) if data.get("target_user") else None
        )
        self.target_application: Optional[Application] = (
            Application(data.get("target_application"))
            if data.get("target_application")
            else None
        )
        self.approximate_presence_count: Optional[int] = data.get(
            "approximate_presence_count"
        )
        self.approximate_member_count: Optional[int] = data.get(
            "approximate_member_count"
        )
        self.expires_at: Optional[str] = data.get("expires_at")
        self.stage_instance: Optional[GuildStageChannel] = (
            GuildStageChannel(data.get("stage_instance"))
            if data.get("stage_instance")
            else None
        )
        self.guild_scheduled_event: Optional[GuildScheduledEvent] = GuildScheduledEvent(
            data.get("guild_scheduled_event")
        )


class GuildMember(User):
    def __init__(self, client, data: dict):
        super().__init__(client, data.get("user"))
        self.data = data
        self.client = client
        # self.user: Optional[User] = User(data["user"]) or None
        self.nick: Optional[str] = data.get("nick")
        self.avatar: Optional[str] = data.get("avatar")
        self.role_ids: Optional[List[str]] = list(data.get("roles", []))
        self.joined_at: str = data.get("joined_at")
        self.premium_since: Optional[str] = data.get("premium_since")
        self.deaf: bool = data.get("deaf")
        self.mute: bool = data.get("mute")
        self.pending: Optional[bool] = data.get("pending")
        self.permissions: Optional[str] = data.get("permissions")
        self.communication_disabled_until: Optional[str] = data.get(
            "communication_disabled_until"
        )


class MentionedChannel:
    def __init__(self, data: dict):
        self.id: str = data.get("id")
        self.guild_id: str = data.get("guild_id")
        self.type: int = data.get("type")
        self.name: str = data.get("name")


class MentionedUser(User):
    def __init__(self, client, data: dict):
        super().__init__(client, data)
        self.member = (
            GuildMember(client, data.get("member")) if data.get("member") else None
        )


class MessageActivity:
    def __init__(self, data: dict):
        self.type: int = data.get("type")
        self.party_id: Optional[str] = data.get("party_id")


class AllowedMention:
    def __init__(
        self,
        allowed_mentions: List[str],
        replied_user: bool,
        roles: List[str],
        users: List[str],
    ):
        self.data = {
            "parse": allowed_mentions,
            "replied_user": replied_user,
            "roles": roles,
            "users": users,
        }


class MessageInteraction:
    def __init__(self, client, data: dict):
        self.id: str = data.get("id")
        self.type: int = data.get("type")
        self.name: str = data.get("name")
        self.user: User = User(client, data.get("user"))
        self.member: Optional[GuildMember] = (
            GuildMember(client, data.get("member")) if data.get("member") else None
        )
        self.user = User(client, data.get("user"))


class SlashCommand(ApplicationCommand):
    def __init__(self, data: dict):
        super().__init__(data)
        self.options: Optional[List[AnyOption]] = data.get(
            "options"
        )  # Return the type hinted class later this will take too long and
        # is very tedious, I'll probably get Copilot to do it for me lmao
        for option in self.options:
            option_type = option.get("type")
            if option_type == 1:
                return Subcommand(option)
            elif option_type == 2:
                return SubCommandGroup(option)
            elif option_type == 3:
                return StringOption(option)
            elif option_type == 4:
                return IntegerOption(option)
            elif option_type == 5:
                return BooleanOption(option)
            elif option_type == 6:
                return UserOption(option)
            elif option_type == 7:
                return ChannelOption(option)
            elif option_type == 8:
                return RoleOption(option)
            elif option_type == 9:
                return MentionableOption(option)
            elif option_type == 10:
                return NumberOption(option)
            elif option_type == 11:
                return AttachmentOption(option)

    def to_dict(self):
        json_options = [option.to_dict for option in self.options]
        return {
            "name": self.name,
            "type": self.type,
            "description": self.description,
            "options": json_options,
        }


class TeamMember:
    def __init__(self, data: dict):
        self.data = data
        self.membership_state: int = data.get("membership_state")
        self.team_id: str = data.get("team_id")
        self.user: PartialUser = PartialUser(data.get("user"))


class Team:
    def __init__(self, data: dict):
        self.data = data
        self.icon: str = data.get("icon")
        self.id: str = data.get("id")
        self.members: List[TeamMember] = data.get("members")


class ClientUser:
    def __init__(self, client, data: dict):
        self.client = client
        self.data = data
        self.verified: bool = data.get("verified")
        self.username: str = data.get("username")
        self.mfa_enabled: bool = data.get("mfa_enabled")
        self.id: str = data.get("id")
        self.flags: int = data.get("flags")
        self.email: Optional[str] = data.get("email")
        self.discriminator: str = data.get("discriminator")
        self.bot: bool = data.get("bot")
        self.avatar: str = data.get("avatar")
        if not self.bot:  # if they're a user account
            logger.warning(
                "Warning: Self botting is against Discord ToS." " You can get banned. "
            )

    async def fetch(self):
        response = await self.client.http.get("users/@me")
        data = await response.json()
        super().__init__(data)  # Reinitialize the class with the new data.

    async def edit(
        self, *, username: Optional[str] = None, avatar: Optional[bytes] = None
    ):
        payload = {}
        if username:
            payload["username"] = username
        if avatar:
            payload["avatar"] = self.client.utils.bytes_to_base64_data(avatar)
        response = await self.client.http.patch("users/@me", json=payload)
        data = await response.json()
        # Reinitialize the class with the new data, the full data.
        self.__init__(data)


class SourceChannel:
    def __init__(self, data: dict):
        self.id: str = data.get("id")
        self.name: str = data.get("name")


class Webhook:  # Not used for making webhooks.
    def __init__(self, client, data: dict):
        self.id: str = data.get("id")
        self.client = client
        self.type: int = (
            "Incoming"
            if data.get("type") == 1
            else "Channel Follower"
            if data.get("type") == 2
            else "Application"
        )
        self.guild_id: Optional[str] = data.get("guild_id")
        self.channel_id: Optional[str] = data.get("channel_id")
        self.user: Optional[WebhookUser] = (
            WebhookUser(data.get("user")) if data.get("user") else None
        )
        self.name: Optional[str] = data.get("name")
        self.avatar: Optional[str] = data.get("avatar")
        self.token: str = data.get("token")
        self.application_id: Optional[str] = data.get("application_id")
        self.source_guild: Optional[PartialGuild] = PartialGuild(
            data.get("source_guild")
        )
        self.source_channel: Optional[SourceChannel] = SourceChannel(
            data.get("source_channel")
        )
        self.url: Optional[str] = data.get("url")


class Flag:
    if TYPE_CHECKING:
        class_flags: "dict[str, Any]"

    def __init_subclass__(cls) -> None:
        cls.class_flags = {k: v for k, v in cls.__dict__.items() if isinstance(v, int)}
        return cls

    def __init__(self, value: int = 0, **kwargs):
        self.value = value
        self.turned_on: "list[str]" = [k for k, a in kwargs.items() if a]

        for k, v in self.class_flags.items():
            if v & value and k not in self.turned_on:
                self.turned_on.append(k)

        self.calculate_from_turned()

    def calculate_from_turned(self):
        value = 0
        for key, flag in self.class_flags.items():
            if key in self.class_flags:
                value |= flag
        self.value = value

    def __getattribute__(self, __name: str) -> Any:
        original = super().__getattribute__
        if __name in original("class_flags"):
            return __name in original("turned_on")
        return original(__name)

    def __setattr__(self, __name: str, __value: Any) -> None:
        if __name not in self.class_flags:
            return super().__setattr__(__name, __value)
        if __value and __name not in self.turned_on:
            self.turned_on.append(__name)
        elif not __value and __name in self.turned_on:
            self.turned_on.remove(__name)
        self.calculate_from_turned()

    @classmethod
    def all(cls):
        return cls(**{k: True for k in cls.class_flags})


class Intents(Flag):
    guilds = 1 << 0
    members = 1 << 1
    bans = 1 << 2
    emojis_and_stickers = 1 << 3
    integrations = 1 << 4
    webhooks = 1 << 5
    invites = 1 << 6
    voice_states = 1 << 7
    presences = 1 << 8

    guild_messages = 1 << 9
    guild_message_reactions = 1 << 10
    guild_message_typing = 1 << 11

    direct_messages = 1 << 12
    direct_message_reactions = 1 << 13
    direct_message_typing = 1 << 14

    message_content = 1 << 15
    scheduled_event = 1 << 16


class Permissions(Flag):
    create_instant_invite = 1 << 0
    kick_members = 1 << 1
    ban_members = 1 << 2
    administrator = 1 << 3
    manage_channels = 1 << 4
    manage_guild = 1 << 5
    add_reactions = 1 << 6
    view_audit_log = 1 << 7
    priority_speaker = 1 << 8
    stream = 1 << 9
    read_messages = 1 << 10
    send_messages = 1 << 11
    send_tts_messages = 1 << 12
    manage_messages = 1 << 13
    embed_links = 1 << 14
    attach_files = 1 << 15
    read_message_history = 1 << 16
    mention_everyone = 1 << 17
    use_external_emojis = 1 << 18
    connect = 1 << 20
    speak = 1 << 21
    mute_members = 1 << 22
    deafen_members = 1 << 23
    move_members = 1 << 24
    use_voice_activation = 1 << 25
    change_nickname = 1 << 26
    manage_nicknames = 1 << 27
    manage_roles = 1 << 28
    manage_webhooks = 1 << 29
    manage_emojis_and_stickers = 1 << 30
    use_application_commands = 1 << 31
    request_to_speak = 1 << 32
    manage_events = 1 << 33
    manage_threads = 1 << 34
    create_public_threads = 1 << 35
    create_private_threads = 1 << 36
    use_external_stickers = 1 << 37
    send_messages_in_threads = 1 << 38
    start_embedded_activities = 1 << 39
    moderator_members = 1 << 40


class VoiceState:
    def __init__(self, client, data: dict):
        self.data: dict = data
        self.guild_id: Optional[str] = data.get("guild_id")
        self.channel_id: str = data.get("channel_id")
        self.user_id: str = data.get("user_id")
        self.member: Optional[GuildMember] = (
            GuildMember(client, data.get("member")) if data.get("member") else None
        )
        self.session_id: str = data.get("session_id")
        self.deaf: bool = data.get("deaf")
        self.mute: bool = data.get("mute")
        self.self_deaf: bool = data.get("self_deaf")
        self.self_mute: bool = data.get("self_mute")
        self.self_stream: Optional[bool] = data.get("self_stream")
        self.self_video: bool = data.get("self_video")
        self.suppress: bool = data.get("suppress")
        self.request_to_speak_timestamp: Optional[datetime.datetime] = (
            datetime.datetime.fromisoformat(data.get("request_to_speak_timestamp"))
            if data.get("request_to_speak_timestamp")
            else None
        )


class Paginator:
    def __init__(self, *, pages: List[Embed]):
        self.current_index: int = 0
        self.__pages = pages

    def __iter__(self):
        return self

    def __len__(self):
        return len(self.__pages)

    def __next__(self):
        return self.forward()

    @property
    def page(self):
        return self.__pages[self.current_index]

    def forward(self):
        self.current_index = min(len(self.__pages), self.current_index + 1)
        return self.__pages[self.current_index]

    def back(self):
        self.current_index = max(0, self.current_index - 1)
        return self.__pages[self.current_index]

    def first(self):
        self.current_index = 0

    def last(self):
        self.current_index = len(self.__pages)

    def add_page(self, page: Embed):
        self.__pages.append(page)

    def insert_page(self, page: Embed, index: int):
        if index >= len(self.__pages):
            self.add_page(page)
            return

        self.__pages.index(page, index)

    def remove_page(self, page: Embed):
        self.__pages = list(filter(lambda embed: embed != page, self.__pages))


class Connectable:
    def __init__(
        self,
        client,
        *,
        guild_id: Optional[str] = None,
        channel_id: Optional[str] = None,
        channel: Optional[VoiceChannel] = None,
    ):
        self.ws: Optional[socket.socket] = None
        self.client = client
        # TODO: Figure out which one I will use later in production
        if channel:
            self.guild_id = channel.guild.id
            self.channel_id = channel.id
        else:
            self.guild_id = guild_id
            self.channel_id = channel_id

        self._closed = True

<<<<<<< HEAD
=======
        self.IDENTIFY = 0
        self.SELECT_PROTOCOL = 1
        self.READY = 2
        self.HEARTBEAT = 3
        self.SESSION_DESCRIPTION = 4
        self.SPEAKING = 5
        self.HEARTBEAT_ACK = 6
        self.RESUME = 7
        self.HELLO = 8
        self.RESUMED = 9
        self.CLIENT_DISCONNECT = 13

>>>>>>> e7a049f9
        self.token: Optional[str] = None
        self.session_id: Optional[str] = None
        self.endpoint: Optional[str] = None
        self.socket: socket.socket = socket.socket(socket.AF_INET, socket.SOCK_DGRAM)
        self.ws = None

        self.heartbeat_interval: Optional[int] = None
        self.server_ip: Optional[str] = None
        self.server_port: Optional[int] = None
        self.ssrc: Optional[int] = None
        self.mode: Optional[List[str]] = None

        self.ip: Optional[str] = None
        self.port: Optional[int] = None

    async def connect(
        self, muted: Optional[bool] = False, deafened: Optional[bool] = False
    ):
        await self.client.send_json(
            {
                "op": GatewayOpcode.VOICE_STATE_UPDATE,
                "d": {
                    "guild_id": self.guild_id,
                    "channel_id": self.channel_id,
                    "self_mute": muted,
                    "self_deaf": deafened,
                },
            }
        )
        voice_state_update_coro = asyncio.create_task(
            self.client.wait_for("voice_state_update")
        )
        if not self.client.intents.voice_states:
            raise ValueError(
<<<<<<< HEAD
                "You must have the `voice_states` intent enabled to use "
                "this otherwise we never get the session_id."
=======
                "You must have the `voice_states` intent enabled to use this "
                "otherwise we never get the session_id. "
>>>>>>> e7a049f9
            )

        voice_server_update_coro = asyncio.create_task(
            self.client.wait_for(
                "voice_server_update", check=lambda data: data.get("endpoint")
            )
        )
        events, _ = await asyncio.wait(
            [voice_state_update_coro, voice_server_update_coro]
        )
        for event in events:
            if isinstance(event.result(), VoiceState):  # If it's the VoiceState
                self.session_id = event.result().session_id
            elif isinstance(event.result(), dict):  # If it's a VoiceServerUpdate
                self.token = event.result()["token"]
                self.endpoint = event.result()["endpoint"]

        await self._connect_ws()

    async def _connect_ws(self):
        wss = "" if self.endpoint.startswith("wss://") else "ws://"
        self.ws = await self.client.http.ws_connect(f"{wss}{self.endpoint}?v=4")
        return await self.handle_events()

    async def handle_events(self):
        async for event in self.ws:
            event = event.json()
            if event["op"] == VoiceOpcode.HELLO:
                await self.handle_hello(event["d"])

            elif event["op"] == VoiceOpcode.READY:
                await self.handle_ready(event["d"])

        await self.handle_close()
    
    async def handle_close(self):
        self._closed = True
        if self.ws.close_close == 4001:
            raise ClosedWebSocketConnection("EpikCord has sent an invalid OpCode to the Voice WebSocket. Report this at https://github.com/EpikCord/EpikCord.py/issues")
        elif self.ws.close_code == 4002:
            raise ClosedWebSocketConnection("EpikCord has sent an invalid identify to the Voice WebSocket. Report this at https://github.com/EpikCord/EpikCord.py/issues")
        elif self.ws.close_code == 4003:
            raise ClosedWebSocketConnection("EpikCord has sent a payload before identifying to the Voice Websocket. Report this at https://github.com/EpikCord/EpikCord.py/issues")
        elif self.ws.close_code == 4004:
            raise ClosedWebSocketConnection("EpikCord sent an invalid token to the Voice Websocket. Report this at https://github.com/EpikCord/EpikCord.py/issues")
        elif self.ws.close_code == 4005:
            raise ClosedWebSocketConnection("EpikCord sent more than one identify payload. Report this at https://github.com/EpikCord/EpikCord.py/issues")
        elif self.ws.close_code == 4006:
            raise ClosedWebSocketConnection("The session is no longer valid.")
    async def handle_hello(self, data: dict):
        self.heartbeat_interval = data["heartbeat_interval"]
        await self.identify()

        async def wrapper():
            while True:
                await self.heartbeat()
                await asyncio.sleep(self.heartbeat_interval / 1000)

        loop = asyncio.get_event_loop()
        loop.create_task(wrapper())

    async def handle_ready(self, event: dict):
        self.ssrc: int = event["ssrc"]
        self.mode = event["modes"][0]  # Always has one mode, and I can use any.
        self.server_ip: str = event["ip"]
        self.server_port: int = event["port"]

    async def identify(self):
        return await self.send_json(
            {
                "op": VoiceOpcode.IDENTIFY,
                "d": {
                    "server_id": self.guild_id,
                    "user_id": self.client.user.id,
                    "session_id": self.session_id,
                    "token": self.token,
                },
            }
        )

    async def send_json(self, json, *args, **kwargs):
        logger.info(f"Sending {json} to Voice Websocket {self.endpoint}")
        return await self.ws.send_json(json, *args, **kwargs)

    async def heartbeat(self):
        heartbeat_nonce = nacl.utils.random(nacl.secret.SecretBox.NONCE_SIZE)
        return await self.send_json({"op": VoiceOpcode.HEARTBEAT, "d": heartbeat_nonce})


class VoiceChannel(GuildChannel, Messageable, Connectable):
    def __init__(self, client, data: dict):
        super().__init__(client, data)
        self.bitrate: int = data.get("bitrate")
        self.user_limit: int = data.get("user_limit")
        self.rtc_region: str = data.get("rtc_region")


class Utils:
    """
    A utility class, used to make difficult things easy.

    Attributes:
    -----------
    client: Client
        The client that this utility class is attached to.

    """

    channels_types = {
        1: GuildTextChannel,
        2: DMChannel,
        3: VoiceChannel,
        4: ChannelCategory,
        5: GuildNewsChannel,
        10: GuildNewsThread,
        11: Thread,
        12: PrivateThread,
        13: GuildStageChannel,
    }

    component_types = {2: Button, 3: SelectMenu, 4: TextInput}

    interaction_types = {
        2: ApplicationCommandInteraction,
        3: MessageComponentInteraction,
        4: AutoCompleteInteraction,
        5: ModalSubmitInteraction,
    }

    def __init__(self, client):
        self.client = client
        self._MARKDOWN_ESCAPE_SUBREGEX = "|".join(
            r"\{0}(?=([\s\S]*((?<!\{0})\{0})))".format(c)
            for c in ("*", "`", "_", "~", "|")
        )

        self._MARKDOWN_ESCAPE_COMMON = r"^>(?:>>)?\s|\[.+\]\(.+\)"

        self._MARKDOWN_ESCAPE_REGEX = re.compile(
            rf"(?P<markdown>{self._MARKDOWN_ESCAPE_SUBREGEX}|{self._MARKDOWN_ESCAPE_COMMON})",
            re.MULTILINE,
        )

        self._URL_REGEX = (
            r"(?P<url><[^: >]+:\/[^ >]+>|(?:https?|steam):\/\/[^\s<]+[^<.,:;\"\'\]\s])"
        )

        self._MARKDOWN_STOCK_REGEX = (
            rf"(?P<markdown>[_\\~|\*`]|{self._MARKDOWN_ESCAPE_COMMON})"
        )

    @staticmethod
    def get_mime_type_for_image(data: bytes):
        if data.startswith(b"\x89\x50\x4E\x47\x0D\x0A\x1A\x0A"):
            return "image/png"
        elif data[:3] == b"\xff\xd8\xff" or data[6:10] in (b"JFIF", b"Exif"):
            return "image/jpeg"
        elif data.startswith(
            (b"\x47\x49\x46\x38\x37\x61", b"\x47\x49\x46\x38\x39\x61")
        ):
            return "image/gif"
        elif data.startswith(b"RIFF") and data[8:12] == b"WEBP":
            return "image/webp"
        else:
            raise InvalidArgumentType("Unsupported image type given")

    def _bytes_to_base64_data(self, data: bytes) -> str:
        fmt = "data:{mime};base64,{data}"
        mime = self.get_mime_type_for_image(data)
        b64 = b64encode(data).decode("ascii")
        return fmt.format(mime=mime, data=b64)

    def component_from_type(self, component_data: dict):
        component_type = component_data.get("type")
        component_cls = self.component_types.get(component_type)

        if not component_cls:
            logger.warning(f"Unknown component type: {component_type}")
            return

        return component_cls(**component_data)

    def interaction_from_type(self, data):
        interaction_type = data["type"]
        interaction_cls = self.interaction_types.get(interaction_type)

        if not interaction_cls:
            logger.warning(f"Unknown interaction type: {interaction_type}")
            return

        return interaction_cls(self.client, data)

    def channel_from_type(self, channel_data: dict):
        channel_type = channel_data.get("type")
        channel_cls = self.channels_types.get(channel_type)

        if not channel_cls:
            raise InvalidArgumentType(f"Unknown channel type: {channel_type}")

        return channel_cls(self.client, channel_data)

    @staticmethod
    def compute_timedelta(dt: datetime.datetime):
        if dt.tzinfo is None:
            dt = dt.astimezone()
        now = datetime.datetime.now(datetime.timezone.utc)
        return max((dt - now).total_seconds(), 0)

    async def sleep_until(
        self, when: Union[datetime.datetime, int, float], result: Optional[T] = None
    ) -> Optional[T]:
        if when == datetime.datetime:
            delta = self.compute_timedelta(when)

        return await asyncio.sleep(delta if when == datetime.datetime else when, result)

    def remove_markdown(self, text: str, *, ignore_links: bool = True) -> str:
        def replacement(match):
            groupdict = match.groupdict()
            return groupdict.get("url", "")

        regex = self._MARKDOWN_STOCK_REGEX
        if ignore_links:
            regex = f"(?:{self._URL_REGEX}|{regex})"
        return re.sub(regex, replacement, text, 0, re.MULTILINE)

    def escape_markdown(
        self, text: str, *, as_needed: bool = False, ignore_links: bool = True
    ) -> str:
        if not as_needed:

            def replacement(match):
                groupdict = match.groupdict()
                if is_url := groupdict.get("url"):
                    return is_url
                return "\\" + groupdict["markdown"]

            regex = self._MARKDOWN_STOCK_REGEX
            if ignore_links:
                regex = f"(?:{self._URL_REGEX}|{regex})"
            return re.sub(regex, replacement, text, 0, re.MULTILINE)
        else:
            text = re.sub(r"\\", r"\\\\", text)
            return self._MARKDOWN_ESCAPE_REGEX.sub(r"\\\1", text)

    @staticmethod
    def escape_mentions(text: str) -> str:
        return re.sub(r"@(everyone|here|[!&]?\d{17,20})", "@\u200b\\1", text)

    @staticmethod
    def utcnow() -> datetime.datetime:
        return datetime.datetime.now(datetime.timezone.utc)

    @staticmethod
    def cancel_tasks(loop) -> None:
        tasks = {t for t in asyncio.all_tasks(loop=loop) if not t.done()}

        if not tasks:
            return

        for task in tasks:
            task.cancel()
        logger.debug(f"Cancelled {len(tasks)} tasks")
        loop.run_until_complete(asyncio.gather(*tasks, return_exceptions=True))

    def cleanup_loop(self, loop) -> None:
        try:
            self.cancel_tasks(loop)
            logger.debug("Shutting down async generators.")
            loop.run_until_complete(loop.shutdown_asyncgens())
        finally:
            loop.close()


class Shard(WebsocketClient):
    def __init__(
        self,
        token,
        intents,
        shard_id,
        number_of_shards,
        presence: Optional[Presence] = None,
    ):
        super().__init__(token, intents, presence)
        self.shard_id = [shard_id, number_of_shards]

    async def identify(self):
        payload = {
            "op": GatewayOpcode.IDENTIFY,
            "d": {
                "token": self.token,
                "intents": self.intents,
                "properties": {
                    "$os": platform,
                    "$browser": "EpikCord.py",
                    "$device": "EpikCord.py",
                },
                "shard": self.shard_id,
            },
        }

        if self.presence:
            payload["d"]["presence"] = self.presence.to_dict()

        await self.send_json(payload)

    async def reconnect(self):
        await self.close()
        await self.connect()
        await self.identify()
        await self.resume()


class ShardManager:
    def __init__(
        self,
        token: str,
        *,
        intents: Optional[Union[Intents, int]],
        shards: Optional[int] = None,
    ):
        self.token: str = token
        self.http: HTTPClient = HTTPClient(
            # raise_for_status = True,
            headers={
                "Authorization": f"Bot {token}",
                "User-Agent": f"DiscordBot (https://github.com/EpikCord/EpikCord.py {__version__})",
            }
        )
        self.intents: Intents = (
            intents if isinstance(intents, Intents) else Intents(intents)
        )
        self.desired_shards: Optional[int] = shards
        self.shards: List[Shard] = []

    def run(self):
        async def wrapper():
            endpoint_data = await self.http.get("/gateway/bot")  # ClientResponse
            endpoint_data = await endpoint_data.json()  # Dict

            max_concurrency = endpoint_data["session_start_limit"]["max_concurrency"]

            shards = self.desired_shards

            if not shards:
                shards = endpoint_data["shards"]

            for shard_id in range(shards):
                self.shards.append(Shard(self.token, self.intents, shard_id, shards))

            current_iteration = 0  # The current shard_id we've run

            for shard in self.shards:
                shard.login()
                current_iteration += 1
                if current_iteration == max_concurrency:
                    await asyncio.sleep(5)
                    current_iteration = 0  # Reset it

        loop = asyncio.get_event_loop()
        loop.run_until_complete(wrapper())


class Check:
    def __init__(self, callback):
        self.callback = callback
        self.success_callback = self.default_success
        self.failure_callback = self.default_failure

    def success(self, callback: Optional[Callable] = None):
        self.success_callback = callback or self.default_success

    def failure(self, callback: Optional[Callable] = None):
        self.failure_callback = callback or self.default_failure

    async def default_success(self, interaction):
        logger.info(
            f"{interaction.author.username} ({interaction.author.id}) passed "
            f"the check {self.command_callback.__name__}. "
        )

    async def default_failure(self, interaction):
        logger.critical(
            f"{interaction.author.username} ({interaction.author.id}) failed "
            f"the check {self.command_callback.__name__}. "
        )
        raise FailedCheck(
            f"{interaction.author.username} ({interaction.author.id}) failed "
            f"the check {self.command_callback.__name__}. "
        )


class CommandUtils:
    @staticmethod
    def check(callback):
        return Check(callback)


__slots__ = __all__ = (
    "ActionRow",
    "Activity",
    "AllowedMention",
    "AnyChannel",
    "AnyOption",
    "Application",
    "ApplicationCommand",
    "ApplicationCommandInteraction",
    "ApplicationCommandOption",
    "ApplicationCommandPermission",
    "ApplicationCommandSubcommandOption",
    "Attachment",
    "AttachmentOption",
    "AutoCompleteInteraction",
    "BadRequest400",
    "BaseChannel",
    "BaseCommand",
    "BaseComponent",
    "BaseInteraction",
    "BaseSlashCommandOption",
    "BooleanOption",
    "Button",
    "CacheManager",
    "ChannelCategory",
    "ChannelManager",
    "ChannelOption",
    "ChannelOptionChannelTypes",
    "Check",
    "Client",
    "ClientApplication",
    "ClientMessageCommand",
    "ClientSlashCommand",
    "ClientUser",
    "ClientUserCommand",
    "ClosedWebSocketConnection",
    "Color",
    "Colour",
    "CommandUtils",
    "CommandsSection",
    "CustomIdIsTooBig",
    "DMChannel",
    "DisallowedIntents",
    "DiscordAPIError",
    "Embed",
    "Emoji",
    "EpikCordException",
    "EventHandler",
    "FailedCheck",
    "FailedToConnectToVoice",
    "File",
    "Flag",
    "Forbidden403",
    "GateawayUnavailable502",
    "Guild",
    "GuildApplicationCommandPermission",
    "GuildBan",
    "GuildChannel",
    "GuildManager",
    "GuildMember",
    "GuildNewsChannel",
    "GuildNewsThread",
    "GuildPreview",
    "GuildScheduledEvent",
    "GuildStageChannel",
    "GuildTextChannel",
    "GuildWidget",
    "GuildWidgetSettings",
    "HTTPClient",
    "IntegerOption",
    "Integration",
    "IntegrationAccount",
    "Intents",
    "InternalServerError5xx",
    "InvalidApplicationCommandOptionType",
    "InvalidApplicationCommandType",
    "InvalidArgumentType",
    "InvalidComponentStyle",
    "InvalidData",
    "InvalidIntents",
    "InvalidOption",
    "InvalidStatus",
    "InvalidToken",
    "Invite",
    "LabelIsTooBig",
    "MentionableOption",
    "MentionedChannel",
    "MentionedUser",
    "Message",
    "MessageActivity",
    "MessageCommandInteraction",
    "MessageComponentInteraction",
    "MessageInteraction",
    "Messageable",
    "MethodNotAllowed405",
    "MissingClientSetting",
    "MissingCustomId",
    "Modal",
    "ModalSubmitInteraction",
    "NotFound404",
    "NumberOption",
    "Overwrite",
    "Paginator",
    "PartialEmoji",
    "PartialGuild",
    "PartialUser",
    "Permissions",
    "Presence",
    "PrivateThread",
    "Ratelimited429",
    "Reaction",
    "ResolvedDataHandler",
    "Role",
    "RoleOption",
    "RoleTag",
    "SelectMenu",
    "SelectMenuOption",
    "Shard",
    "ShardClient",
    "ShardingRequired",
    "SlashCommand",
    "SlashCommandOptionChoice",
    "SourceChannel",
    "Status",
    "Sticker",
    "StickerItem",
    "StringOption",
    "SubCommandGroup",
    "Subcommand",
    "SystemChannelFlags",
    "Team",
    "TeamMember",
    "TextInput",
    "Thread",
    "ThreadArchived",
    "ThreadMember",
    "TooManyComponents",
    "TooManySelectMenuOptions",
    "Unauthorized401",
    "UnavailableGuild",
    "UnhandledEpikCordException",
    "User",
    "UserCommandInteraction",
    "UserOption",
    "Utils",
    "VoiceChannel",
    "VoiceState",
    "VoiceWebsocketClient",
    "Webhook",
    "WebhookUser",
    "WebsocketClient",
    "WelcomeScreen",
    "WelcomeScreenChannel",
    "b64encode",
    "cache_manager",
    "channel_manager",
    "command",
    "components",
    "exceptions",
    "guilds_manager",
    "logger",
    "managers",
    "message_command",
    "options",
    "partials",
    "roles_manager",
    "user_command",
)<|MERGE_RESOLUTION|>--- conflicted
+++ resolved
@@ -1,8 +1,9 @@
 """
 NOTE: version string only in setup.cfg
 """
-
-<<<<<<< HEAD
+from collections import defaultdict
+import threading
+
 from .opcodes import GatewayOpcode, VoiceOpcode
 
 __slots__ = __all__ = (
@@ -173,9 +174,8 @@
     "roles_manager",
     "user_command",
 )
-=======
+
 from __future__ import annotations
->>>>>>> e7a049f9
 
 import asyncio
 import datetime
@@ -4000,8 +4000,6 @@
 
         self._closed = True
 
-<<<<<<< HEAD
-=======
         self.IDENTIFY = 0
         self.SELECT_PROTOCOL = 1
         self.READY = 2
@@ -4014,7 +4012,6 @@
         self.RESUMED = 9
         self.CLIENT_DISCONNECT = 13
 
->>>>>>> e7a049f9
         self.token: Optional[str] = None
         self.session_id: Optional[str] = None
         self.endpoint: Optional[str] = None
@@ -4049,13 +4046,8 @@
         )
         if not self.client.intents.voice_states:
             raise ValueError(
-<<<<<<< HEAD
                 "You must have the `voice_states` intent enabled to use "
                 "this otherwise we never get the session_id."
-=======
-                "You must have the `voice_states` intent enabled to use this "
-                "otherwise we never get the session_id. "
->>>>>>> e7a049f9
             )
 
         voice_server_update_coro = asyncio.create_task(
