"""
NOTE: version string only in setup.cfg
"""
from collections import defaultdict
import threading

from .close_event_codes import GatewayCECode
from .opcodes import GatewayOpcode, VoiceOpcode

__slots__ = __all__ = (
    "ActionRow",
    "Activity",
    "AllowedMention",
    "AnyChannel",
    "AnyOption",
    "Application",
    "ApplicationCommand",
    "ApplicationCommandInteraction",
    "ApplicationCommandOption",
    "ApplicationCommandPermission",
    "ApplicationCommandSubcommandOption",
    "Attachment",
    "AttachmentOption",
    "AutoCompleteInteraction",
    "BadRequest400",
    "BaseChannel",
    "BaseCommand",
    "BaseComponent",
    "BaseInteraction",
    "BaseSlashCommandOption",
    "BooleanOption",
    "Button",
    "CacheManager",
    "ChannelCategory",
    "ChannelManager",
    "ChannelOption",
    "ChannelOptionChannelTypes",
    "Check",
    "Client",
    "ClientApplication",
    "ClientMessageCommand",
    "ClientSlashCommand",
    "ClientUser",
    "ClientUserCommand",
    "ClosedWebSocketConnection",
    "Color",
    "Colour",
    "CommandUtils",
    "CommandsSection",
    "CustomIdIsTooBig",
    "DMChannel",
    "DisallowedIntents",
    "DiscordAPIError",
    "Embed",
    "Emoji",
    "EpikCordException",
    "EventHandler",
    "FailedCheck",
    "FailedToConnectToVoice",
    "File",
    "Flag",
    "Forbidden403",
    "GateawayUnavailable502",
    "Guild",
    "GuildApplicationCommandPermission",
    "GuildBan",
    "GuildChannel",
    "GuildManager",
    "GuildMember",
    "GuildNewsChannel",
    "GuildNewsThread",
    "GuildPreview",
    "GuildScheduledEvent",
    "GuildStageChannel",
    "GuildTextChannel",
    "GuildWidget",
    "GuildWidgetSettings",
    "HTTPClient",
    "IntegerOption",
    "Integration",
    "IntegrationAccount",
    "Intents",
    "InternalServerError5xx",
    "InvalidApplicationCommandOptionType",
    "InvalidApplicationCommandType",
    "InvalidArgumentType",
    "InvalidComponentStyle",
    "InvalidData",
    "InvalidIntents",
    "InvalidOption",
    "InvalidStatus",
    "InvalidToken",
    "Invite",
    "LabelIsTooBig",
    "MentionableOption",
    "MentionedChannel",
    "MentionedUser",
    "Message",
    "MessageActivity",
    "MessageCommandInteraction",
    "MessageComponentInteraction",
    "MessageInteraction",
    "Messageable",
    "MethodNotAllowed405",
    "MissingClientSetting",
    "MissingCustomId",
    "Modal",
    "ModalSubmitInteraction",
    "NotFound404",
    "NumberOption",
    "Overwrite",
    "Paginator",
    "PartialEmoji",
    "PartialGuild",
    "PartialUser",
    "Permissions",
    "Presence",
    "PrivateThread",
    "Ratelimited429",
    "Reaction",
    "ResolvedDataHandler",
    "Role",
    "RoleOption",
    "RoleTag",
    "SelectMenu",
    "SelectMenuOption",
    "Shard",
    "ShardClient",
    "ShardingRequired",
    "SlashCommand",
    "SlashCommandOptionChoice",
    "SourceChannel",
    "Status",
    "Sticker",
    "StickerItem",
    "StringOption",
    "SubCommandGroup",
    "Subcommand",
    "SystemChannelFlags",
    "Team",
    "TeamMember",
    "TextInput",
    "Thread",
    "ThreadArchived",
    "ThreadMember",
    "TooManyComponents",
    "TooManySelectMenuOptions",
    "Unauthorized401",
    "UnavailableGuild",
    "UnhandledEpikCordException",
    "User",
    "UserCommandInteraction",
    "UserOption",
    "Utils",
    "VoiceChannel",
    "VoiceState",
    "VoiceWebsocketClient",
    "Webhook",
    "WebhookUser",
    "WebsocketClient",
    "WelcomeScreen",
    "WelcomeScreenChannel",
    "b64encode",
    "cache_manager",
    "channel_manager",
    "command",
    "components",
    "exceptions",
    "guilds_manager",
    "logger",
    "managers",
    "message_command",
    "options",
    "partials",
    "roles_manager",
    "user_command",
)

from __future__ import annotations

import asyncio
import datetime
import io
import os
import re
import socket
from base64 import b64encode
from collections import defaultdict
from inspect import iscoroutine
from logging import getLogger
from sys import platform
from typing import (
    Optional,
    List,
    TypedDict,
    Union,
    Dict,
    TypeVar,
    Callable,
    Tuple,
    Any,
    Type,
    TYPE_CHECKING,
)
from urllib.parse import quote as _quote

from aiohttp import ClientSession, ClientResponse

from .__main__ import __version__
from .components import *
from .exceptions import *
from .managers import *
from .options import *
from .partials import *

CT = TypeVar("CT", bound="Colour")
T = TypeVar("T")

logger = getLogger(__name__)

try:
    import nacl
except ImportError:
    logger.warning(
        "The PyNacl library was not found, so voice is not supported."
        " Please install it by doing ``pip install PyNaCl``"
        " If you want voice support"
    )

try:
    import orjson as json
except ImportError:
    import json

"""
:license:
Some parts of the code is sourced from discord.py
The MIT License (MIT)
Copyright © 2015-2021 Rapptz
Copyright © 2021-present EpikHost
Permission is hereby granted, free of charge, to any person obtaining a copy of 
this software and associated documentation files (the “Software”), to deal in 
the Software without restriction, including without limitation the rights to 
use, copy, modify, merge, publish, distribute, sublicense, and/or sell copies 
of the Software, and to permit persons to whom the Software is furnished to do 
so, subject to the following conditions:

The above copyright notice and this permission notice shall be included in all 
copies or substantial portions of the Software.

THE SOFTWARE IS PROVIDED “AS IS”, WITHOUT WARRANTY OF ANY KIND, RESS OR IMPLIED,
 INCLUDING BUT NOT LIMITED TO THE WARRANTIES OF MERCHANTABILITY, FITNESS FOR A 
 PARTICULAR PURPOSE AND NONINFRINGEMENT. IN NO EVENT SHALL THE AUTHORS OR 
 COPYRIGHT HOLDERS BE LIABLE FOR ANY CLAIM, DAMAGES OR OTHER LIABILITY, WHETHER 
 IN AN ACTION OF CONTRACT, TORT OR OTHERWISE, ARISING FROM, OUT OF OR IN 
 CONNECTION WITH THE SOFTWARE OR THE USE OR OTHER DEALINGS IN THE SOFTWARE."""


class Status:
    """The class which represents a Status.

    Attributes
    ----------
    status : str
        The status of the user.
    """

    def __init__(self, status: str):
        """Represents a Status.

        Arguments
        ---------
        status : str
            The status of the user.
            Either ``online``, ``idle``, ``dnd`` or ``invisible``.

        Raises
        ------
        InvalidStatus
            The status that you supplied is not valid.
        """
        if status in {"online", "dnd", "idle", "invisible", "offline"}:
            setattr(self, "status", status if status != "offline" else "invisible")
        else:
            raise InvalidStatus("That is an invalid status.")


class Activity:
    """Represents a Discord Activity object.

    Attributes
    ---------
    name : str
        The name of the activity.
    type : int
        The type of the activity.
    url : Optional[str]
        The url of the activity.
        Only available for the streaming activity

    """

    def __init__(self, *, name: str, type: int, url: Optional[str] = None):
        """Represents a Discord Activity object.

        Arguments
        ---------
        name : str
            The name of the activity.
        type : int
            The type of the activity.
        url : Optional[str]
            The url of the activity.
            Only available for the streaming activity.
        """
        self.name = name
        self.type = type
        self.url = url

    def to_dict(self):
        """Returns activity class as dict

        Returns
        -------
        payload : dict
            The dict representation of the Activity.

        Raises
        ------
            InvalidData
                You tried to set an url for a non-streaming activity.
        """
        payload = {
            "name": self.name,
            "type": self.type,
        }

        if self.url:
            if self.type != 1:
                raise InvalidData("You cannot set a URL")
            payload["url"] = self.url

        return payload


class Presence:
    """
    A class representation of a Presence.

    Attributes
    ----------
    activity : Optional[Activity]
        The activity of the user.
    status : Status
        The status of the user.
    """

    def __init__(
        self,
        *,
        activity: Optional[List[Activity]] = None,
        status: Optional[Status] = None,
    ):
        """
        Arguments
        ---------
        activity : Optional[Activity]
            The activity of the user.
        status : Status
            The status of the user.
        """
        self.activity: Optional[List[Activity]] = activity
        self.status: Status = status.status if isinstance(status, Status) else status

    def to_dict(self):
        """
        The dict representation of the Presence.

        Returns
        -------
        payload : dict
            The dict representation of the Presence.
        """
        payload = {}

        if self.status:
            payload["status"] = self.status

        if self.activity:
            payload["activity"] = [self.activity.to_dict()]

        return payload


class UnavailableGuild:
    """
    The class representation of an UnavailableGuild.
    The Guild object should be given to use when the guild is available.
    """

    def __init__(self, data):
        self.data = data
        self.id: str = data.get("id")
        self.available: bool = data.get("available")


class Reaction:
    """
    A class representation of a Reaction.
    Not for direct use.


    Attributes
    ----------
    count : int
        The amount of times this reaction has been added to the Message.
    me : bool
        If the ClientUser has reacted to this Message with this Reaction.
    emoji : PartialEmoji
        The partial emoji of this Reaction.
    """

    def __init__(self, data: dict):
        self.count: int = data.get("count")
        self.me: bool = data.get("me")
        self.emoji: PartialEmoji = PartialEmoji(data.get("emoji"))


class Message:
    """Represents a Discord message.

    Attributes
    ----------
    client : Client
        The client which initialised this Message.
    id : str
        The message ID.
    channel_id : str
        The channel ID the message was sent in.
    author : Union[GuildMember, User]
        The author of the message
    guild_id: str
        The Guild ID the message was sent in

    """

    def __init__(self, client, data: dict):
        self.client = client
        self.id: str = data.get("id")
        self.channel_id: str = data.get("channel_id")
        self.channel = client.channels.get_from_cache(self.channel_id)
        self.guild_id: Optional[str] = data.get("guild_id")
        self.webhook_id: Optional[str] = data.get("webhook_id")
        self.author: Optional[Union[WebhookUser, User]] = (
            WebhookUser(data.get("author"))
            if data.get("webhook_id")
            else User(client, data.get("author"))
            if data.get("author")
            else None
        )
        self.member: GuildMember = (
            GuildMember(client, data.get("member")) if data.get("member") else None
        )
        # I forgot Message Intents are gonna stop this.
        self.content: Optional[str] = data.get("content")
        self.timestamp: datetime.datetime = datetime.datetime.fromisoformat(
            data["timestamp"]
        )
        self.edited_timestamp: Optional[str] = (
            datetime.datetime.fromisoformat(data.get("edited_timestamp"))
            if data.get("edited_timestamp")
            else None
        )
        self.tts: bool = data.get("tts")
        self.mention_everyone: bool = data.get("mention_everyone")
        self.mentions: Optional[List[MentionedUser]] = [
            MentionedUser(client, mention) for mention in data.get("mentions", [])
        ]
        self.mention_roles: Optional[List[int]] = data.get("mention_roles")
        self.mention_channels: Optional[List[MentionedChannel]] = [
            MentionedChannel(channel) for channel in data.get("mention_channels", [])
        ]
        self.embeds: Optional[List[Embed]] = [
            Embed(**embed) for embed in data.get("embeds", [])
        ]
        self.reactions: Optional[List[Reaction]] = [
            Reaction(reaction) for reaction in data.get("reactions", [])
        ]
        self.nonce: Optional[Union[int, str]] = data.get("nonce")
        self.pinned: bool = data.get("pinned")
        self.type: int = data.get("type")
        self.activity: Optional[MessageActivity] = (
            MessageActivity(data.get("activity")) if data.get("activity") else None
        )
        # Despite there being a PartialApplication,
        # Discord don't specify what attributes it has
        self.application: Application = (
            Application(data.get("application")) if data.get("application") else None
        )
        self.flags: int = data.get("flags")
        self.referenced_message: Optional[Message] = (
            Message(client, data.get("referenced_message"))
            if data.get("referenced_message")
            else None
        )
        self.interaction: Optional[MessageInteraction] = (
            MessageInteraction(client, data.get("interaction"))
            if data.get("interaction")
            else None
        )
        self.thread: Optional[Thread] = (
            Thread(data.get("thread")) if data.get("thread") else None
        )
        self.components: Optional[List[Union[TextInput, SelectMenu, Button]]] = [
            ActionRow.from_dict(component) for component in data.get("components")
        ]
        self.stickers: Optional[List[StickerItem]] = [
            StickerItem(sticker) for sticker in data.get("stickers", [])
        ] or None

    async def add_reaction(self, emoji: str):
        emoji = _quote(emoji)
        response = await self.client.http.put(
            f"channels/{self.channel_id}/messages/{self.id}/reactions/{emoji}/@me"
        )
        return await response.json()

    async def remove_reaction(self, emoji: str, user=None):
        emoji = _quote(emoji)
        response = (
            await self.client.http.delete(
                f"channels/{self.channel_id}/messages/{self.id}/reactions/{emoji}/{user.id}"
            )
            if user
            else await self.client.http.delete(
                f"channels/{self.channel_id}/messages/{self.id}/reactions/{emoji}/@me"
            )
        )

        return await response.json()

    async def fetch_reactions(self, *, after, limit) -> List[Reaction]:
        response = await self.client.http.get(
            f"channels/{self.channel_id}/messages/{self.id}/reactions?after={after}&limit={limit}"
        )
        return await response.json()

    async def delete_all_reactions(self):
        response = await self.client.http.delete(
            f"channels/{self.channel_id}/messages/{self.id}/reactions"
        )
        return await response.json()

    async def delete_reaction_for_emoji(self, emoji: str):
        emoji = _quote(emoji)
        response = await self.client.http.delete(
            f"channels/{self.channel_id}/messages/{self.id}/reactions/{emoji}"
        )
        return await response.json()

    async def edit(self, message_data: dict):
        response = await self.client.http.patch(
            f"channels/{self.channel_id}/messages/{self.id}", data=message_data
        )
        return await response.json()

    async def delete(self):
        response = await self.client.http.delete(
            f"channels/{self.channel_id}/messages/{self.id}"
        )
        return await response.json()

    async def pin(self, *, reason: Optional[str]):
        headers = self.client.http.headers.copy()
        if reason:
            headers["X-Audit-Log-Reason"] = reason
        else:
            logger.debug(f"Pinning message {self.id}.")
        response = await self.client.http.put(
            f"channels/{self.channel_id}/pins/{self.id}", headers=headers
        )
        return await response.json()

    async def unpin(self, *, reason: Optional[str]):
        headers = self.client.http.headers.copy()
        if reason:
            headers["X-Audit-Log-Reason"] = reason
        response = await self.client.http.delete(
            f"channels/{self.channel_id}/pins/{self.id}", headers=headers
        )
        return await response.json()

    async def start_thread(
        self,
        name: str,
        auto_archive_duration: Optional[int],
        rate_limit_per_user: Optional[int],
    ):
        response = await self.client.http.post(
            f"channels/{self.channel_id}/messages/{self.id}/threads",
            data={
                "name": name,
                "auto_archive_duration": auto_archive_duration,
                "rate_limit_per_user": rate_limit_per_user,
            },
        )
        # Cache it
        self.client.guilds[self.guild_id].append(Thread(await response.json()))
        return Thread(await response.json())

    async def crosspost(self):
        response = await self.client.http.post(
            f"channels/{self.channel_id}/messages/{self.id}/crosspost"
        )
        return await response.json()


class File:
    """
    Represents a file. Sourced from Discord.py
    """

    def __init__(
        self,
        fp: Union[str, bytes, os.PathLike, io.BufferedIOBase],
        filename: Optional[str] = None,
        *,
        spoiler: bool = False,
    ):
        if isinstance(fp, io.IOBase):
            if not (fp.seekable() and fp.readable()):
                raise ValueError(f"File buffer {fp!r} must be seekable and readable")
            self.fp = fp
            self._original_pos = fp.tell()
        else:
            self.fp = open(fp, "rb")
            self._original_pos = 0
        self._closer = self.fp.close
        self.fp.close = lambda: None

        if filename is None:
            if isinstance(fp, str):
                _, self.filename = os.path.split(fp)
            else:
                self.filename = getattr(fp, "name", None)
        else:
            self.filename = filename
        if (
            spoiler
            and self.filename is not None
            and not self.filename.startswith("SPOILER_")
        ):
            self.filename = f"SPOILER_{self.filename}"

            self.spoiler = spoiler or (
                self.filename is not None and self.filename.startswith("SPOILER_")
            )

    def reset(self, *, seek: Union[int, bool] = True) -> None:
        if seek:
            self.fp.seek(self._original_pos)

    def close(self) -> None:
        self.fp.close = self._closer
        self._closer()


class Messageable:
    def __init__(self, client, channel_id: str):
        self.id: str = channel_id
        self.client = client

    async def fetch_messages(
        self,
        *,
        around: Optional[str] = None,
        before: Optional[str] = None,
        after: Optional[str] = None,
        limit: Optional[int] = None,
    ) -> List[Message]:
        response = await self.client.http.get(
            f"channels/{self.id}/messages",
            params={"around": around, "before": before, "after": after, "limit": limit},
        )
        data = await response.json()
        return [Message(self.client, message) for message in data]

    async def fetch_message(self, *, message_id: str) -> Message:
        response = await self.client.http.get(
            f"channels/{self.id}/messages/{message_id}"
        )
        data = await response.json()
        return Message(self.client, data)

    async def send(
        self,
        content: Optional[str] = None,
        *,
        embeds: Optional[List[dict]] = None,
        components=None,
        tts: Optional[bool] = False,
        allowed_mentions=None,
        sticker_ids: Optional[List[str]] = None,
        attachments: List[File] = None,
        suppress_embeds: bool = False,
    ) -> Message:
        payload = {}

        if content:
            payload["content"] = content

        if embeds:
            payload["embeds"] = [embed.to_dict() for embed in embeds]

        if components:
            payload["components"] = [component.to_dict() for component in components]

        if tts:
            payload["tts"] = tts

        if allowed_mentions:
            payload["allowed_mentions"] = allowed_mentions.to_dict()

        if sticker_ids:
            payload["sticker_ids"] = sticker_ids

        if attachments:
            payload["attachments"] = [
                attachment.to_dict() for attachment in attachments
            ]

        if suppress_embeds:
            payload["suppress_embeds"] = 1 << 2

        response = await self.client.http.post(
            f"channels/{self.id}/messages", json=payload
        )
        data = await response.json()
        return Message(self.client, data)


class User(Messageable):
    def __init__(self, client, data: dict):
        super().__init__(client, data["id"])
        self.data = data
        self.client = client
        self.id: str = data.get("id")
        self.username: str = data.get("username")
        self.discriminator: str = data.get("discriminator")
        self.avatar: Optional[str] = data.get("avatar")
        self.bot: Optional[bool] = data.get("bot")
        self.system: Optional[bool] = data.get("system")
        self.mfa_enabled: bool = data.get("mfa_enabled")
        self.banner: Optional[str] = data.get("banner")
        # the user's banner color encoded as an integer representation of
        # hexadecimal color code
        self.accent_color: Optional[int] = data.get("accent_color")
        self.locale: Optional[str] = data.get("locale")
        self.verified: bool = data.get("verified")
        self.email: Optional[str] = data.get("email")
        self.flags: int = data.get("flags")
        self.premium_type: int = data.get("premium_type")
        self.public_flags: int = data.get("public_flags")


class VoiceRegion:
    def __init__(self, data: dict):
        self.id: str = data["id"]
        self.name: str = data["name"]
        self.optimal: bool = data["optimal"]
        self.deprecated: bool = data["deprecated"]
        self.custom: bool = data["custom"]


class EventHandler:
    # Class that'll contain all methods that'll be called when an event is
    # triggered.

    def __init__(self):
        self.events = defaultdict(list)
        self.wait_for_events = defaultdict(list)

    def wait_for(
        self, event_name: str, *, check: Optional[Callable] = None, timeout: int = None
    ):
        """
        Waits for the event to be triggered.

        Parameters
        ----------
        event_name : str
            The name of the event to wait for.
        check : Optional[callable]
            A check to run on the event.
            If it returns ``False``, the event will be ignored.
        timeout : int
            The amount of time to wait for the event.
            If not specified, it'll wait forever.
        """
        future = asyncio.Future()
        if not check:

            def check(*_, **__):
                return True

        self.wait_for_events[event_name.lower()].append((future, check))
        return asyncio.wait_for(future)

    @staticmethod
    async def voice_server_update(data: dict):
        voice_data = data["d"]
        payload = {
            "token": voice_data["token"],
            "endpoint": voice_data["endpoint"],
            "guild_id": voice_data["guild_id"],
        }

        if voice_data["endpoint"]:
            payload["endpoint"] = voice_data["endpoint"]

        return payload

    async def voice_state_update(self, data: dict):
        return VoiceState(
            self, data
        )  # TODO: Make this return something like (VoiceState, Member) or make VoiceState get Member from member_id

    def component(self, custom_id: str):
        """
        Execute this function when a component with the `custom_id` is interacted with.
        """

        def wrapper(func):
            self._components[custom_id] = func

        return wrapper

    async def guild_members_chunk(self, data: dict):
        ...

    async def guild_delete(self, data: dict):
        return self.guilds.fetch(data["id"])

    async def handle_events(self):
        async for event in self.ws:
            event = event.json()
            logger.debug(f"Received {event} from Discord.")

            if event["op"] == GatewayOpcode.HELLO:
                self.interval = event["d"]["heartbeat_interval"]

                async def wrapper():
                    while True:
                        await self.heartbeat(False)

                asyncio.create_task(wrapper())
                await self.identify()

            elif event["op"] == GatewayOpcode.DISPATCH:
                await self.handle_event(event)
            elif event["op"] == GatewayOpcode.HEARTBEAT:
                # I shouldn't wait the remaining delay according to the docs.
                await self.heartbeat(True)

            elif event["op"] == GatewayOpcode.HEARTBEAT_ACK:
                try:
                    self.heartbeats.append(event["d"])
                except AttributeError:
                    self.heartbeats = [event["d"]]

            elif event["op"] == GatewayOpcode.RECONNECT:
                await self.reconnect()

            elif event["op"] == GatewayOpcode.RESUMED:
                logger.debug(
                    "Connection successfully resumed and all proceeding events are new."
                )

            if event["op"] != GatewayOpcode.DISPATCH:  # TODO: find op code
                logger.debug(f"Received OPCODE: {event['op']}")

        await self.handle_close()

    async def handle_event(self, event: dict):
        self.sequence = event["s"]
        logger.info(f"Received event {event['t']} with data {event['d']}")

        results_from_event = event["d"]

        try:
            results_from_event = (
                await getattr(self, event["t"].lower())(results_from_event)
                if hasattr(self, event["t"].lower())
                else None
            )
        except Exception as e:
            logger.exception(f"Error handling event {event['t']}: {e}")

        try:
            if results_from_event != event["d"]:
                results_from_event = [results_from_event] if results_from_event else []
                if callbacks := self.events.get(event["t"].lower()):
                    for callback in callbacks:
                        await callback(*results_from_event)
            else:
                logger.warning(f"{event['t']} is going to receive unparsed data.")

                if callbacks := self.events.get(event["t"].lower()):
                    for callback in callbacks:
                        await callback(results_from_event)
        except Exception as e:
            logger.exception(f"Error handling user-defined event {event['t']}: {e}")
        if callbacks := self.wait_for_events.get(event["t"].lower()):
            for future, check in callbacks:
                if check(*results_from_event):
                    future.set_result(results_from_event)

    async def handle_interaction(self, interaction):
        """The function which is the handler for interactions.
        Change this if you want to, to change how your "command handler" works

        Arguments
        ---------
        interaction: Union[ApplicationCommandInteraction, MessageComponentInteraction, AutoCompleteInteraction, ModalSubmitInteraction]
            A subclass of BaseInteraction which represents the Interaction
        """
        if interaction.is_ping():
            return await self.http.post(
                f"interactions/{interaction.id}/{interaction.token}/callback",
                json={"type": 1},
            )

        elif interaction.is_application_command():
            command = self.commands.get(interaction.command_name)

            if not command:
                logger.warning(
                    f"Command {interaction.command_name} is not registered in "
                    f"this code, but is registered with Discord. "
                )
                return  # TODO Possibly add an error which people can handle?

            options = []

            if command.is_user_command() or command.is_message_command():
                options.append(interaction.target_id)

            if command.is_slash_command():
                for check in command.checks:
                    if iscoroutine(check):
                        await check.callback(interaction)
                    else:
                        check.callback(interaction)

                for option in interaction.options:
                    options.append(option.get("value"))

            return await command.callback(interaction, *options)

        if (
            interaction.is_message_component()
        ):  # If it's a message component interaction

            if not self._components.get(
                interaction.custom_id
            ):  # If it's registered with the bot
                logger.warning(
                    f"A user tried to interact with a component with the "
                    f"custom id {interaction.custom_id}, but it is not "
                    f"registered in this code, but is on Discord. "
                )

            if interaction.is_button():  # If it's a button
                return await self._components[interaction.custom_id](
                    interaction, self.utils.interaction_from_type(component)
                )  # Call the callback

            elif interaction.is_select_menu():

                def get_select_menu():
                    for action_row in interaction.message.components:
                        for component in action_row["components"]:
                            if component["custom_id"] == interaction.custom_id:
                                component = self.utils.component_from_type(component)
                                return component

                return await self._components[interaction.custom_id](
                    interaction, get_select_menu(), *interaction.values
                )

        if interaction.is_autocomplete():
            command = self.commands.get(interaction.command_name)
            if not command:
                return
            ...  # TODO: Implement autocomplete

        if interaction.is_modal_submit():
            action_rows = interaction._components
            component_object_list = []
            for action_row in action_rows:
                for component in action_row.get("components"):
                    component_object_list.append(
                        component["value"]
                    )  # TODO: Fix this later, component_object_list is empty ;(

            await self._components.get(interaction.custom_id)(
                interaction, *component_object_list
            )

    async def interaction_create(self, data):
        interaction = self.utils.interaction_from_type(data)

        await self.handle_interaction(interaction)

        return interaction

    async def channel_create(self, data: dict):

        channel = self.utils.channel_from_type(data)

        self.channels.add_to_cache(channel.id, channel)

        return channel

    async def message_create(self, data: dict):
        """Event fired when messages are created"""
        return Message(self, data)

    async def guild_create(self, data):
        guild = (
            UnavailableGuild(data)
            if data.get("unavailable") is True
            else Guild(data)
            if data.get("unavailable") is False
            else None
        )

        if not guild:
            return

        self.guilds.add_to_cache(guild.id, guild)

        if data.get("unavailable") is None:
            return  # Bot was removed

        for channel in data["channels"]:
            self.channels.add_to_cache(
                data["id"], self.utils.channel_from_type(channel)
            )

        for thread in data["threads"]:
            self.channels.add_to_cache(data["id"], self.utils.channel_from_type(thread))

        return guild

        # TODO: Add other attributes to cache

    def event(self, func):
        func_name = func.__name__.lower()

        if func_name.startswith("on_"):
            func_name = func_name[3:]

        self.events[func_name].append(func)

    async def guild_member_update(self, data):
        guild_member = GuildMember(self, data)
        return self.members.fetch(data["id"]), guild_member

    async def ready(self, data: dict):
        self.user: ClientUser = ClientUser(self, data.get("user"))
        self.session_id: str = data["session_id"]
        application_response = await self.http.get("/oauth2/applications/@me")
        application_data = await application_response.json()
        self.application: ClientApplication = ClientApplication(self, application_data)

        if self.overwrite_commands_on_ready:

            command_sorter = defaultdict(list)

            for command in self.commands.values():
                command_payload = {"name": command.name, "type": command.type}

                if command_payload["type"] == 1:
                    command_payload["description"] = command.description
                    command_payload["options"] = [
                        option.to_dict() for option in getattr(command, "options", [])
                    ]

                if hasattr(command, "guild_ids"):
                    for guild_id in command.guild_ids:
                        command_sorter[guild_id].append(command_payload)
                else:
                    command_sorter["global"].append(command_payload)

            for guild_id, commands in command_sorter.items():

                if guild_id == "global":
                    await self.application.bulk_overwrite_global_application_commands(
                        commands
                    )
                else:
                    await self.application.bulk_overwrite_guild_application_commands(
                        guild_id, commands
                    )


class WebsocketClient(EventHandler):
    def __init__(self, token: str, intents: int):
        super().__init__()

        self.token = token
        if not token:
            raise TypeError("Missing token.")

        if isinstance(intents, int):
            self.intents = Intents(intents)
        elif isinstance(intents, Intents):
            self.intents = intents

        self.commands = {}
        self._closed = True
        self.heartbeats = []
        self.average_latency = 0

        self.interval = None  # How frequently to heartbeat
        self.session_id = None
        self.sequence = None

    async def change_presence(self, *, presence: Optional[Presence]):
        payload = {"op": 3, "d": presence.to_dict()}
        await self.send_json(payload)

    async def heartbeat(self, forced: Optional[bool] = None):
        if forced:
            return await self.send_json(
                {"op": GatewayOpcode.HEARTBEAT, "d": self.sequence or "null"}
            )

        if self.interval:
            await self.send_json(
                {"op": GatewayOpcode.HEARTBEAT, "d": self.sequence or "null"}
            )
            await asyncio.sleep(self.interval / 1000)
            logger.debug("Sent a heartbeat!")

    async def request_guild_members(
        self,
        guild_id: int,
        *,
        query: Optional[str] = None,
        limit: Optional[int] = None,
        presences: Optional[bool] = None,
        user_ids: Optional[List[str]] = None,
        nonce: Optional[str] = None,
    ):
        payload = {
            "op": GatewayOpcode.REQUEST_GUILD_MEMBERS,
            "d": {"guild_id": guild_id},
        }

        if query:
            payload["d"]["query"] = query

        if limit:
            payload["d"]["limit"] = limit

        if presences:
            payload["d"]["presences"] = presences

        if user_ids:
            payload["d"]["user_ids"] = user_ids

        if nonce:
            payload["d"]["nonce"] = nonce

        await self.send_json(payload)

    async def reconnect(self):
        await self.close()
        self.ws = await self.http.ws_connect(
            "wss://gateway.discord.gg/?v=9&encoding=json"
        )
        await self.send_json(
            {
                "op": GatewayOpcode.RECONNECT,
                "d": {
                    "token": self.token,
                    "session_id": self.session_id,
                    "seq": self.sequence,
                },
            }
        )
        self._closed = False
        await self.handle_events()

    async def handle_close(self):
        if self.ws.close_code == GatewayCECode.DisallowedIntents:
            raise DisallowedIntents(
                "You cannot use privileged intents with this token, go to "
                "the developer portal and allow the privileged intents "
                "needed. "
            )
        elif self.ws.close_code == 1006:
            await self.resume()
        elif self.ws.close_code == GatewayCECode.AuthenticationFailed:
            raise InvalidToken("The token you provided is invalid.")
        elif self.ws.close_code == GatewayCECode.RateLimited:
            raise Ratelimited429(
                "You've been rate limited. Try again in a few minutes."
            )
        elif self.ws.close_code == GatewayCECode.ShardingRequired:
            raise ShardingRequired("You need to shard the bot.")
        elif self.ws.close_code == GatewayCECode.InvalidAPIVersion:
            raise DeprecationWarning(
                "The gateway you're connecting to is deprecated and does not "
                "work, upgrade EpikCord.py. "
            )
        elif self.ws.close_code == GatewayCECode.InvalidIntents:
            raise InvalidIntents("The intents you provided are invalid.")
        elif self.ws.close_code == GatewayCECode.UnknownError:
            await self.resume()
        elif self.ws.close_code == GatewayCECode.UnknownOpcode:
            logger.critical(
                "EpikCord.py sent an invalid OPCODE to the Gateway. "
                "Report this immediately. "
            )
            await self.resume()
        elif self.ws.close_code == GatewayCECode.DecodeError:
            logger.critical(
                "EpikCord.py sent an invalid payload to the Gateway."
                " Report this immediately. "
            )
            await self.resume()
        elif self.ws.close_code == GatewayCECode.NotAuthenticated:
            logger.critical(
                "EpikCord.py has sent a payload prior to identifying."
                " Report this immediately. "
            )

        elif self.ws.close_code == GatewayCECode.AlreadyAuthenticated:
            logger.critical(
                "EpikCord.py tried to authenticate again." " Report this immediately. "
            )
            await self.resume()
        elif self.ws.close_code == GatewayCECode.InvalidSequence:
            logger.critical(
                "EpikCord.py sent an invalid sequence number."
                " Report this immediately."
            )
            await self.resume()
        elif self.ws.close_code == GatewayCECode.SessionTimeout:
            logger.critical("Session timed out.")
            await self.resume()
        else:
            raise ClosedWebSocketConnection(
                f"Connection has been closed with code {self.ws.close_code}"
            )

    async def send_json(self, json: dict):
        await self.ws.send_json(json)
        logger.debug(f"Sent {json} to the Websocket Connection to Discord.")

    async def connect(self):
        self.ws = await self.http.ws_connect(
            "wss://gateway.discord.gg/?v=9&encoding=json"
        )
        self._closed = False
        await self.handle_events()

    async def resume(self):
        logger.critical("Reconnecting...")
        await self.connect()
        await self.send_json(
            {
                "op": GatewayOpcode.RESUME,
                "d": {
                    "seq": self.sequence,
                    "session_id": self.session_id,
                    "token": self.token,
                },
            }
        )
        self._closed = False

    async def identify(self):
        payload = {
            "op": GatewayOpcode.IDENTIFY,
            "d": {
                "token": self.token,
                "intents": self.intents,
                "properties": {
                    "$os": platform,
                    "$browser": "EpikCord.py",
                    "$device": "EpikCord.py",
                },
            },
        }
        if self.presence:
            payload["d"]["presence"] = self.presence.to_dict()
        return await self.send_json(payload)

    async def close(self) -> None:
        if self._closed:
            return

        # for voice in self.voice_clients:
        #     try:
        #         await voice.disconnect(force=True)
        #     except Exception:
        #         # if an error happens during disconnects, disregard it.
        #         pass

        if self.ws is not None and not self.ws.closed:
            await self.ws.close(code=4000)

        if self.http is not None and not self.http.closed:
            await self.http.close()

        self._closed = True

    def login(self):

        loop = asyncio.get_event_loop()

        async def runner():
            try:
                await self.connect()
            finally:
                if not self._closed:
                    await self.close()

        def stop_loop_on_completion(f: asyncio.Future):
            loop.stop()

        future = asyncio.ensure_future(runner(), loop=loop)
        future.add_done_callback(stop_loop_on_completion)

        try:
            loop.run_forever()
        except KeyboardInterrupt:
            pass
        finally:
            future.remove_done_callback(stop_loop_on_completion)
            self.utils.cleanup_loop(loop)


class BaseCommand:
    def __init__(self):
        self.checks: List[Check] = []

    def is_slash_command(self):
        return self.type == 1

    def is_user_command(self):
        return self.type == 2

    def is_message_command(self):
        return self.type == 3


class ClientUserCommand(BaseCommand):
    """
    A class to represent a User Command that the Client owns.

    Attributes:
    -----------
        * name The name set for the User Command
        * callback: callable The function to call for the User Command
        (Passed in by the library)

    Parameters:
    -----------
    All parameters follow the documentation of the Attributes accordingly
        * name
        * callback
    """

    def __init__(self, *, name: str, callback: Callable):
        super().__init__()
        self.name: str = name
        self.callback: Callable = callback

    @property
    def type(self):
        return 2


class ClientSlashCommand(BaseCommand):
    def __init__(
        self,
        *,
        name: str,
        description: str,
        callback: Callable,
        guild_ids: Optional[List[str]],
        options: Optional[List[AnyOption]],
    ):
        super().__init__()
        self.name: str = name
        self.description: str = description
        if not description:
            raise TypeError(f"Missing description for command {name}.")
        self.callback: Callable = callback
        self.guild_ids: Optional[List[str]] = guild_ids
        self.options: Optional[List[AnyOption]] = options
        self.autocomplete_options: dict = {}

    @property
    def type(self):
        return 1

    def option_autocomplete(self, option_name: str):
        def wrapper(func):
            self.autocomplete_options[option_name] = func

        return wrapper


class ClientMessageCommand(ClientUserCommand):
    @property
    def type(self):
        return 3


class Overwrite:
    def __init__(self, data: dict):
        self.id: str = data.get("id")
        self.type: int = data.get("type")
        self.allow: str = data.get("allow")
        self.deny: str = data.get("deny")


class StickerItem:
    def __init__(self, data: dict):
        self.id: str = data.get("id")
        self.name: str = data.get("name")
        self.format_type: int = data.get("format_type")


class Sticker:
    def __init__(self, data: dict):
        self.id: str = data.get("id")
        self.name: str = data.get("name")
        self.description: str = data.get("description")
        self.tags: str = data.get("tags")
        self.type: str = data.get("image")
        self.format_type: int = data.get("format_type")
        self.pack_id: int = data.get("pack_id")
        self.sort_value: int = data.get("sort_value")


class ThreadMember:
    def __init__(self, data: dict):
        self.id: str = data.get("user_id")
        self.thread_id: str = data.get("thread_id")
        self.join_timestamp: datetime.datetime = datetime.datetime.fromisoformat(
            data["join_timestamp"]
        )
        self.flags: int = data.get("flags")


class Thread:
    def __init__(self, client, data: dict):
        super().__init__(client, data)
        self.owner_id: str = data.get("owner_id")
        self.message_count: int = data.get("message_count")
        self.member_count: int = data.get("member_count")
        self.archived: bool = data.get("archived")
        self.auto_archive_duration: int = data.get("auto_archive_duration")
        self.archive_timestamp: datetime.datetime = datetime.datetime.fromisoformat(
            data["archive_timestamp"]
        )
        self.locked: bool = data.get("locked")

    async def join(self):
        if self.archived:
            raise ThreadArchived(
                "This thread has been archived so it is no longer joinable"
            )
        response = await self.client.http.put(f"/channels/{self.id}/thread-members/@me")
        return await response.json()

    async def add_member(self, member_id: str):
        if self.archived:
            raise ThreadArchived(
                "This thread has been archived so it is no longer joinable"
            )

        response = await self.client.http.put(
            f"/channels/{self.id}/thread-members/{member_id}"
        )
        return await response.json()

    async def leave(self):
        if self.archived:
            raise ThreadArchived(
                "This thread has been archived so it is no longer leaveable"
            )
        response = await self.client.http.delete(
            f"/channels/{self.id}/thread-members/@me"
        )
        return await response.json()

    async def remove_member(self, member_id: str):
        if self.archived:
            raise ThreadArchived(
                "This thread has been archived so it is no longer leaveable"
            )

        response = await self.client.http.delete(
            f"/channels/{self.id}/thread-members/{member_id}"
        )
        return await response.json()

    async def fetch_member(self, member_id: str) -> ThreadMember:
        response = await self.client.http.get(
            f"/channels/{self.id}/thread-members/{member_id}"
        )
        if response.status == 404:
            raise NotFound404("The member you are trying to fetch does not exist")
        return ThreadMember(await response.json())

    async def list_members(self) -> List[ThreadMember]:
        response = await self.client.http.get(f"/channels/{self.id}/thread-members")
        return [ThreadMember(member) for member in await response.json()]

    async def bulk_delete(self, message_ids: List[str], reason: Optional[str]) -> None:

        if reason:
            headers = self.client.http.headers.copy()
            headers["X-Audit-Log-Reason"] = reason

        response = await self.client.http.post(
            f"channels/{self.id}/messages/bulk-delete",
            data={"messages": message_ids},
            headers=headers,
        )
        return await response.json()


class PrivateThread(Thread):
    ...


class Application:
    def __init__(self, data: dict):
        self.id: str = data.get("id")
        self.name: str = data.get("name")
        self.icon: Optional[str] = data.get("icon")
        self.description: str = data.get("description")
        self.rpc_origins: Optional[list] = data.get("rpc_origins")
        self.bot_public: bool = data.get("bot_public")
        self.bot_require_code_grant: bool = data.get("bot_require_code_grant")
        self.terms_of_service_url: Optional[str] = data.get("terms_of_service")
        self.privacy_policy_url: Optional[str] = data.get("privacy_policy")
        self.owner: Optional[PartialUser] = (
            PartialUser(data.get("user")) if data.get("user") else None
        )
        self.verify_key: str = data.get("verify_key")
        self.team: Optional[Team] = Team(data.get("team")) if data.get("get") else None
        self.cover_image: Optional[str] = data.get("cover_image")
        self.flags: int = data.get("flags")


class ApplicationCommand:
    def __init__(self, data: dict):
        self.id: str = data.get("id")
        self.type: int = data.get("type")
        self.application_id: str = data.get("application_id")
        self.guild_id: Optional[str] = data.get("guild_id")
        self.name: str = data.get("name")
        self.description: str = data.get("description")
        self.default_permissions: bool = data.get("default_permissions")
        self.version: str = data.get("version")


class GuildApplicationCommandPermission:
    def __init__(self, data: dict):
        self.id: str = data.get("id")
        self.application_id: str = data.get("application_id")
        self.guild_id: str = data.get("guild_id")
        self.permissions: ApplicationCommandPermission = ApplicationCommandPermission(
            data.get("permissions")
        )

    def to_dict(self):
        return {
            "id": self.id,
            "application_id": self.application_id,
            "guild_id": self.guild_id,
            "permissions": self.permissions.to_dict(),
        }


class ApplicationCommandPermission:
    def __init__(self, data: dict):
        self.id: str = data.get("id")
        self.type: int = data.get("type")
        self.permission: bool = data.get("permission")

    def to_dict(self):
        return {"id": self.id, "type": self.type, "permission": self.permission}


class ClientApplication(Application):
    def __init__(self, client, data: dict):
        super().__init__(data)
        self.client = client

    async def fetch_application(self):
        response: ClientResponse = await self.client.http.get("oauth2/applications/@me")
        data: dict = await response.json()
        return Application(data)

    async def fetch_global_application_commands(self) -> List[ApplicationCommand]:
        response = await self.client.http.get(f"/applications/{self.id}/commands")
        payload = [ApplicationCommand(command) for command in await response.json()]
        self.client.application_commands = payload
        return payload

    async def create_global_application_command(
        self,
        *,
        name: str,
        description: str,
        options: Optional[List[AnyOption]],
        default_permission: Optional[bool] = False,
        command_type: Optional[int] = 1,
    ):
        payload = {
            "name": name,
            "description": description,
            "default_permissions": default_permission,
        }

        if command_type not in range(1, 4):
            raise InvalidApplicationCommandType("Command type must be 1, 2, or 3.")

        payload["type"] = command_type

        for option in options:
            if not isinstance(
                option,
                (
                    Subcommand,
                    SubCommandGroup,
                    StringOption,
                    IntegerOption,
                    BooleanOption,
                    UserOption,
                    ChannelOption,
                    RoleOption,
                    MentionableOption,
                    NumberOption.AttachmentOption,
                ),
            ):
                raise InvalidApplicationCommandOptionType(
                    f"Options must be of type Subcommand, SubCommandGroup, "
                    f"StringOption, IntegerOption, BooleanOption, UserOption, "
                    f"ChannelOption, RoleOption, MentionableOption, "
                    f"NumberOption, not {option.__class__}. "
                )

        response = await self.client.http.post(
            f"/applications/{self.id}/commands", json=payload
        )
        return ApplicationCommand(await response.json())

    async def fetch_application_command(self, command_id: str):
        response = await self.client.http.get(
            f"/applications/{self.id}/commands/{command_id}"
        )
        return ApplicationCommand(await response.json())

    async def edit_global_application_command(
        self,
        command_id: str,
        *,
        name: Optional[str] = None,
        description: Optional[str] = None,
        options: Optional[List[AnyOption]] = None,
        default_permissions: Optional[bool] = None,
    ):
        payload = {}
        if name:
            payload["name"] = name
        if description:
            payload["description"] = description
        if options:
            payload["options"] = [option.to_dict() for option in options]
        if default_permissions:
            payload["default_permissions"] = default_permissions

        await self.client.http.patch(
            f"/applications/{self.id}/commands/{command_id}", json=payload
        )

    async def delete_global_application_command(self, command_id: str):
        await self.client.http.delete(f"/applications/{self.id}/commands/{command_id}")

    async def bulk_overwrite_global_application_commands(
        self, commands: List[ApplicationCommand]
    ):
        await self.client.http.put(
            f"/applications/{self.id}/commands", json=list(commands)
        )

    async def fetch_guild_application_commands(self, guild_id: str):
        response = await self.client.http.get(
            f"/applications/{self.id}/guilds/{guild_id}/commands"
        )
        return [ApplicationCommand(command) for command in await response.json()]

    async def create_guild_application_command(
        self,
        guild_id: str,
        *,
        name: str,
        description: str,
        options=None,
        default_permission: Optional[bool] = False,
        command_type: Optional[int] = 1,
    ):
        if options is None:
            options = []

        payload = {
            "name": name,
            "description": description,
            "default_permissions": default_permission,
        }

        if command_type not in range(1, 4):
            raise InvalidApplicationCommandType("Command type must be 1, 2, or 3.")

        payload["type"] = command_type

        for option in options:
            if not isinstance(
                option,
                (
                    Subcommand,
                    SubCommandGroup,
                    StringOption,
                    IntegerOption,
                    BooleanOption,
                    UserOption,
                    ChannelOption,
                    RoleOption,
                    MentionableOption,
                    NumberOption.AttachmentOption,
                ),
            ):
                raise InvalidApplicationCommandOptionType(
                    f"Options must be of type Subcommand, SubCommandGroup, "
                    f"StringOption, IntegerOption, BooleanOption, UserOption, "
                    f"ChannelOption, RoleOption, MentionableOption, "
                    f"NumberOption, not {option.__class__}. "
                )

        response = await self.client.http.post(
            f"/applications/{self.id}/guilds/{guild_id}/commands", json=payload
        )
        return ApplicationCommand(await response.json())

    async def fetch_guild_application_command(self, guild_id: str, command_id: str):
        response = await self.client.http.get(
            f"/applications/{self.id}/guilds/{guild_id}/commands/{command_id}"
        )
        return ApplicationCommand(await response.json())

    async def edit_global_application_command(
        self,
        guild_id: str,
        command_id: str,
        *,
        name: Optional[str] = None,
        description: Optional[str] = None,
        options: Optional[List[AnyOption]] = None,
        default_permissions: Optional[bool] = None,
    ):
        payload = {}
        if name:
            payload["name"] = name
        if description:
            payload["description"] = description
        if options:
            payload["options"] = [option.to_dict() for option in options]
        if default_permissions:
            payload["default_permissions"] = default_permissions

        await self.client.http.patch(
            f"/applications/{self.id}/guilds/{guild_id}/commands/{command_id}",
            json=payload,
        )

    async def delete_guild_application_command(self, guild_id: str, command_id: str):
        await self.client.http.delete(
            f"/applications/{self.id}/guilds/{guild_id}/commands/{command_id}"
        )

    async def bulk_overwrite_guild_application_commands(
        self, guild_id: str, commands: List[ApplicationCommand]
    ):
        await self.client.http.put(
            f"/applications/{self.id}/guilds/{guild_id}/commands", json=list(commands)
        )

    async def fetch_guild_application_command_permissions(
        self, guild_id: str, command_id: str
    ):
        response = await self.client.http.get(
            f"/applications/{self.id}/guilds/{guild_id}/commands/{command_id}/permissions"
        )
        return [
            GuildApplicationCommandPermission(command)
            for command in await response.json()
        ]

    async def edit_application_command_permissions(
        self,
        guild_id: str,
        command_id,
        *,
        permissions: List[ApplicationCommandPermission],
    ):
        payload = [permission.to_dict() for permission in permissions]
        await self.client.http.put(
            f"/applications/{self.id}/guilds/{guild_id}/commands/{command_id}/permissions",
            json=payload,
        )


class Attachment:
    def __init__(self, data: dict):
        self.id: str = data.get("id")
        self.file_name: str = data.get("filename")
        self.description: Optional[str] = data.get("description")
        self.content_type: Optional[str] = data.get("content_type")
        self.size: int = data.get("size")
        self.url: str = data.get("url")
        self.proxy_url: str = data.get("proxy_url")
        self.width: Optional[int] = data.get("width")
        self.height: Optional[int] = data.get("height")
        self.ephemeral: Optional[bool] = data.get("ephemeral")


class BaseChannel:
    def __init__(self, client, data: dict):
        self.id: str = data.get("id")
        self.client = client
        self.type = data.get("type")


class GuildChannel(BaseChannel):
    def __init__(self, client, data: dict):
        super().__init__(client, data)
        if data["type"] == 0:
            return self.client.utils.channel_from_type(data)
        self.guild_id: str = data.get("guild_id")
        self.position: int = data.get("position")
        self.nsfw: bool = data.get("nsfw")
        self.permission_overwrites: List[dict] = data.get("permission_overwrites")
        self.parent_id: str = data.get("parent_id")
        self.name: str = data.get("name")

    async def delete(self, *, reason: Optional[str] = None) -> None:
        if reason:
            headers = self.client.http.headers.copy()
        if reason:
            headers["reason"] = reason

        response = await self.client.http.delete(
            f"/channels/{self.id}", headers=headers
        )
        return await response.json()

    async def fetch_invites(self):
        response = await self.client.http.get(f"/channels/{self.id}/invites")
        return await response.json()

    async def create_invite(
        self,
        *,
        max_age: Optional[int],
        max_uses: Optional[int],
        temporary: Optional[bool],
        unique: Optional[bool],
        target_type: Optional[int],
        target_user_id: Optional[str],
        target_application_id: Optional[str],
    ):
        data = {
            "max_age": max_age or None,
            "max_uses": max_uses or None,
            "temporary": temporary or None,
            "unique": unique or None,
            "target_type": target_type or None,
            "target_user_id": target_user_id or None,
            "target_application_id": target_application_id or None,
        }

        await self.client.http.post(f"/channels/{self.id}/invites", json=data)

    async def delete_overwrite(self, overwrites: Overwrite) -> None:
        response = await self.client.http.delete(
            f"/channels/{self.id}/permissions/{overwrites.id}"
        )
        return await response.json()

    async def fetch_pinned_messages(self) -> List[Message]:
        response = await self.client.http.get(f"/channels/{self.id}/pins")
        data = await response.json()
        return [Message(self.client, message) for message in data]

    # async def edit_permission_overwrites I'll do this later

    # async def edit(self, *,name: str, position: str, permission_overwrites: List[dict], reason: Optional[str] = None):
    #     data = {}
    #     if name:
    #         data["name"] = name
    #     if position:
    #         data["position"] = position
    #     if permission_overwrites:
    #         data["permission_overwrites"] = permission_overwrites
    #     headers = self.client.http.headers
    #     headers["X-Audit-Log-Reason"] = reason
    #     response = await self.client.http.patch(f"channels/{self.id}", data=data, headers=headers)
    #     data = await response.json()
    #     return GuildChannel(self.client, data)


class GuildTextChannel(GuildChannel, Messageable):
    def __init__(self, client, data: dict):
        super().__init__(client, data)
        self.topic: str = data.get("topic")
        self.rate_limit_per_user: int = data.get("rate_limit_per_user")
        self.last_message_id: str = data.get("last_message_id")
        self.default_auto_archive_duration: int = data.get(
            "default_auto_archive_duration"
        )

    async def create_webhook(
        self, *, name: str, avatar: Optional[str] = None, reason: Optional[str] = None
    ):
        headers = self.client.http.headers.clone()
        if reason:
            headers["X-Audit-Log-Reason"] = reason

    async def start_thread(
        self,
        name: str,
        *,
        auto_archive_duration: Optional[int],
        type: Optional[int],
        invitable: Optional[bool],
        rate_limit_per_user: Optional[int],
        reason: Optional[str],
    ):
        data = {"name": name}
        if auto_archive_duration:
            data["auto_archive_duration"] = auto_archive_duration
        if type:
            data["type"] = type
        if invitable is not None:  # Geez having a bool is gonna be a pain
            data["invitable"] = invitable
        if rate_limit_per_user:
            data["rate_limit_per_user"] = rate_limit_per_user

        headers = self.client.http.headers.copy()
        headers["X-Audit-Log-Reason"] = reason

        response = await self.client.http.post(
            f"/channels/{self.id}/threads", data=data, headers=headers
        )
        self.client.guilds[self.guild_id].append(Thread(await response.json()))

    async def bulk_delete(self, message_ids: List[str], reason: Optional[str]) -> None:

        if reason:
            headers = self.client.http.headers.copy()
            headers["X-Audit-Log-Reason"] = reason

        response = await self.client.http.post(
            f"channels/{self.id}/messages/bulk-delete",
            data={"messages": message_ids},
            headers=headers,
        )
        return await response.json()

    # It returns a List of Threads but I can't typehint that...
    async def list_public_archived_threads(
        self, *, before: Optional[str], limit: Optional[int]
    ) -> Dict[str, Union[List[Messageable], List[ThreadMember], bool]]:
        response = await self.client.http.get(
            f"/channels/{self.id}/threads/archived/public",
            params={"before": before, "limit": limit},
        )
        return await response.json()

    # It returns a List of Threads but I can't typehint that...
    async def list_private_archived_threads(
        self, *, before: Optional[str], limit: Optional[int]
    ) -> Dict[str, Union[List[Messageable], List[ThreadMember], bool]]:
        response = await self.client.http.get(
            f"/channels/{self.id}/threads/archived/private",
            params={"before": before, "limit": limit},
        )
        return await response.json()

    async def list_joined_private_archived_threads(
        self, *, before: Optional[str], limit: Optional[int]
    ) -> Dict[str, Union[List[Messageable], List[ThreadMember], bool]]:
        response = await self.client.http.get(
            f"/channels/{self.id}/threads/archived/private",
            params={"before": before, "limit": limit},
        )
        return await response.json()

    # async def edit(self,*, name: Optional[str], position: Optional[str], permission_overwrites: Optional[List[dict]], reason: Optional[str], topic: Optional[str], nsfw: bool, rate_limit_per_user: Optional[int], parent_id: Optional[int], default_auto_archive_duration: Optional[int]):
    #     data = {}
    #     if name:
    #         data["name"] = name
    #     if position:
    #         data["position"] = position
    #     if permission_overwrites:
    #         data["permission_overwrites"] = permission_overwrites

    #     headers = self.client.http.headers
    #     headers["X-Audit-Log-Reason"] = reason
    #     response = await self.client.http.patch(f"channels/{self.id}", data=data, headers=headers)
    #     data = await response.json()
    #     return GuildTextChannel(self.client, data)


class GuildNewsChannel(GuildTextChannel):
    def __init__(self, client, data: dict):
        super().__init__(client, data)
        self.default_auto_archive_duration: int = data.get(
            "default_auto_archive_duration"
        )

    async def follow(self, webhook_channel_id: str):
        response = await self.client.http.post(
            f"/channels/{self.id}/followers",
            data={"webhook_channel_id": webhook_channel_id},
        )
        return await response.json()


class DMChannel(BaseChannel):
    def __init__(self, client, data: dict):
        super().__init__(client, data)
        self.recipient: List[PartialUser] = PartialUser(data.get("recipient"))


class ChannelCategory(GuildChannel):
    def __init__(self, client, data: dict):
        super().__init__(client, data)


class GuildNewsThread(Thread, GuildNewsChannel):
    def __init__(self, client, data: dict):
        super().__init__(client, data)


class GuildStageChannel(BaseChannel):
    def __init__(self, client, data: dict):
        super().__init__(client, data)
        self.guild_id: str = data.get("guild_id")
        self.channel_id: str = data.get("channel_id")
        self.privacy_level: int = data.get("privacy_level")
        self.discoverable_disabled: bool = data.get("discoverable_disabled")


class LockBucketDict(TypedDict):
    urls: List[str]
    lock: asyncio.Lock


class HTTPClient(ClientSession):
    def __init__(self, *args, **kwargs):
        super().__init__(
            *args, **kwargs, raise_for_status=True, json_serialize=json.dumps
        )
        self.base_uri: str = "https://discord.com/api/v10"
        self.global_lock: asyncio.Lock = asyncio.Lock()
        self.locks: Dict[str, LockBucketDict]

    @staticmethod
    async def log_request(res):
        message = [
            f"Sent a {res.request_info.method} to {res.url}"
            f" and got a {res.status} response. "
        ]

        if h := dict(res.headers):
            message.append(f"Received headers: {h}")

        if h := dict(res.request_info.headers):
            message.append(f"Sent headers: {h}")

        try:
            await res.json()
            message.append(f"Received body: {await res.json()}")

        finally:
            logger.debug("".join(message))

    async def get(
        self,
        url,
        *args,
        to_discord: bool = True,
        lock: Optional[asyncio.Lock] = None,
        **kwargs,
    ):
        if to_discord:
            if not lock:
                lock = self.locks.get(url)
            async with self.global_lock:  # I did this to avoid messy if statements

                if url.startswith("/"):
                    url = url[1:]
                res = await super().get(f"{self.base_uri}/{url}", *args, **kwargs)
                await self.log_request(res)

            return res

        return await super().get(url, *args, **kwargs)

    async def post(self, url, *args, to_discord: bool = True, **kwargs):
        if to_discord:

            if url.startswith("/"):
                url = url[1:]

            res = await super().post(f"{self.base_uri}/{url}", *args, **kwargs)
            await self.log_request(res)
            return res

        return await super().post(url, *args, **kwargs)

    async def patch(self, url, *args, to_discord: bool = True, **kwargs):
        if to_discord:

            if url.startswith("/"):
                url = url[1:]

            res = await super().patch(f"{self.base_uri}/{url}", *args, **kwargs)
            await self.log_request(res)
            return res
        return await super().patch(url, *args, **kwargs)

    async def delete(self, url, *args, to_discord: bool = True, **kwargs):
        if to_discord:

            if url.startswith("/"):
                url = url[1:]

            res = await super().delete(f"{self.base_uri}/{url}", **kwargs)
            await self.log_request(res)
            return res
        return await super().delete(url, **kwargs)

    async def put(self, url, *args, to_discord: bool = True, **kwargs):
        if to_discord:

            if url.startswith("/"):
                url = url[1:]

            res = await super().put(f"{self.base_uri}/{url}", *args, **kwargs)
            await self.log_request(res)

            return res
        return await super().put(url, *args, **kwargs)

    async def head(self, url, *args, to_discord: bool = True, **kwargs):
        if to_discord:

            if url.startswith("/"):
                url = url[1:]

            res = await super().head(f"{self.base_uri}/{url}", *args, **kwargs)
            await self.log_request(res)

            return res
        return await super().head(url, *args, **kwargs)


class Client(WebsocketClient):
    def __init__(
        self,
        token: str,
        intents: int = 0,
        *,
        status: Optional[Status] = None,
        activity: Optional[Activity] = None,
        overwrite_commands_on_ready: Optional[bool] = False,
    ):
        super().__init__(token, intents)
        self.overwrite_commands_on_ready: bool = overwrite_commands_on_ready
        self.commands: Dict[
            str, Union[ClientSlashCommand, ClientUserCommand, ClientMessageCommand]
        ] = {}
        self.guilds: GuildManager = GuildManager(self)
        self.channels: ChannelManager = ChannelManager(self)
        self.presence: Presence = Presence(status=status, activity=activity)
        self._components = {}

        self.http: HTTPClient = HTTPClient(
            # raise_for_status = True,
            headers={
                "Authorization": f"Bot {token}",
                "User-Agent": f"DiscordBot (https://github.com/EpikCord/EpikCord.py {__version__})",
            }
        )

        self.utils = Utils(self)

        self.user: ClientUser = None
        self.application: Optional[ClientApplication] = None
        self.sections: List[Any] = []

    def command(
        self,
        *,
        name: Optional[str] = None,
        description: Optional[str] = None,
        guild_ids=None,
        options=None,
    ):
        if guild_ids is None:
            guild_ids = []
        if options is None:
            options = []

        def register_slash_command(func):
            res = ClientSlashCommand(
                **{
                    "callback": func,
                    "name": name or func.__name__,
                    "description": description or func.__doc__,
                    "guild_ids": guild_ids,
                    "options": options,
                }
            )

            self.commands[name or func.__name__] = res  # Cheat method.
            return res

        return register_slash_command

    def user_command(self, name: Optional[str] = None):
        def register_slash_command(func):
            name = name or func.__name__
            result = ClientUserCommand(
                **{
                    "callback": func,
                    "name": name,
                }
            )
            self.commands[name](result)
            return result

        return register_slash_command

    def message_command(self, name: Optional[str] = None):
        def register_slash_command(func):
            name = name or func.__name__
            self.commands[name] = ClientMessageCommand(
                **{
                    "callback": func,
                    "name": name,
                }
            )

        return register_slash_command

    def add_check(self, check: "Check"):
        def wrapper(command_callback):
            command = list(
                filter(lambda c: c.callback == command_callback, self.command.values())
            )
            command[0].checks.append(check)

        return wrapper


# class ClientGuildMember(Member):
#     def __init__(self, client: Client,data: dict):
#         super().__init__(data)


class Colour:
    # Some of this code is sourced from discord.py, rest assured all the
    # colors are different from discord.py
    __slots__ = ("value",)

    def __init__(self, value: int):
        if not isinstance(value, int):
            raise TypeError(
                f"Expected int parameter, received {value.__class__.__name__} instead."
            )

        self.value: int = value

    def _get_byte(self, byte: int) -> int:
        return (self.value >> (8 * byte)) & 0xFF

    def __eq__(self, other: Any) -> bool:
        return isinstance(other, Colour) and self.value == other.value

    def __ne__(self, other: Any) -> bool:
        return not self.__eq__(other)

    def __str__(self) -> str:
        return f"#{self.value:0>6x}"

    def __int__(self) -> int:
        return self.value

    def __repr__(self) -> str:
        return f"<Colour value={self.value}>"

    def __hash__(self) -> int:
        return hash(self.value)

    @property
    def r(self) -> int:
        """Return the red component in rgb"""
        return self._get_byte(2)

    @property
    def g(self) -> int:
        """Return the green component in rgb"""
        return self._get_byte(1)

    @property
    def b(self) -> int:
        """Return the blue component in rgb"""
        return self._get_byte(0)

    def to_rgb(self) -> Tuple[int, int, int]:
        """Returns a rgb color as a tuple"""
        return self.r, self.g, self.b

    @classmethod
    def from_rgb(cls: Type[CT], r: int, g: int, b: int) -> CT:
        """Constructs a :class:`Colour` from an RGB tuple."""
        return cls((r << 16) + (g << 8) + b)

    @classmethod
    def lime_green(cls: Type[CT]) -> CT:
        """Returns a color of lime green"""
        return cls(0x00FF01)

    @classmethod
    def light_green(cls: Type[CT]) -> CT:
        """Returns a color of light green"""
        return cls(0x00FF22)

    @classmethod
    def dark_green(cls: Type[CT]) -> CT:
        """Returns a color of dark green"""
        return cls(0x00570A)

    @classmethod
    def light_blue(cls: Type[CT]) -> CT:
        """Returns a color of light blue"""
        return cls(0x00FF01)

    @classmethod
    def dark_blue(cls: Type[CT]) -> CT:
        """Returns a color of dark blue"""
        return cls(0x0A134B)

    @classmethod
    def light_red(cls: Type[CT]) -> CT:
        """Returns a color of light red"""
        return cls(0xAA5B54)

    @classmethod
    def dark_red(cls: Type[CT]) -> CT:
        """Returns a color of dark red"""
        return cls(0x4C0000)

    @classmethod
    def black(cls: Type[CT]) -> CT:
        """Returns a color of black"""
        return cls(0x000000)

    @classmethod
    def white(cls: Type[CT]) -> CT:
        """Returns a color of white"""
        return cls(0xFFFFFF)

    @classmethod
    def lightmode(cls: Type[CT]) -> CT:
        """Returns the color of the background when the color theme in
        Discord is set to light mode. An alias of `white`"""
        return cls(0xFFFFFF)

    @classmethod
    def darkmode(cls: Type[CT]) -> CT:
        """Returns the color of the background when the color theme in
        Discord is set to dark mode"""
        return cls(0x363940)

    @classmethod
    def amoled(cls: Type[CT]) -> CT:
        """Returns the color of the background when the color theme in
        Discord is set to amoled mode. An alias of `black`"""
        return cls(0x000000)

    @classmethod
    def blurple_old(cls: Type[CT]) -> CT:
        """Returns the old Discord Blurple color"""
        return cls(0x7289DA)

    @classmethod
    def blurple_new(cls: Type[CT]) -> CT:
        """Returns the new Discord Blurple color"""
        return cls(0x5865F2)

    default = black


Color = Colour


class Embed:  # Always wanted to make this class :D
    def __init__(
        self,
        *,
        title: Optional[str] = None,
        description: Optional[str] = None,
        color: Optional[Colour] = None,
        video: Optional[dict] = None,
        timestamp: Optional[datetime.datetime] = None,
        colour: Optional[Colour] = None,
        url: Optional[str] = None,
        type: Optional[int] = None,
        footer: Optional[dict] = None,
        image: Optional[dict] = None,
        thumbnail: Optional[dict] = None,
        provider: Optional[dict] = None,
        author: Optional[dict] = None,
        fields: Optional[List[dict]] = None,
    ):
        self.type: int = type
        self.title: Optional[str] = title
        self.type: Optional[str] = type
        self.description: Optional[str] = description
        self.url: Optional[str] = url
        self.video: Optional[dict] = video
        self.timestamp: Optional[str] = timestamp
        self.color: Optional[Colour] = color or colour
        self.footer: Optional[str] = footer
        self.image: Optional[str] = image
        self.thumbnail: Optional[str] = thumbnail
        self.provider: Optional[str] = provider
        self.author: Optional[dict] = author
        self.fields: Optional[List[str]] = fields

    def add_field(self, *, name: str, value: str, inline: bool = False):
        self.fields.append({"name": name, "value": value, "inline": inline})

    def set_thumbnail(
        self,
        *,
        url: Optional[str] = None,
        proxy_url: Optional[str] = None,
        height: Optional[int] = None,
        width: Optional[int] = None,
    ):
        config = {"url": url}
        if proxy_url:
            config["proxy_url"] = proxy_url
        if height:
            config["height"] = height
        if width:
            config["width"] = width

        self.thumbnail = config

    def set_video(
        self,
        *,
        url: Optional[str] = None,
        proxy_url: Optional[str] = None,
        height: Optional[int] = None,
        width: Optional[int] = None,
    ):
        config = {"url": url}
        if proxy_url:
            config["proxy_url"] = proxy_url
        if height:
            config["height"] = height
        if width:
            config["width"] = width

        self.video = config

    def set_image(
        self,
        *,
        url: Optional[str] = None,
        proxy_url: Optional[str] = None,
        height: Optional[int] = None,
        width: Optional[int] = None,
    ):
        config = {"url": url}
        if proxy_url:
            config["proxy_url"] = proxy_url
        if height:
            config["height"] = height
        if width:
            config["width"] = width

        self.image = config

    def set_provider(self, *, name: Optional[str] = None, url: Optional[str] = None):
        config = {}
        if url:
            config["url"] = url
        if name:
            config["name"] = name
        self.provider = config

    def set_footer(
        self,
        *,
        text: Optional[str],
        icon_url: Optional[str] = None,
        proxy_icon_url: Optional[str] = None,
    ):
        payload = {}
        if text:
            payload["text"] = text
        if icon_url:
            payload["icon_url"] = icon_url
        if proxy_icon_url:
            payload["proxy_icon_url"] = proxy_icon_url
        self.footer = payload

    def set_author(
        self,
        name: Optional[str] = None,
        url: Optional[str] = None,
        icon_url: Optional[str] = None,
        proxy_icon_url: Optional[str] = None,
    ):
        payload = {}
        if name:
            payload["name"] = name
        if url:
            payload["url"] = url
        if icon_url:
            payload["icon_url"] = icon_url
        if proxy_icon_url:
            payload["proxy_icon_url"] = proxy_icon_url

        self.author = payload

    def set_fields(self, *, fields: List[dict]):
        self.fields = fields

    def set_color(self, *, colour: Colour):
        self.color = colour.value

    def set_timestamp(self, *, timestamp: datetime.datetime):
        self.timestamp = timestamp.isoformat()

    def set_title(self, title: Optional[str] = None):
        self.title = title

    def set_description(self, description: Optional[str] = None):
        self.description = description

    def set_url(self, url: Optional[str] = None):
        self.url = url

    def to_dict(self):
        final_product = {}

        if hasattr(self, "title"):
            final_product["title"] = self.title
        if hasattr(self, "description"):
            final_product["description"] = self.description
        if hasattr(self, "url"):
            final_product["url"] = self.url
        if hasattr(self, "timestamp"):
            final_product["timestamp"] = self.timestamp
        if hasattr(self, "color"):
            final_product["color"] = self.color
        if hasattr(self, "footer"):
            final_product["footer"] = self.footer
        if hasattr(self, "image"):
            final_product["image"] = self.image
        if hasattr(self, "thumbnail"):
            final_product["thumbnail"] = self.thumbnail
        if hasattr(self, "video"):
            final_product["video"] = self.video
        if hasattr(self, "provider"):
            final_product["provider"] = self.provider
        if hasattr(self, "author"):
            final_product["author"] = self.author
        if hasattr(self, "fields"):
            final_product["fields"] = self.fields

        return final_product


class RoleTag:
    def __init__(self, data: dict):
        self.bot_id: Optional[str] = data.get("bot_id")
        self.integration_id: Optional[str] = data.get("integration_id")
        self.premium_subscriber: Optional[bool] = data.get("premium_subscriber")


class Role:
    def __init__(self, client, data: dict):
        self.data = data
        self.client = client
        self.id: str = data.get("id")
        self.name: str = data.get("name")
        self.color: int = data.get("color")
        self.hoist: bool = data.get("hoist")
        self.icon: Optional[str] = data.get("icon")
        self.unicode_emoji: Optional[str] = data.get("unicode_emoji")
        self.guild_id: Optional[str] = data.get("guild_id")
        self.guild: Optional[Guild] = (
            client.guilds.fetch(self.guild_id) if self.guild_id else None
        )
        self.position: int = data.get("position")
        self.permissions: str = data.get("permissions")  # TODO: Permissions
        self.managed: bool = data.get("managed")
        self.mentionable: bool = data.get("mentionable")
        self.tags: RoleTag = RoleTag(self.data.get("tags"))


class Emoji:
    def __init__(self, client, data: dict, guild_id: str):
        self.client = client
        self.id: Optional[str] = data.get("id")
        self.name: Optional[str] = data.get("name")
        self.roles: List[Role] = [Role(role) for role in data.get("roles", [])]
        self.user: Optional[User] = User(data.get("user")) if "user" in data else None
        self.requires_colons: bool = data.get("require_colons")
        self.guild_id: str = data.get("guild_id")
        self.managed: bool = data.get("managed")
        self.guild_id: str = guild_id
        self.animated: bool = data.get("animated")
        self.available: bool = data.get("available")

    async def edit(
        self,
        *,
        name: Optional[str] = None,
        roles: Optional[List[Role]] = None,
        reason: Optional[str] = None,
    ):
        payload = {}

        if reason:
            payload["X-Audit-Log-Reason"] = reason

        if name:
            payload["name"] = name

        if roles:
            payload["roles"] = [role.id for role in roles]

        emoji = await self.client.http.patch(
            f"/guilds/{self.guild_id}/emojis/{self.id}", json=payload
        )
        return Emoji(self.client, emoji, self.guild_id)

    async def delete(self, *, reason: Optional[str] = None):
        payload = {}

        if reason:
            payload["X-Audit-Log-Reason"] = reason

        await self.client.http.delete(
            f"/guilds/{self.guild_id}/emojis/{self.id}", json=payload
        )


class WelcomeScreenChannel:
    def __init__(self, data: dict):
        self.channel_id: str = data.get("channel_id")
        self.description: str = data.get("description")
        self.emoji_id: Optional[str] = data.get("emoji_id")
        self.emoji_name: Optional[str] = data.get("emoji_name")


class WelcomeScreen:
    def __init__(self, data: dict):
        self.description: Optional[str] = data.get("description")
        self.welcome_channels: List[WelcomeScreenChannel] = [
            WelcomeScreenChannel(welcome_channel)
            for welcome_channel in data.get("welcome_channels")
        ]


class GuildPreview:
    def __init__(self, data: dict):
        self.id: str = data.get("id")
        self.name: str = data.get("name")
        self.icon: Optional[str] = data.get("icon")
        self.splash: Optional[str] = data.get("splash")
        self.discovery_splash: Optional[str] = data.get("discovery_splash")
        self.emojis: List[Emoji] = [Emoji(emoji) for emoji in data.get("emojis", [])]
        self.features: List[str] = data.get("features")
        self.approximate_member_count: int = data.get("approximate_member_count")
        self.approximate_presence_count: int = data.get("approximate_presence_count")
        self.stickers: List[Sticker] = [
            Sticker(sticker) for sticker in data.get("stickers", [])
        ]


class GuildWidgetSettings:
    def __init__(self, data: dict):
        self.enabled: bool = data.get("enabled")
        self.channel_id: Optional[str] = data.get("channel_id")


class GuildWidget:
    def __init__(self, data: dict):
        self.id: str = data.get("id")
        self.name: str = data.get("name")
        self.instant_invite: str = data.get("instant_invite")
        self.channels: List[GuildChannel] = [
            GuildChannel(channel) for channel in data.get("channels", [])
        ]
        self.users: List[User] = [User(user) for user in data.get("members", [])]
        self.presence_count: int = data.get("presence_count")


class GuildScheduledEvent:
    def __init__(self, client: Client, data: dict):
        self.id: str = data.get("id")
        self.client = client
        self.guild_id: str = data.get("guild_id")
        self.channel_id: Optional[str] = data.get("channel_id")
        self.creator_id: Optional[str] = data.get("creator_id")
        self.name: str = data.get("name")
        self.description: Optional[str] = data.get("description")
        self.scheduled_start_time: str = data.get("scheduled_start_time")
        self.scheduled_end_time: Optional[str] = data.get("scheduled_end_time")
        self.privacy_level: int = data.get("privacy_level")
        self.status: str = (
            "SCHEDULED"
            if data.get("status") == 1
            else "ACTIVE"
            if data.get("status") == 2
            else "COMPLETED"
            if data.get("status") == 3
            else "CANCELLED"
        )
        self.entity_type: str = (
            "STAGE_INSTANCE"
            if data.get("entity_type") == 1
            else "VOICE"
            if data.get("entity_type") == 2
            else "EXTERNAL"
        )
        self.entity_id: str = data.get("entity_id")
        self.entity_metadata: dict = data.get("entity_metadata")
        self.creator: Optional[User] = User(data.get("creator"))
        self.user_count: Optional[int] = data.get("user_count")


class IntegrationAccount:
    def __init__(self, data: dict):
        self.id: str = data.get("id")
        self.name: str = data.get("name")


class GuildBan:
    def __init__(self, data: dict):
        self.reason: Optional[str] = data.get("reason")
        self.user: User = User(data.get("user"))


class Integration:
    def __init__(self, data: dict):
        self.id: str = data.get("id")
        self.name: str = data.get("name")
        self.type: str = data.get("type")
        self.enabled: bool = data.get("enabled")
        self.syncing: Optional[bool] = data.get("syncing")
        self.role_id: Optional[str] = data.get("role_id")
        self.expire_behavior: str = (
            "REMOVE_ROLE"
            if data.get("expire_behavior") == 1
            else "REMOVE_ACCOUNT"
            if data.get("expire_behavior") == 2
            else None
        )
        self.expire_grace_period: Optional[int] = data.get("expire_grace_period")
        self.user: Optional[User] = User(data.get("user")) if data.get("user") else None
        self.account: IntegrationAccount = IntegrationAccount(data.get("account"))
        self.synced_at: datetime.datetime = datetime.datetime.fromioformat(
            data.get("synced_at")
        )
        self.subscriber_count: int = data.get("subscriber_count")
        self.revoked: bool = data.get("revoked")
        self.application: Optional[Application] = (
            Application(data.get("application")) if data.get("application") else None
        )


class SystemChannelFlags:
    def __init__(self, *, value: Optional[int] = None):
        self.value: int = value

    @property
    def suppress_join_notifications(self):
        self.value += 1 << 0

    @property
    def suppress_premium_subscriptions(self):
        self.value += 1 << 1

    @property
    def suppress_guild_reminder_notifications(self):
        self.value += 1 << 2

    @property
    def suppress_join_notification_replies(self):
        self.value += 1 << 3


class Guild:
    def __init__(self, client: Client, data: dict):
        self.client = client
        self.lock: asyncio.Lock = asyncio.Lock()
        self.data: dict = data
        self.id: str = data.get("id")
        self.name: str = data.get("name")
        self.icon: Optional[str] = data.get("icon")
        self.http_lock: asyncio.Lock = asyncio.Lock()
        self.icon_hash: Optional[str] = data.get("icon_hash")
        self.splash: Optional[str] = data.get("splash")
        self.discovery_splash: Optional[str] = data.get("discovery_splash")
        self.owner_id: str = data.get("owner_id")
        self.permissions: str = data.get("permissions")
        self.afk_channel_id: str = data.get("afk_channel_id")
        self.afk_timeout: int = data.get("afk_timeout")
        self.verification_level: str = (
            "NONE"
            if data.get("verification_level") == 0
            else "LOW"
            if data.get("verification_level") == 1
            else "MEDIUM"
            if data.get("verification_level") == 2
            else "HIGH"
            if data.get("verification_level") == 3
            else "VERY_HIGH"
        )
        self.default_message_notifications: str = (
            "ALL" if data.get("default_message_notifications") == 0 else "MENTIONS"
        )
        self.explicit_content_filter: str = (
            "DISABLED"
            if data.get("explicit_content_filter") == 0
            else "MEMBERS_WITHOUT_ROLES"
            if data.get("explicit_content_filter") == 1
            else "ALL_MEMBERS"
        )
        self.roles: List[Role] = [Role(role) for role in data.get("roles")]
        self.emojis: List[Emoji] = [Emoji(emoji) for emoji in data.get("emojis")]
        self.features: List[str] = data.get("features")
        self.mfa_level: str = "NONE" if data.get("mfa_level") == 0 else "ELEVATED"
        self.application_id: Optional[str] = data.get("application_id")
        self.system_channel_id: Optional[str] = data.get("system_channel_id")
        self.system_channel_flags: int = data.get("system_channel_flags")
        self.rules_channel_id: Optional[int] = data.get("rules_channel_id")
        self.joined_at: Optional[str] = data.get("joined_at")
        self.large: bool = data.get("large")
        self.unavailable: bool = data.get("unavailable")
        self.member_count: int = data.get("member_count")
        # self.voice_states: List[dict] = data["voice_states"]
        self.members: List[GuildMember] = [
            GuildMember(member) for member in data.get("members")
        ]
        self.channels: List[GuildChannel] = [
            GuildChannel(channel) for channel in data.get("channels")
        ]
        self.threads: List[Thread] = [Thread(thread) for thread in data.get("threads")]
        self.presences: List[dict] = data.get("presences")
        self.max_presences: int = data.get("max_presences")
        self.max_members: int = data.get("max_members")
        self.vanity_url_code: Optional[str] = data.get("vanity_url_code")
        self.description: Optional[str] = data.get("description")
        self.banner: Optional[str] = data.get("banner")
        self.premium_tier: int = data.get("premium_tier")
        self.premium_subscription_count: int = data.get("premium_subscription_count")
        self.preferred_locale: str = data.get("preferred_locale")
        self.public_updates_channel_id: Optional[str] = data.get(
            "public_updates_channel_id"
        )
        self.max_video_channel_users: Optional[int] = data.get(
            "max_video_channel_users"
        )
        self.approximate_member_count: Optional[int] = data.get(
            "approximate_member_count"
        )
        self.approximate_presence_count: Optional[int] = data.get(
            "approximate_presence_count"
        )
        self.welcome_screen: Optional[WelcomeScreen] = (
            WelcomeScreen(data.get("welcome_screen"))
            if data.get("welcome_screen")
            else None
        )
        self.nsfw_level: int = data.get("nsfw_level")
        self.stage_instances: List[GuildStageChannel] = [
            GuildStageChannel(channel) for channel in data.get("stage_instances")
        ]
        self.stickers: Optional[StickerItem] = (
            StickerItem(data.get("stickers")) if data.get("stickers") else None
        )
        self.guild_schedulded_events: List[GuildScheduledEvent] = [
            GuildScheduledEvent(event)
            for event in data.get("guild_schedulded_events", [])
        ]

    async def edit(
        self,
        *,
        name: Optional[str] = None,
        verification_level: Optional[int] = None,
        default_message_notifications: Optional[int] = None,
        explicit_content_filter: Optional[int] = None,
        afk_channel_id: Optional[str] = None,
        afk_timeout: Optional[int] = None,
        owner_id: Optional[str] = None,
        system_channel_id: Optional[str] = None,
        system_channel_flags: Optional[SystemChannelFlags] = None,
        rules_channel_id: Optional[str] = None,
        preferred_locale: Optional[str] = None,
        features: Optional[List[str]] = None,
        description: Optional[str] = None,
        premium_progress_bar_enabled: Optional[bool] = None,
        reason: Optional[str] = None,
    ):
        """Edits the guild.

        Parameters
        ----------
        name: Optional[str]
            The name of the guild.
        verification_level: Optional[int]
            The verification level of the guild.
        default_message_notifications: Optional[int]
            The default message notifications of the guild.
        explicit_content_filter: Optional[int]
            The explicit content filter of the guild.
        afk_channel_id: Optional[str]
            The afk channel id of the guild.
        afk_timeout: Optional[int]
            The afk timeout of the guild.
        owner_id: Optional[str]
            The owner id of the guild.
        system_channel_id: Optional[str]
            The system channel id of the guild.
        system_channel_flags: Optional[SystemChannelFlags]
            The system channel flags of the guild.
        rules_channel_id: Optional[str]
            The rules channel id of the guild.
        preferred_locale: Optional[str]
            The preferred locale of the guild.
        features: Optional[List[str]]
            The features of the guild.
        description: Optional[str]
            The description of the guild.
        premium_progress_bar_enabled: Optional[bool]
            Whether the guild has the premium progress bar enabled.

        Returns
        -------
        :class:`EpikCord.Guild`
        """
        data = {}
        if name is not None:
            data["name"] = name
        if verification_level is not None:
            data["verification_level"] = verification_level
        if default_message_notifications is not None:
            data["default_message_notifications"] = default_message_notifications
        if explicit_content_filter is not None:
            data["explicit_content_filter"] = explicit_content_filter
        if afk_channel_id is not None:
            data["afk_channel_id"] = afk_channel_id
        if afk_timeout is not None:
            data["afk_timeout"] = afk_timeout
        if owner_id is not None:
            data["owner_id"] = owner_id
        if system_channel_id is not None:
            data["system_channel_id"] = system_channel_id.value
        if system_channel_flags is not None:
            data["system_channel_flags"] = system_channel_flags
        if rules_channel_id is not None:
            data["rules_channel_id"] = rules_channel_id
        if preferred_locale is not None:
            data["preferred_locale"] = preferred_locale
        if features is not None:
            data["features"] = features
        if description is not None:
            data["description"] = description
        if premium_progress_bar_enabled is not None:
            data["premium_progress_bar_enabled"] = premium_progress_bar_enabled

        headers = self.client.http.headers.copy()
        if reason:
            headers["X-Audit-Log-Reason"] = reason
        return Guild(
            await self.client.http.patch(
                f"/guilds/{self.id}", json=data, headers=headers
            )
        )

    async def fetch_guild_preview(self) -> GuildPreview:
        """Fetches the guild preview.

        Returns
        -------
        GuildPreview
            The guild preview.
        """
        if getattr(self, "preview"):
            return self.preview

        return GuildPreview(await self.client.http.get(f"/guilds/{self.id}/preview"))

    async def delete(self):
        await self.client.http.delete(f"/guilds/{self.id}")

    async def fetch_channels(self) -> List[GuildChannel]:
        """Fetches the guild channels.

        Returns
        -------
        List[GuildChannel]
            The guild channels.
        """
        channels = await self.client.http.get(f"/guilds/{self.id}/channels")
        return [self.client.utils.channel_from_type(channel) for channel in channels]

    async def create_channel(
        self,
        *,
        name: str,
        reason: Optional[str] = None,
        type: Optional[int] = None,
        topic: Optional[str] = None,
        bitrate: Optional[int] = None,
        user_limit: Optional[int] = None,
        rate_limit_per_user: Optional[int] = None,
        position: Optional[int] = None,
        permission_overwrites: List[Optional[Overwrite]] = None,
        parent_id: Optional[str] = None,
        nsfw: Optional[bool] = None,
    ):
        """Creates a channel.

        Parameters
        ----------
        name: str
            The name of the channel.
        reason: Optional[str]
            The reason for creating the channel.
        type: Optional[int]
            The type of the channel.
        topic: Optional[str]
            The topic of the channel.
        bitrate: Optional[int]
            The bitrate of the channel.
        user_limit: Optional[int]
            The user limit of the channel.
        rate_limit_per_user: Optional[int]
            The rate limit per user of the channel.
        position: Optional[int]
            The position of the channel.
        permission_overwrites: List[Optional[Overwrite]]
            The permission overwrites of the channel.
        parent_id: Optional[str]
            The parent id of the channel.
        nsfw: Optional[bool]
            Whether the channel is nsfw.
        """
        data = {}
        if name is not None:
            data["name"] = name
        if type is not None:
            data["type"] = type
        if topic is not None:
            data["topic"] = topic
        if bitrate is not None:
            data["bitrate"] = bitrate
        if user_limit is not None:
            data["user_limit"] = user_limit
        if rate_limit_per_user is not None:
            data["rate_limit_per_user"] = rate_limit_per_user
        if position is not None:
            data["position"] = position
        if permission_overwrites is not None:
            data["permission_overwrites"] = permission_overwrites
        if parent_id is not None:
            data["parent_id"] = parent_id
        if nsfw is not None:
            data["nsfw"] = nsfw

        headers = self.client.http.headers.copy()
        if reason:
            headers["X-Audit-Log-Reason"] = reason

        return self.client.utils.channel_from_type(
            await self.client.http.post(
                f"/guilds/{self.id}/channels", json=data, headers=headers
            )
        )


class WebhookUser:
    def __init__(self, data: dict):
        self.webhook_id: str = data.get("webhook_id")
        self.username: str = data.get("username")
        self.avatar: str = data.get("avatar")


class Webhook:
    def __init__(self, client, data: dict = None):
        """
        Don't pass in data if you're making a webhook,
        the lib passes data to construct an already existing webhook
        """
        self.client = client
        self.data = data
        if data:
            self.id: str = data.get("id")
            self.type: str = (
                "Incoming"
                if data.get("type") == 1
                else "Channel Follower"
                if data.get("type") == 2
                else "Application"
            )
            self.guild_id: Optional[str] = data.get("guild_id")
            self.channel_id: Optional[str] = data.get("channel_id")
            self.user: Optional[User] = User(client, data.get("user"))
            self.name: Optional[str] = data.get("name")
            self.avatar: Optional[str] = data.get("avatar")
            self.token: Optional[str] = data.get("token")
            self.application_id: Optional[str] = data.get("application_id")
            self.source_guild: Optional[PartialGuild] = PartialGuild(
                data.get("source_guild")
            )
            self.url: Optional[str] = data.get("url")


class Modal:
    def __init__(self, *, title: str, custom_id: str, components: List[ActionRow]):
        self.title = title
        self.custom_id = custom_id
        self.components = [component.to_dict() for component in components]

    def to_dict(self):
        return {
            "title": self.title,
            "custom_id": self.custom_id,
            "components": self.components,
        }


class BaseInteraction:
    def __init__(self, client, data: dict):
        self.id: str = data.get("id")
        self.client = client
        self.type: int = data.get("type")
        self.application_id: int = data.get("application_id")
        self.data: dict = data
        self.interaction_data: Optional[dict] = data.get("data")
        self.guild_id: Optional[str] = data.get("guild_id")
        self.channel_id: Optional[str] = data.get("channel_id")
        self.author: Union[User, GuildMember] = (
            GuildMember(client, data.get("member"))
            if data.get("member")
            else User(client, data.get("user"))
        )
        self.token: str = data.get("token")
        self.version: int = data.get("version")
        self.locale: Optional[str] = data.get("locale")
        self.guild_locale: Optional[str] = data.get("guild_locale")
        self.original_response: Optional[
            Message
        ] = None  # Can't be set on construction.
        self.followup_response: Optional[
            Message
        ] = None  # Can't be set on construction.

    async def reply(
        self,
        *,
        tts: bool = False,
        content: Optional[str] = None,
        embeds: Optional[List[Embed]] = None,
        allowed_mentions=None,
        components: Optional[List[ActionRow]] = None,
        attachments: Optional[List[Attachment]] = None,
        suppress_embeds: Optional[bool] = False,
        ephemeral: Optional[bool] = False,
    ) -> None:

        message_data = {"tts": tts, "flags": 0}

        if suppress_embeds:
            message_data["flags"] | +1 << 2
        if ephemeral:
            message_data["flags"] |= 1 << 6

        if content:
            message_data["content"] = content
        if embeds:
            message_data["embeds"] = [embed.to_dict() for embed in embeds]
        if allowed_mentions:
            message_data["allowed_mentions"] = allowed_mentions.to_dict()
        if components:
            message_data["components"] = [
                component.to_dict() for component in components
            ]
        if attachments:
            message_data["attachments"] = [
                attachment.to_dict() for attachment in attachments
            ]

        payload = {"type": 4, "data": message_data}
        await self.client.http.post(
            f"/interactions/{self.id}/{self.token}/callback", json=payload
        )

    async def defer(self, *, show_loading_state: Optional[bool] = True):
        if show_loading_state:
            return await self.client.http.post(
                f"/interaction/{self.id}/{self.token}/callback", json={"type": 5}
            )
        else:
            return await self.client.http.post(
                f"/interaction/{self.id}/{self.token}/callback", json={"type": 6}
            )

    async def send_modal(self, modal: Modal):
        if not isinstance(modal, Modal):
            raise InvalidArgumentType("The modal argument must be of type Modal.")
        payload = {"type": 9, "data": modal.to_dict()}
        await self.client.http.post(
            f"/interactions/{self.id}/{self.token}/callback", json=payload
        )

    def is_ping(self):
        return self.type == 1

    def is_application_command(self):
        return self.type == 2

    def is_message_component(self):
        return self.type == 3

    def is_autocomplete(self):
        return self.type == 4

    def is_modal_submit(self):
        return self.type == 5

    async def fetch_original_response(self, *, skip_cache: Optional[bool] = False):
        if not skip_cache and self.original_response:
            return self.original_response
        message_data = await self.client.http.get(
            f"/webhooks/{self.application_id}/{self.token}/messages/@original"
        )
        self.original_response = Message(self.client, message_data)
        return self.original_response

    async def edit_original_response(
        self,
        *,
        tts: bool = False,
        content: Optional[str] = None,
        embeds: Optional[List[Embed]] = None,
        allowed_mentions=None,
        components: Optional[List[Union[Button, SelectMenu, TextInput]]] = None,
        attachments: Optional[List[Attachment]] = None,
        suppress_embeds: Optional[bool] = False,
        ephemeral: Optional[bool] = False,
    ) -> None:

        message_data = {"tts": tts, "flags": 0}

        if suppress_embeds:
            message_data["flags"] += 1 << 2
        if ephemeral:
            message_data["flags"] += 1 << 6

        if content:
            message_data["content"] = content
        if embeds:
            message_data["embeds"] = [embed.to_dict() for embed in embeds]
        if allowed_mentions:
            message_data["allowed_mentions"] = allowed_mentions.to_dict()
        if components:
            message_data["components"] = [
                component.to_dict() for component in components
            ]
        if attachments:
            message_data["attachments"] = [
                attachment.to_dict() for attachment in attachments
            ]

        new_message_data = await self.client.http.patch(
            f"/webhooks/{self.application_id}/{self.token}/messages/@original",
            json=message_data,
        )
        self.original_response = Message(self.client, new_message_data)
        return self.original_response

    async def delete_original_response(self):
        await self.client.http.delete(
            f"/webhooks/{self.application_id}/{self.token}/messages/@original"
        )

    async def create_followup(
        self,
        *,
        tts: bool = False,
        content: Optional[str] = None,
        embeds: Optional[List[Embed]] = None,
        allowed_mentions=None,
        components: Optional[List[Union[Button, SelectMenu, TextInput]]] = None,
        attachments: Optional[List[Attachment]] = None,
        suppress_embeds: Optional[bool] = False,
        ephemeral: Optional[bool] = False,
    ) -> None:

        message_data = {"tts": tts, "flags": 0}

        if suppress_embeds:
            message_data["flags"] += 1 << 2
        if ephemeral:
            message_data["flags"] += 1 << 6

        if content:
            message_data["content"] = content
        if embeds:
            message_data["embeds"] = [embed.to_dict() for embed in embeds]
        if allowed_mentions:
            message_data["allowed_mentions"] = allowed_mentions.to_dict()
        if components:
            message_data["components"] = [
                component.to_dict() for component in components
            ]
        if attachments:
            message_data["attachments"] = [
                attachment.to_dict() for attachment in attachments
            ]

        response = await self.client.http.post(
            f"/webhooks/{self.application_id}/{self.token}", json=message_data
        )
        new_message_data = await response.json()
        self.followup_response = Message(self.client, new_message_data)
        return self.followup_response

    async def edit_followup(
        self,
        *,
        tts: bool = False,
        content: Optional[str] = None,
        embeds: Optional[List[Embed]] = None,
        allowed_mentions=None,
        components: Optional[List[Union[Button, SelectMenu, TextInput]]] = None,
        attachments: Optional[List[Attachment]] = None,
        suppress_embeds: Optional[bool] = False,
        ephemeral: Optional[bool] = False,
    ) -> None:

        message_data = {"tts": tts, "flags": 0}

        if suppress_embeds:
            message_data["flags"] += 1 << 2
        if ephemeral:
            message_data["flags"] += 1 << 6

        if content:
            message_data["content"] = content
        if embeds:
            message_data["embeds"] = [embed.to_dict() for embed in embeds]
        if allowed_mentions:
            message_data["allowed_mentions"] = allowed_mentions.to_dict()
        if components:
            message_data["components"] = [
                component.to_dict() for component in components
            ]
        if attachments:
            message_data["attachments"] = [
                attachment.to_dict() for attachment in attachments
            ]

        await self.client.http.patch(
            f"/webhook/{self.application_id}/{self.token}/", json=message_data
        )

    async def delete_followup(self):
        return await self.client.http.delete(
            f"/webhook/{self.application_id}/{self.token}/"
        )


class MessageComponentInteraction(BaseInteraction):
    def __init__(self, client, data: dict):
        super().__init__(client, data)
        self.message: Message = Message(client, data.get("message"))
        self.custom_id: str = self.interaction_data.get("custom_id")
        self.component_type: Optional[int] = self.interaction_data.get("component_type")
        self.values: Optional[dict] = [
            SelectMenuOption(option)
            for option in self.interaction_data.get("values", [])
        ]

    def is_action_row(self):
        return self.component_type == 1

    def is_button(self):
        return self.component_type == 2

    def is_select_menu(self):
        return self.component_type == 3

    def is_text_input(self):
        return self.component_type == 4

    async def update(
        self,
        *,
        tts: bool = False,
        content: Optional[str] = None,
        embeds: Optional[List[Embed]] = None,
        allowed_mentions=None,
        components: Optional[List[Union[Button, SelectMenu, TextInput]]] = None,
        attachments: Optional[List[Attachment]] = None,
        suppress_embeds: Optional[bool] = False,
    ) -> None:

        message_data = {"tts": tts, "flags": 0}

        if suppress_embeds:
            message_data["flags"] += 1 << 2

        if content:
            message_data["content"] = content
        if embeds:
            message_data["embeds"] = [embed.to_dict() for embed in embeds]
        if allowed_mentions:
            message_data["allowed_mentions"] = allowed_mentions.to_dict()
        if components:
            message_data["components"] = [
                component.to_dict() for component in components
            ]
        if attachments:
            message_data["attachments"] = [
                attachment.to_dict() for attachment in attachments
            ]

        payload = {"type": 7, "data": message_data}

        await self.client.http.patch(
            f"/interaction/{self.id}/{self.token}/callback", json=payload
        )

    async def defer_update(self):
        await self.client.http.post(
            f"/interaction/{self.id}/{self.token}/callback", json={"type": 6}
        )


class ModalSubmitInteraction(BaseInteraction):
    def __init__(self, client, data: dict):
        super().__init__(client, data)
        self.custom_id: str = self.interaction_data["custom_id"]
        self._components: List[
            Union[Button, SelectMenu, TextInput]
        ] = self.interaction_data.get("components")

    async def send_modal(self, *args, **kwargs):
        raise NotImplementedError("ModalSubmitInteractions cannot send modals.")


class ApplicationCommandOption:
    def __init__(self, data: dict):
        self.command_name: str = data.get("name")
        self.command_type: int = data.get("type")
        self.value: Optional[Union[str, int, float]] = data.get("value")
        self.focused: Optional[bool] = data.get("focused")


class AutoCompleteInteraction(BaseInteraction):
    def __init__(self, client, data: dict):
        super().__init__(client, data)
        self.options: List[ApplicationCommandOption] = [
            ApplicationCommandOption(option) for option in data.get("options", [])
        ]

    async def reply(self, choices: List[SlashCommandOptionChoice]) -> None:
        payload = {"type": 9, "data": []}

        for choice in choices:
            if not isinstance(choice, SlashCommandOptionChoice):
                raise TypeError(f"{choice} must be of type SlashCommandOptionChoice")
            payload["data"]["choices"].append(choice.to_dict())

        await self.client.http.post(
            f"/interactions/{self.id}/{self.token}/callback", json=payload
        )


class ApplicationCommandSubcommandOption(ApplicationCommandOption):
    def __init__(self, data: dict):
        super().__init__(data)
        self.options: List[ApplicationCommandOption] = [
            ApplicationCommandOption(option) for option in data.get("options", [])
        ]


class ResolvedDataHandler:
    def __init__(self, client, resolved_data: dict):
        self.data: dict = resolved_data
        ...


class ApplicationCommandInteraction(BaseInteraction):
    def __init__(self, client, data: dict):
        super().__init__(client, data)
        self.command_id: str = self.interaction_data.get("id")
        self.command_name: str = self.interaction_data.get("name")
        self.command_type: int = self.interaction_data.get("type")
        self.resolved: ResolvedDataHandler(client, data.get("resolved", {}))
        self.options: List[dict] | None = self.interaction_data.get("options", [])


class UserCommandInteraction(ApplicationCommandInteraction):
    def __init__(self, client, data: dict):
        super().__init__(client, data)
        self.target_id: str = data.get("target_id")


class MessageCommandInteraction(UserCommandInteraction):
    ...  # Literally the same thing.


class Invite:
    def __init__(self, data: dict):
        self.code: str = data.get("code")
        self.guild: Optional[PartialGuild] = (
            PartialGuild(data.get("guild")) if data.get("guild") else None
        )
        self.channel: GuildChannel = (
            GuildChannel(data.get("channel")) if data.get("channel") else None
        )
        self.inviter: Optional[User] = (
            User(data.get("inviter")) if data.get("inviter") else None
        )
        self.target_type: int = data.get("target_type")
        self.target_user: Optional[User] = (
            User(data.get("target_user")) if data.get("target_user") else None
        )
        self.target_application: Optional[Application] = (
            Application(data.get("target_application"))
            if data.get("target_application")
            else None
        )
        self.approximate_presence_count: Optional[int] = data.get(
            "approximate_presence_count"
        )
        self.approximate_member_count: Optional[int] = data.get(
            "approximate_member_count"
        )
        self.expires_at: Optional[str] = data.get("expires_at")
        self.stage_instance: Optional[GuildStageChannel] = (
            GuildStageChannel(data.get("stage_instance"))
            if data.get("stage_instance")
            else None
        )
        self.guild_scheduled_event: Optional[GuildScheduledEvent] = GuildScheduledEvent(
            data.get("guild_scheduled_event")
        )


class GuildMember(User):
    def __init__(self, client, data: dict):
        super().__init__(client, data.get("user"))
        self.data = data
        self.client = client
        # self.user: Optional[User] = User(data["user"]) or None
        self.nick: Optional[str] = data.get("nick")
        self.avatar: Optional[str] = data.get("avatar")
        self.role_ids: Optional[List[str]] = list(data.get("roles", []))
        self.joined_at: str = data.get("joined_at")
        self.premium_since: Optional[str] = data.get("premium_since")
        self.deaf: bool = data.get("deaf")
        self.mute: bool = data.get("mute")
        self.pending: Optional[bool] = data.get("pending")
        self.permissions: Optional[str] = data.get("permissions")
        self.communication_disabled_until: Optional[str] = data.get(
            "communication_disabled_until"
        )


class MentionedChannel:
    def __init__(self, data: dict):
        self.id: str = data.get("id")
        self.guild_id: str = data.get("guild_id")
        self.type: int = data.get("type")
        self.name: str = data.get("name")


class MentionedUser(User):
    def __init__(self, client, data: dict):
        super().__init__(client, data)
        self.member = (
            GuildMember(client, data.get("member")) if data.get("member") else None
        )


class MessageActivity:
    def __init__(self, data: dict):
        self.type: int = data.get("type")
        self.party_id: Optional[str] = data.get("party_id")


class AllowedMention:
    def __init__(
        self,
        allowed_mentions: List[str],
        replied_user: bool,
        roles: List[str],
        users: List[str],
    ):
        self.data = {
            "parse": allowed_mentions,
            "replied_user": replied_user,
            "roles": roles,
            "users": users,
        }


class MessageInteraction:
    def __init__(self, client, data: dict):
        self.id: str = data.get("id")
        self.type: int = data.get("type")
        self.name: str = data.get("name")
        self.user: User = User(client, data.get("user"))
        self.member: Optional[GuildMember] = (
            GuildMember(client, data.get("member")) if data.get("member") else None
        )
        self.user = User(client, data.get("user"))


class SlashCommand(ApplicationCommand):
    def __init__(self, data: dict):
        super().__init__(data)
        self.options: Optional[List[AnyOption]] = data.get(
            "options"
        )  # Return the type hinted class later this will take too long and
        # is very tedious, I'll probably get Copilot to do it for me lmao
        for option in self.options:
            option_type = option.get("type")
            if option_type == 1:
                return Subcommand(option)
            elif option_type == 2:
                return SubCommandGroup(option)
            elif option_type == 3:
                return StringOption(option)
            elif option_type == 4:
                return IntegerOption(option)
            elif option_type == 5:
                return BooleanOption(option)
            elif option_type == 6:
                return UserOption(option)
            elif option_type == 7:
                return ChannelOption(option)
            elif option_type == 8:
                return RoleOption(option)
            elif option_type == 9:
                return MentionableOption(option)
            elif option_type == 10:
                return NumberOption(option)
            elif option_type == 11:
                return AttachmentOption(option)

    def to_dict(self):
        json_options = [option.to_dict for option in self.options]
        return {
            "name": self.name,
            "type": self.type,
            "description": self.description,
            "options": json_options,
        }


class TeamMember:
    def __init__(self, data: dict):
        self.data = data
        self.membership_state: int = data.get("membership_state")
        self.team_id: str = data.get("team_id")
        self.user: PartialUser = PartialUser(data.get("user"))


class Team:
    def __init__(self, data: dict):
        self.data = data
        self.icon: str = data.get("icon")
        self.id: str = data.get("id")
        self.members: List[TeamMember] = data.get("members")


class ClientUser:
    def __init__(self, client, data: dict):
        self.client = client
        self.data = data
        self.verified: bool = data.get("verified")
        self.username: str = data.get("username")
        self.mfa_enabled: bool = data.get("mfa_enabled")
        self.id: str = data.get("id")
        self.flags: int = data.get("flags")
        self.email: Optional[str] = data.get("email")
        self.discriminator: str = data.get("discriminator")
        self.bot: bool = data.get("bot")
        self.avatar: str = data.get("avatar")
        if not self.bot:  # if they're a user account
            logger.warning(
                "Warning: Self botting is against Discord ToS." " You can get banned. "
            )

    async def fetch(self):
        response = await self.client.http.get("users/@me")
        data = await response.json()
        super().__init__(data)  # Reinitialize the class with the new data.

    async def edit(
        self, *, username: Optional[str] = None, avatar: Optional[bytes] = None
    ):
        payload = {}
        if username:
            payload["username"] = username
        if avatar:
            payload["avatar"] = self.client.utils.bytes_to_base64_data(avatar)
        response = await self.client.http.patch("users/@me", json=payload)
        data = await response.json()
        # Reinitialize the class with the new data, the full data.
        self.__init__(data)


class SourceChannel:
    def __init__(self, data: dict):
        self.id: str = data.get("id")
        self.name: str = data.get("name")


class Webhook:  # Not used for making webhooks.
    def __init__(self, client, data: dict):
        self.id: str = data.get("id")
        self.client = client
        self.type: int = (
            "Incoming"
            if data.get("type") == 1
            else "Channel Follower"
            if data.get("type") == 2
            else "Application"
        )
        self.guild_id: Optional[str] = data.get("guild_id")
        self.channel_id: Optional[str] = data.get("channel_id")
        self.user: Optional[WebhookUser] = (
            WebhookUser(data.get("user")) if data.get("user") else None
        )
        self.name: Optional[str] = data.get("name")
        self.avatar: Optional[str] = data.get("avatar")
        self.token: str = data.get("token")
        self.application_id: Optional[str] = data.get("application_id")
        self.source_guild: Optional[PartialGuild] = PartialGuild(
            data.get("source_guild")
        )
        self.source_channel: Optional[SourceChannel] = SourceChannel(
            data.get("source_channel")
        )
        self.url: Optional[str] = data.get("url")


class Flag:
    if TYPE_CHECKING:
        class_flags: "dict[str, Any]"

    def __init_subclass__(cls) -> None:
        cls.class_flags = {k: v for k, v in cls.__dict__.items() if isinstance(v, int)}
        return cls

    def __init__(self, value: int = 0, **kwargs):
        self.value = value
        self.turned_on: "list[str]" = [k for k, a in kwargs.items() if a]

        for k, v in self.class_flags.items():
            if v & value and k not in self.turned_on:
                self.turned_on.append(k)

        self.calculate_from_turned()

    def calculate_from_turned(self):
        value = 0
        for key, flag in self.class_flags.items():
            if key in self.class_flags:
                value |= flag
        self.value = value

    def __getattribute__(self, __name: str) -> Any:
        original = super().__getattribute__
        if __name in original("class_flags"):
            return __name in original("turned_on")
        return original(__name)

    def __setattr__(self, __name: str, __value: Any) -> None:
        if __name not in self.class_flags:
            return super().__setattr__(__name, __value)
        if __value and __name not in self.turned_on:
            self.turned_on.append(__name)
        elif not __value and __name in self.turned_on:
            self.turned_on.remove(__name)
        self.calculate_from_turned()

    @classmethod
    def all(cls):
        return cls(**{k: True for k in cls.class_flags})


class Intents(Flag):
    guilds = 1 << 0
    members = 1 << 1
    bans = 1 << 2
    emojis_and_stickers = 1 << 3
    integrations = 1 << 4
    webhooks = 1 << 5
    invites = 1 << 6
    voice_states = 1 << 7
    presences = 1 << 8

    guild_messages = 1 << 9
    guild_message_reactions = 1 << 10
    guild_message_typing = 1 << 11

    direct_messages = 1 << 12
    direct_message_reactions = 1 << 13
    direct_message_typing = 1 << 14

    message_content = 1 << 15
    scheduled_event = 1 << 16


class Permissions(Flag):
    create_instant_invite = 1 << 0
    kick_members = 1 << 1
    ban_members = 1 << 2
    administrator = 1 << 3
    manage_channels = 1 << 4
    manage_guild = 1 << 5
    add_reactions = 1 << 6
    view_audit_log = 1 << 7
    priority_speaker = 1 << 8
    stream = 1 << 9
    read_messages = 1 << 10
    send_messages = 1 << 11
    send_tts_messages = 1 << 12
    manage_messages = 1 << 13
    embed_links = 1 << 14
    attach_files = 1 << 15
    read_message_history = 1 << 16
    mention_everyone = 1 << 17
    use_external_emojis = 1 << 18
    connect = 1 << 20
    speak = 1 << 21
    mute_members = 1 << 22
    deafen_members = 1 << 23
    move_members = 1 << 24
    use_voice_activation = 1 << 25
    change_nickname = 1 << 26
    manage_nicknames = 1 << 27
    manage_roles = 1 << 28
    manage_webhooks = 1 << 29
    manage_emojis_and_stickers = 1 << 30
    use_application_commands = 1 << 31
    request_to_speak = 1 << 32
    manage_events = 1 << 33
    manage_threads = 1 << 34
    create_public_threads = 1 << 35
    create_private_threads = 1 << 36
    use_external_stickers = 1 << 37
    send_messages_in_threads = 1 << 38
    start_embedded_activities = 1 << 39
    moderator_members = 1 << 40


class VoiceState:
    def __init__(self, client, data: dict):
        self.data: dict = data
        self.guild_id: Optional[str] = data.get("guild_id")
        self.channel_id: str = data.get("channel_id")
        self.user_id: str = data.get("user_id")
        self.member: Optional[GuildMember] = (
            GuildMember(client, data.get("member")) if data.get("member") else None
        )
        self.session_id: str = data.get("session_id")
        self.deaf: bool = data.get("deaf")
        self.mute: bool = data.get("mute")
        self.self_deaf: bool = data.get("self_deaf")
        self.self_mute: bool = data.get("self_mute")
        self.self_stream: Optional[bool] = data.get("self_stream")
        self.self_video: bool = data.get("self_video")
        self.suppress: bool = data.get("suppress")
        self.request_to_speak_timestamp: Optional[datetime.datetime] = (
            datetime.datetime.fromisoformat(data.get("request_to_speak_timestamp"))
            if data.get("request_to_speak_timestamp")
            else None
        )


class Paginator:
    def __init__(self, *, pages: List[Embed]):
        self.current_index: int = 0
        self.__pages = pages

    def __iter__(self):
        return self

    def __len__(self):
        return len(self.__pages)

    def __next__(self):
        return self.forward()

    @property
    def page(self):
        return self.__pages[self.current_index]

    def forward(self):
        self.current_index = min(len(self.__pages), self.current_index + 1)
        return self.__pages[self.current_index]

    def back(self):
        self.current_index = max(0, self.current_index - 1)
        return self.__pages[self.current_index]

    def first(self):
        self.current_index = 0

    def last(self):
        self.current_index = len(self.__pages)

    def add_page(self, page: Embed):
        self.__pages.append(page)

    def insert_page(self, page: Embed, index: int):
        if index >= len(self.__pages):
            self.add_page(page)
            return

        self.__pages.index(page, index)

    def remove_page(self, page: Embed):
        self.__pages = list(filter(lambda embed: embed != page, self.__pages))


class Connectable:
    def __init__(
        self,
        client,
        *,
        guild_id: Optional[str] = None,
        channel_id: Optional[str] = None,
        channel: Optional[VoiceChannel] = None,
    ):
        self.ws: Optional[socket.socket] = None
        self.client = client
        # TODO: Figure out which one I will use later in production
        if channel:
            self.guild_id = channel.guild.id
            self.channel_id = channel.id
        else:
            self.guild_id = guild_id
            self.channel_id = channel_id

        self._closed = True

        self.token: Optional[str] = None
        self.session_id: Optional[str] = None
        self.endpoint: Optional[str] = None
        self.socket: socket.socket = socket.socket(socket.AF_INET, socket.SOCK_DGRAM)
        self.ws = None

        self.heartbeat_interval: Optional[int] = None
        self.server_ip: Optional[str] = None
        self.server_port: Optional[int] = None
        self.ssrc: Optional[int] = None
        self.mode: Optional[List[str]] = None

        self.ip: Optional[str] = None
        self.port: Optional[int] = None

    async def connect(
        self, muted: Optional[bool] = False, deafened: Optional[bool] = False
    ):
        await self.client.send_json(
            {
                "op": GatewayOpcode.VOICE_STATE_UPDATE,
                "d": {
                    "guild_id": self.guild_id,
                    "channel_id": self.channel_id,
                    "self_mute": muted,
                    "self_deaf": deafened,
                },
            }
        )
        voice_state_update_coro = asyncio.create_task(
            self.client.wait_for("voice_state_update")
        )
        if not self.client.intents.voice_states:
            raise ValueError(
                "You must have the `voice_states` intent enabled to use "
                "this otherwise we never get the session_id."
            )

        voice_server_update_coro = asyncio.create_task(
            self.client.wait_for(
                "voice_server_update", check=lambda data: data.get("endpoint")
            )
        )
        events, _ = await asyncio.wait(
            [voice_state_update_coro, voice_server_update_coro]
        )
        for event in events:
            if isinstance(event.result(), VoiceState):  # If it's the VoiceState
                self.session_id = event.result().session_id
            elif isinstance(event.result(), dict):  # If it's a VoiceServerUpdate
                self.token = event.result()["token"]
                self.endpoint = event.result()["endpoint"]

        await self._connect_ws()

    async def _connect_ws(self):
        wss = "" if self.endpoint.startswith("wss://") else "ws://"
        self.ws = await self.client.http.ws_connect(f"{wss}{self.endpoint}?v=4")
        return await self.handle_events()

    async def handle_events(self):
        async for event in self.ws:
            event = event.json()
            if event["op"] == VoiceOpcode.HELLO:
                await self.handle_hello(event["d"])

            elif event["op"] == VoiceOpcode.READY:
                await self.handle_ready(event["d"])

        await self.handle_close()

    async def handle_close(self):
        self._closed = True
<<<<<<< HEAD
        if self.ws.close_close == GatewayCECode.UnknownOpcode:
            raise ClosedWebSocketConnection(
                "EpikCord has sent an invalid OpCode to the Voice WebSocket. Report this at https://github.com/EpikCord/EpikCord.py/issues"
            )
        elif self.ws.close_code == GatewayCECode.DecodeError:
            raise ClosedWebSocketConnection(
                "EpikCord has sent an invalid identify to the Voice WebSocket. Report this at https://github.com/EpikCord/EpikCord.py/issues"
            )
        elif self.ws.close_code == GatewayCECode.NotAuthenticated:
            raise ClosedWebSocketConnection(
                "EpikCord has sent a payload before identifying to the Voice Websocket. Report this at https://github.com/EpikCord/EpikCord.py/issues"
            )
        elif self.ws.close_code == GatewayCECode.AuthenticationFailed:
            raise ClosedWebSocketConnection(
                "EpikCord sent an invalid token to the Voice Websocket. Report this at https://github.com/EpikCord/EpikCord.py/issues"
            )
        elif self.ws.close_code == GatewayCECode.AlreadyAuthenticated:
            raise ClosedWebSocketConnection(
                "EpikCord sent more than one identify payload. Report this at https://github.com/EpikCord/EpikCord.py/issues"
            )
        elif self.ws.close_code == GatewayCECode.SessionTimedOut:
=======
        if self.ws.close_close == 4001:
            raise ClosedWebSocketConnection(
                "EpikCord has sent an invalid OpCode to the Voice WebSocket. Report this at https://github.com/EpikCord/EpikCord.py/issues"
            )
        elif self.ws.close_code == 4002:
            raise ClosedWebSocketConnection(
                "EpikCord has sent an invalid identify to the Voice WebSocket. Report this at https://github.com/EpikCord/EpikCord.py/issues"
            )
        elif self.ws.close_code == 4003:
            raise ClosedWebSocketConnection(
                "EpikCord has sent a payload before identifying to the Voice Websocket. Report this at https://github.com/EpikCord/EpikCord.py/issues"
            )
        elif self.ws.close_code == 4004:
            raise ClosedWebSocketConnection(
                "EpikCord sent an invalid token to the Voice Websocket. Report this at https://github.com/EpikCord/EpikCord.py/issues"
            )
        elif self.ws.close_code == 4005:
            raise ClosedWebSocketConnection(
                "EpikCord sent more than one identify payload. Report this at https://github.com/EpikCord/EpikCord.py/issues"
            )
        elif self.ws.close_code == 4006:
>>>>>>> 36a19046
            raise ClosedWebSocketConnection("The session is no longer valid.")

    async def handle_hello(self, data: dict):
        self.heartbeat_interval = data["heartbeat_interval"]
        await self.identify()

        async def wrapper():
            while True:
                await self.heartbeat()
                await asyncio.sleep(self.heartbeat_interval / 1000)

        loop = asyncio.get_event_loop()
        loop.create_task(wrapper())

    async def handle_ready(self, event: dict):
        self.ssrc: int = event["ssrc"]
        self.mode = event["modes"][0]  # Always has one mode, and I can use any.
        self.server_ip: str = event["ip"]
        self.server_port: int = event["port"]

    async def identify(self):
        return await self.send_json(
            {
                "op": VoiceOpcode.IDENTIFY,
                "d": {
                    "server_id": self.guild_id,
                    "user_id": self.client.user.id,
                    "session_id": self.session_id,
                    "token": self.token,
                },
            }
        )

    async def send_json(self, json, *args, **kwargs):
        logger.info(f"Sending {json} to Voice Websocket {self.endpoint}")
        return await self.ws.send_json(json, *args, **kwargs)

    async def heartbeat(self):
        heartbeat_nonce = nacl.utils.random(nacl.secret.SecretBox.NONCE_SIZE)
        return await self.send_json({"op": VoiceOpcode.HEARTBEAT, "d": heartbeat_nonce})


class VoiceChannel(GuildChannel, Messageable, Connectable):
    def __init__(self, client, data: dict):
        super().__init__(client, data)
        self.bitrate: int = data.get("bitrate")
        self.user_limit: int = data.get("user_limit")
        self.rtc_region: str = data.get("rtc_region")


class Utils:
    """
    A utility class, used to make difficult things easy.

    Attributes:
    -----------
    client: Client
        The client that this utility class is attached to.

    """

    channels_types = {
        1: GuildTextChannel,
        2: DMChannel,
        3: VoiceChannel,
        4: ChannelCategory,
        5: GuildNewsChannel,
        10: GuildNewsThread,
        11: Thread,
        12: PrivateThread,
        13: GuildStageChannel,
    }

    component_types = {2: Button, 3: SelectMenu, 4: TextInput}

    interaction_types = {
        2: ApplicationCommandInteraction,
        3: MessageComponentInteraction,
        4: AutoCompleteInteraction,
        5: ModalSubmitInteraction,
    }

    def __init__(self, client):
        self.client = client
        self._MARKDOWN_ESCAPE_SUBREGEX = "|".join(
            r"\{0}(?=([\s\S]*((?<!\{0})\{0})))".format(c)
            for c in ("*", "`", "_", "~", "|")
        )

        self._MARKDOWN_ESCAPE_COMMON = r"^>(?:>>)?\s|\[.+\]\(.+\)"

        self._MARKDOWN_ESCAPE_REGEX = re.compile(
            rf"(?P<markdown>{self._MARKDOWN_ESCAPE_SUBREGEX}|{self._MARKDOWN_ESCAPE_COMMON})",
            re.MULTILINE,
        )

        self._URL_REGEX = (
            r"(?P<url><[^: >]+:\/[^ >]+>|(?:https?|steam):\/\/[^\s<]+[^<.,:;\"\'\]\s])"
        )

        self._MARKDOWN_STOCK_REGEX = (
            rf"(?P<markdown>[_\\~|\*`]|{self._MARKDOWN_ESCAPE_COMMON})"
        )

    @staticmethod
    def get_mime_type_for_image(data: bytes):
        if data.startswith(b"\x89\x50\x4E\x47\x0D\x0A\x1A\x0A"):
            return "image/png"
        elif data[:3] == b"\xff\xd8\xff" or data[6:10] in (b"JFIF", b"Exif"):
            return "image/jpeg"
        elif data.startswith(
            (b"\x47\x49\x46\x38\x37\x61", b"\x47\x49\x46\x38\x39\x61")
        ):
            return "image/gif"
        elif data.startswith(b"RIFF") and data[8:12] == b"WEBP":
            return "image/webp"
        else:
            raise InvalidArgumentType("Unsupported image type given")

    def _bytes_to_base64_data(self, data: bytes) -> str:
        fmt = "data:{mime};base64,{data}"
        mime = self.get_mime_type_for_image(data)
        b64 = b64encode(data).decode("ascii")
        return fmt.format(mime=mime, data=b64)

    def component_from_type(self, component_data: dict):
        component_type = component_data.get("type")
        component_cls = self.component_types.get(component_type)

        if not component_cls:
            logger.warning(f"Unknown component type: {component_type}")
            return

        return component_cls(**component_data)

    def interaction_from_type(self, data):
        interaction_type = data["type"]
        interaction_cls = self.interaction_types.get(interaction_type)

        if not interaction_cls:
            logger.warning(f"Unknown interaction type: {interaction_type}")
            return

        return interaction_cls(self.client, data)

    def channel_from_type(self, channel_data: dict):
        channel_type = channel_data.get("type")
        channel_cls = self.channels_types.get(channel_type)

        if not channel_cls:
            raise InvalidArgumentType(f"Unknown channel type: {channel_type}")

        return channel_cls(self.client, channel_data)

    @staticmethod
    def compute_timedelta(dt: datetime.datetime):
        if dt.tzinfo is None:
            dt = dt.astimezone()
        now = datetime.datetime.now(datetime.timezone.utc)
        return max((dt - now).total_seconds(), 0)

    async def sleep_until(
        self, when: Union[datetime.datetime, int, float], result: Optional[T] = None
    ) -> Optional[T]:
        if when == datetime.datetime:
            delta = self.compute_timedelta(when)

        return await asyncio.sleep(delta if when == datetime.datetime else when, result)

    def remove_markdown(self, text: str, *, ignore_links: bool = True) -> str:
        def replacement(match):
            groupdict = match.groupdict()
            return groupdict.get("url", "")

        regex = self._MARKDOWN_STOCK_REGEX
        if ignore_links:
            regex = f"(?:{self._URL_REGEX}|{regex})"
        return re.sub(regex, replacement, text, 0, re.MULTILINE)

    def escape_markdown(
        self, text: str, *, as_needed: bool = False, ignore_links: bool = True
    ) -> str:
        if not as_needed:

            def replacement(match):
                groupdict = match.groupdict()
                if is_url := groupdict.get("url"):
                    return is_url
                return "\\" + groupdict["markdown"]

            regex = self._MARKDOWN_STOCK_REGEX
            if ignore_links:
                regex = f"(?:{self._URL_REGEX}|{regex})"
            return re.sub(regex, replacement, text, 0, re.MULTILINE)
        else:
            text = re.sub(r"\\", r"\\\\", text)
            return self._MARKDOWN_ESCAPE_REGEX.sub(r"\\\1", text)

    @staticmethod
    def escape_mentions(text: str) -> str:
        return re.sub(r"@(everyone|here|[!&]?\d{17,20})", "@\u200b\\1", text)

    @staticmethod
    def utcnow() -> datetime.datetime:
        return datetime.datetime.now(datetime.timezone.utc)

    @staticmethod
    def cancel_tasks(loop) -> None:
        tasks = {t for t in asyncio.all_tasks(loop=loop) if not t.done()}

        if not tasks:
            return

        for task in tasks:
            task.cancel()
        logger.debug(f"Cancelled {len(tasks)} tasks")
        loop.run_until_complete(asyncio.gather(*tasks, return_exceptions=True))

    def cleanup_loop(self, loop) -> None:
        try:
            self.cancel_tasks(loop)
            logger.debug("Shutting down async generators.")
            loop.run_until_complete(loop.shutdown_asyncgens())
        finally:
            loop.close()


class Shard(WebsocketClient):
    def __init__(
        self,
        token,
        intents,
        shard_id,
        number_of_shards,
        presence: Optional[Presence] = None,
    ):
        super().__init__(token, intents, presence)
        self.shard_id = [shard_id, number_of_shards]

    async def identify(self):
        payload = {
            "op": GatewayOpcode.IDENTIFY,
            "d": {
                "token": self.token,
                "intents": self.intents,
                "properties": {
                    "$os": platform,
                    "$browser": "EpikCord.py",
                    "$device": "EpikCord.py",
                },
                "shard": self.shard_id,
            },
        }

        if self.presence:
            payload["d"]["presence"] = self.presence.to_dict()

        await self.send_json(payload)

    async def reconnect(self):
        await self.close()
        await self.connect()
        await self.identify()
        await self.resume()


class ShardManager:
    def __init__(
        self,
        token: str,
        *,
        intents: Optional[Union[Intents, int]],
        shards: Optional[int] = None,
    ):
        self.token: str = token
        self.http: HTTPClient = HTTPClient(
            # raise_for_status = True,
            headers={
                "Authorization": f"Bot {token}",
                "User-Agent": f"DiscordBot (https://github.com/EpikCord/EpikCord.py {__version__})",
            }
        )
        self.intents: Intents = (
            intents if isinstance(intents, Intents) else Intents(intents)
        )
        self.desired_shards: Optional[int] = shards
        self.shards: List[Shard] = []

    def run(self):
        async def wrapper():
            endpoint_data = await self.http.get("/gateway/bot")  # ClientResponse
            endpoint_data = await endpoint_data.json()  # Dict

            max_concurrency = endpoint_data["session_start_limit"]["max_concurrency"]

            shards = self.desired_shards

            if not shards:
                shards = endpoint_data["shards"]

            for shard_id in range(shards):
                self.shards.append(Shard(self.token, self.intents, shard_id, shards))

            current_iteration = 0  # The current shard_id we've run

            for shard in self.shards:
                shard.login()
                current_iteration += 1
                if current_iteration == max_concurrency:
                    await asyncio.sleep(5)
                    current_iteration = 0  # Reset it

        loop = asyncio.get_event_loop()
        loop.run_until_complete(wrapper())


class Check:
    def __init__(self, callback):
        self.callback = callback
        self.success_callback = self.default_success
        self.failure_callback = self.default_failure

    def success(self, callback: Optional[Callable] = None):
        self.success_callback = callback or self.default_success

    def failure(self, callback: Optional[Callable] = None):
        self.failure_callback = callback or self.default_failure

    async def default_success(self, interaction):
        logger.info(
            f"{interaction.author.username} ({interaction.author.id}) passed "
            f"the check {self.command_callback.__name__}. "
        )

    async def default_failure(self, interaction):
        logger.critical(
            f"{interaction.author.username} ({interaction.author.id}) failed "
            f"the check {self.command_callback.__name__}. "
        )
        raise FailedCheck(
            f"{interaction.author.username} ({interaction.author.id}) failed "
            f"the check {self.command_callback.__name__}. "
        )


class CommandUtils:
    @staticmethod
    def check(callback):
        return Check(callback)


__slots__ = __all__ = (
    "ActionRow",
    "Activity",
    "AllowedMention",
    "AnyChannel",
    "AnyOption",
    "Application",
    "ApplicationCommand",
    "ApplicationCommandInteraction",
    "ApplicationCommandOption",
    "ApplicationCommandPermission",
    "ApplicationCommandSubcommandOption",
    "Attachment",
    "AttachmentOption",
    "AutoCompleteInteraction",
    "BadRequest400",
    "BaseChannel",
    "BaseCommand",
    "BaseComponent",
    "BaseInteraction",
    "BaseSlashCommandOption",
    "BooleanOption",
    "Button",
    "CacheManager",
    "ChannelCategory",
    "ChannelManager",
    "ChannelOption",
    "ChannelOptionChannelTypes",
    "Check",
    "Client",
    "ClientApplication",
    "ClientMessageCommand",
    "ClientSlashCommand",
    "ClientUser",
    "ClientUserCommand",
    "ClosedWebSocketConnection",
    "Color",
    "Colour",
    "CommandUtils",
    "CommandsSection",
    "CustomIdIsTooBig",
    "DMChannel",
    "DisallowedIntents",
    "DiscordAPIError",
    "Embed",
    "Emoji",
    "EpikCordException",
    "EventHandler",
    "FailedCheck",
    "FailedToConnectToVoice",
    "File",
    "Flag",
    "Forbidden403",
    "GateawayUnavailable502",
    "Guild",
    "GuildApplicationCommandPermission",
    "GuildBan",
    "GuildChannel",
    "GuildManager",
    "GuildMember",
    "GuildNewsChannel",
    "GuildNewsThread",
    "GuildPreview",
    "GuildScheduledEvent",
    "GuildStageChannel",
    "GuildTextChannel",
    "GuildWidget",
    "GuildWidgetSettings",
    "HTTPClient",
    "IntegerOption",
    "Integration",
    "IntegrationAccount",
    "Intents",
    "InternalServerError5xx",
    "InvalidApplicationCommandOptionType",
    "InvalidApplicationCommandType",
    "InvalidArgumentType",
    "InvalidComponentStyle",
    "InvalidData",
    "InvalidIntents",
    "InvalidOption",
    "InvalidStatus",
    "InvalidToken",
    "Invite",
    "LabelIsTooBig",
    "MentionableOption",
    "MentionedChannel",
    "MentionedUser",
    "Message",
    "MessageActivity",
    "MessageCommandInteraction",
    "MessageComponentInteraction",
    "MessageInteraction",
    "Messageable",
    "MethodNotAllowed405",
    "MissingClientSetting",
    "MissingCustomId",
    "Modal",
    "ModalSubmitInteraction",
    "NotFound404",
    "NumberOption",
    "Overwrite",
    "Paginator",
    "PartialEmoji",
    "PartialGuild",
    "PartialUser",
    "Permissions",
    "Presence",
    "PrivateThread",
    "Ratelimited429",
    "Reaction",
    "ResolvedDataHandler",
    "Role",
    "RoleOption",
    "RoleTag",
    "SelectMenu",
    "SelectMenuOption",
    "Shard",
    "ShardClient",
    "ShardingRequired",
    "SlashCommand",
    "SlashCommandOptionChoice",
    "SourceChannel",
    "Status",
    "Sticker",
    "StickerItem",
    "StringOption",
    "SubCommandGroup",
    "Subcommand",
    "SystemChannelFlags",
    "Team",
    "TeamMember",
    "TextInput",
    "Thread",
    "ThreadArchived",
    "ThreadMember",
    "TooManyComponents",
    "TooManySelectMenuOptions",
    "Unauthorized401",
    "UnavailableGuild",
    "UnhandledEpikCordException",
    "User",
    "UserCommandInteraction",
    "UserOption",
    "Utils",
    "VoiceChannel",
    "VoiceState",
    "VoiceWebsocketClient",
    "Webhook",
    "WebhookUser",
    "WebsocketClient",
    "WelcomeScreen",
    "WelcomeScreenChannel",
    "b64encode",
    "cache_manager",
    "channel_manager",
    "command",
    "components",
    "exceptions",
    "guilds_manager",
    "logger",
    "managers",
    "message_command",
    "options",
    "partials",
    "roles_manager",
    "user_command",
)<|MERGE_RESOLUTION|>--- conflicted
+++ resolved
@@ -4074,7 +4074,6 @@
 
     async def handle_close(self):
         self._closed = True
-<<<<<<< HEAD
         if self.ws.close_close == GatewayCECode.UnknownOpcode:
             raise ClosedWebSocketConnection(
                 "EpikCord has sent an invalid OpCode to the Voice WebSocket. Report this at https://github.com/EpikCord/EpikCord.py/issues"
@@ -4096,29 +4095,7 @@
                 "EpikCord sent more than one identify payload. Report this at https://github.com/EpikCord/EpikCord.py/issues"
             )
         elif self.ws.close_code == GatewayCECode.SessionTimedOut:
-=======
-        if self.ws.close_close == 4001:
-            raise ClosedWebSocketConnection(
-                "EpikCord has sent an invalid OpCode to the Voice WebSocket. Report this at https://github.com/EpikCord/EpikCord.py/issues"
-            )
-        elif self.ws.close_code == 4002:
-            raise ClosedWebSocketConnection(
-                "EpikCord has sent an invalid identify to the Voice WebSocket. Report this at https://github.com/EpikCord/EpikCord.py/issues"
-            )
-        elif self.ws.close_code == 4003:
-            raise ClosedWebSocketConnection(
-                "EpikCord has sent a payload before identifying to the Voice Websocket. Report this at https://github.com/EpikCord/EpikCord.py/issues"
-            )
-        elif self.ws.close_code == 4004:
-            raise ClosedWebSocketConnection(
-                "EpikCord sent an invalid token to the Voice Websocket. Report this at https://github.com/EpikCord/EpikCord.py/issues"
-            )
-        elif self.ws.close_code == 4005:
-            raise ClosedWebSocketConnection(
-                "EpikCord sent more than one identify payload. Report this at https://github.com/EpikCord/EpikCord.py/issues"
-            )
-        elif self.ws.close_code == 4006:
->>>>>>> 36a19046
+
             raise ClosedWebSocketConnection("The session is no longer valid.")
 
     async def handle_hello(self, data: dict):
