--- conflicted
+++ resolved
@@ -1297,115 +1297,6 @@
         loop = asyncio.get_event_loop()
         loop.run_until_complete(wrapper())
 
-<<<<<<< HEAD
-=======
-
-class AutoModerationTriggerMetaData:
-    def __init__(self, data: dict):
-        self.keyword_filter: List[str] = data.get("keyword_filter")
-        self.presets: List[AutoModerationKeywordPresetTypes] = [
-            AutoModerationKeywordPresetTypes(x) for x in data.get("presets")
-        ]
-
-    def to_dict(self):
-        return {
-            "keyword_filter": self.keyword_filter,
-            "presets": [int(preset) for preset in self.presets],
-        }
-
-
-class AutoModerationActionMetaData:
-    def __init__(self, data: dict):
-        self.channel_id: str = data.get("channel_id")
-        self.duration_seconds: int = data.get("duration_seconds")
-
-    def to_dict(self):
-        return {
-            "channel_id": self.channel_id,
-            "duration_seconds": self.duration_seconds,
-        }
-
-
-class AutoModerationAction:
-    def __init__(self, data: dict):
-        self.type: int = AutoModerationActionType(data["type"])
-        self.metadata: AutoModerationActionMetaData = AutoModerationActionMetaData(
-            data["metadata"]
-        )
-
-    def to_dict(self):
-        return {
-            "type": int(self.type),
-            "metadata": self.metadata.to_dict(),
-        }
-
-
-class AutoModerationRule:
-    def __init__(self, client, data: dict):
-        self.client = client
-        self.id: str = data["id"]
-        self.guild_id: str = data["guild_id"]
-        self.name: str = data["name"]
-        self.creator_id: str = data["creator_id"]
-        self.event_type: AutoModerationEventType = AutoModerationEventType(
-            data["event_type"]
-        )
-        self.trigger_type: AutoModerationTriggerType = AutoModerationTriggerType(
-            data["trigger_type"]
-        )
-        self.trigger_metadata: AutoModerationTriggerMetaData = [
-            AutoModerationTriggerMetaData(data) for data in data["trigger_metadata"]
-        ]
-        self.actions: List[AutoModerationAction] = [
-            AutoModerationAction(data) for data in data.get("actions")
-        ]
-        self.enabled: bool = data["enabled"]
-        self.except_roles_ids: List[str] = data["except_roles"]
-        self.except_channels_ids: List[str] = data["except_channels"]
-
-    async def edit(
-        self,
-        *,
-        name: Optional[str] = None,
-        event_type: Optional[int] = None,
-        trigger_metadata: Optional[AutoModerationTriggerMetaData] = None,
-        actions: Optional[List[AutoModerationAction]] = None,
-        enabled: Optional[bool] = None,
-        exempt_roles: Optional[List[str]] = None,
-        exempt_channels: Optional[List[str]] = None,
-    ):
-        payload = {}
-
-        if name:
-            payload["name"] = name
-
-        if event_type:
-            payload["event_type"] = int(event_type)
-
-        if enabled is not None:
-            payload["enabled"] = enabled
-
-        if exempt_channels:
-            payload["exempt_channels"] = exempt_channels
-
-        if exempt_roles:
-            payload["exempt_roles"] = exempt_roles
-
-        if trigger_metadata is not None:
-            payload["trigger_metadata"] = trigger_metadata.to_dict()
-
-        if actions:
-            payload["actions"] = [action.to_dict() for action in actions]
-
-        await self.client.http.patch(
-            f"/guilds/{self.guild_id}/auto-moderation/rules/{self.id}", json=payload
-        )
-
-    async def delete(self):
-        await self.client.http.delete(
-            f"guilds/{self.guild_id}/auto-moderation/rules/{self.id}"
-        )
->>>>>>> 199b27fc
 
 
 __all__ = (
