--- conflicted
+++ resolved
@@ -753,18 +753,6 @@
         )
 
 
-class Modal:
-    def __init__(self, *, title: str, custom_id: str, components: List[ActionRow]):
-        self.title = title
-        self.custom_id = custom_id
-        self.components = [component.to_dict() for component in components]
-
-    def to_dict(self):
-        return {
-            "title": self.title,
-            "custom_id": self.custom_id,
-            "components": self.components,
-        }
 
 
 class Invite:
@@ -887,34 +875,6 @@
             "options": json_options,
         }
 
-<<<<<<< HEAD
-=======
-
-class VoiceState:
-    def __init__(self, client, data: dict):
-        self.data: dict = data
-        self.guild_id: Optional[str] = data.get("guild_id")
-        self.channel_id: str = data.get("channel_id")
-        self.user_id: str = data.get("user_id")
-        self.member: Optional[GuildMember] = (
-            GuildMember(client, data.get("member")) if data.get("member") else None
-        )
-        self.session_id: str = data.get("session_id")
-        self.deaf: bool = data.get("deaf")
-        self.mute: bool = data.get("mute")
-        self.self_deaf: bool = data.get("self_deaf")
-        self.self_mute: bool = data.get("self_mute")
-        self.self_stream: Optional[bool] = data.get("self_stream")
-        self.self_video: bool = data.get("self_video")
-        self.suppress: bool = data.get("suppress")
-        self.request_to_speak_timestamp: Optional[datetime.datetime] = (
-            datetime.datetime.fromisoformat(data.get("request_to_speak_timestamp"))
-            if data.get("request_to_speak_timestamp")
-            else None
-        )
-
-
->>>>>>> 0ce5eded
 __all__ = (
     "__version__",
     "ActionRow",
