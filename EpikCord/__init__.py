"""
NOTE: version string only in setup.cfg
"""
from __future__ import annotations

import asyncio
import datetime
import re
import socket
from .flags import *
import struct
from base64 import b64encode
from collections import defaultdict
from logging import getLogger
from sys import platform
from typing import (
    Optional,
    List,
    Union,
    Dict,
    TypeVar,
    Callable,
    Tuple,
    Type
)

from aiohttp import ClientSession, ClientResponse, ClientWebSocketResponse

from .close_event_codes import *
from .core import *
from .commons import *
from .client import *
from .exceptions import *
from .network import *
from .managers import *
from .opcodes import *
from .options import *
from .commons.partials import *
from .interactions import *
from .voice import *
from .network import *
from .rtp_handler import *
from .status_code import *
from .type_enums import *

CT = TypeVar("CT", bound="Colour")
T = TypeVar("T")
logger = getLogger(__name__)

<<<<<<< HEAD
_NACL = False # Indicates if the user has been warned about the lack of nacl
_ORJSON = False # Indicates if the user has orjson
=======
__version__ = "0.5.2"

_NACL = False
_ORJSON = False
>>>>>>> 5e655203

try:
    import nacl

<<<<<<< HEAD
    _NACL = True
=======
try:
    import nacl

    _NACL = True

except ImportError:
    if not _NACL:
        logger.warning(
            "The PyNacl library was not found, so voice is not supported."
            " Please install it by doing ``pip install PyNaCl``"
            " If you want voice support"
        )


try:
    import orjson as json

    _ORJSON = True

except ImportError:
    import json

"""
:license:
Some parts of the code is sourced from discord.py
The MIT License (MIT)
Copyright © 2015-2021 Rapptz
Copyright © 2021-present EpikHost
Permission is hereby granted, free of charge, to any person obtaining a copy of 
this software and associated documentation files (the “Software”), to deal in 
the Software without restriction, including without limitation the rights to 
use, copy, modify, merge, publish, distribute, sublicense, and/or sell copies 
of the Software, and to permit persons to whom the Software is furnished to do 
so, subject to the following conditions:

The above copyright notice and this permission notice shall be included in all 
copies or substantial portions of the Software.

THE SOFTWARE IS PROVIDED “AS IS”, WITHOUT WARRANTY OF ANY KIND, RESS OR IMPLIED,
 INCLUDING BUT NOT LIMITED TO THE WARRANTIES OF MERCHANTABILITY, FITNESS FOR A 
 PARTICULAR PURPOSE AND NONINFRINGEMENT. IN NO EVENT SHALL THE AUTHORS OR 
 COPYRIGHT HOLDERS BE LIABLE FOR ANY CLAIM, DAMAGES OR OTHER LIABILITY, WHETHER 
 IN AN ACTION OF CONTRACT, TORT OR OTHERWISE, ARISING FROM, OUT OF OR IN 
 CONNECTION WITH THE SOFTWARE OR THE USE OR OTHER DEALINGS IN THE SOFTWARE."""


class Localization:
    def __init__(self, locale: Locale, value: str):
        self.locale: Locale = str(locale)
        self.value: str = value

    def to_dict(self):
        return {self.locale: self.value}


class Connection:
    def __init__(self, data: dict):
        self.id: str = data["id"]
        self.name: str = data["name"]
        self.type: str = data["type"]
        self.revoked: Optional[bool] = data["revoked"]
        self.integrations: Optional[List[Integration]] = [
            Integration(data) for data in data.get("integrations", [])
        ]
        self.verified: bool = data["verified"]
        self.friend_sync: bool = data["friend_sync"]
        self.show_activity: bool = data["show_activity"]
        self.visibility: VisibilityType = VisibilityType(data["visibility"])


class AuthorizationInformation:
    def __init__(self, data: dict):
        self.application: Application = Application(data["application"])
        self.scopes: List[str] = data["scopes"]
        self.expires: datetime.datetime = datetime.datetime.fromisoformat(
            data["expires"]
        )
        self.user: Optional[User] = (
            User(self, data["user"]) if data.get("user") else None
        )

    def to_dict(self) -> dict:
        payload = {
            "application": self.application.to_dict(),
            "scopes": self.scopes,
            "expires": self.expires.isoformat(),
        }
        if self.user:
            payload["user"] = self.user.to_dict()

        return payload


class UserClient:
    """This class is meant to be used with an Access Token. Not a User Account Token"""

    def __init__(self, token: str, *, discord_endpoint):
        self.token = token
        self._http: HTTPClient = HTTPClient(
            headers={
                "Authorization": f"Bearer {token}",
                "User-Agent": f"DiscordBot (https://github.com/EpikCord/EpikCord.py {__version__})",
            },
            discord_endpoint=discord_endpoint,
        )
        self.application: Optional[Application] = None

    async def fetch_application(self):
        application = Application(
            await (await self._http.get("/oauth2/applications/@me")).json()
        )
        self.application: Optional[Application] = application
        return application

    async def fetch_authorization_information(self):
        data = await (await self._http.get("/oauth2/@me")).json()
        if self.application:
            data["application"] = self.application.to_dict()
        return AuthorizationInformation(data)

    async def fetch_connections(self) -> List[Connection]:
        data = await (await self._http.get("/users/@me/connections")).json()
        return [Connection(d) for d in data]

    async def fetch_guilds(
        self,
        *,
        before: Optional[str] = None,
        after: Optional[str] = None,
        limit: int = 200,
    ) -> List[PartialGuild]:
        params = {"limit": limit}

        if before:
            params["before"] = before
        if after:
            params["after"] = after

        data = await (await self._http.get("/users/@me/guilds", params=params)).json()

        return [PartialGuild(d) for d in data]


Localisation = Localization


class Status:
    """The class which represents a Status.

    Attributes
    ----------
    status : str
        The status of the user.
    """

    def __init__(self, status: str):
        """Represents a Status.

        Arguments
        ---------
        status : str
            The status of the user.
            Either ``online``, ``idle``, ``dnd`` or ``invisible``.

        Raises
        ------
        InvalidStatus
            The status that you supplied is not valid.
        """
        if status in {"online", "dnd", "idle", "invisible", "offline"}:
            setattr(self, "status", status if status != "offline" else "invisible")
        else:
            raise InvalidStatus("That is an invalid status.")


class Activity:
    """Represents a Discord Activity object.

    Attributes
    ---------
    name : str
        The name of the activity.
    type : int
        The type of the activity.
    url : Optional[str]
        The url of the activity.
        Only available for the streaming activity

    """

    def __init__(self, *, name: str, type: int, url: Optional[str] = None):
        """Represents a Discord Activity object.

        Arguments
        ---------
        name : str
            The name of the activity.
        type : int
            The type of the activity.
        url : Optional[str]
            The url of the activity.
            Only available for the streaming activity.
        """
        self.name = name
        self.type = type
        self.url = url

    def to_dict(self):
        """Returns activity class as dict

        Returns
        -------
        payload : dict
            The dict representation of the Activity.

        Raises
        ------
            InvalidData
                You tried to set an url for a non-streaming activity.
        """
        payload = {
            "name": self.name,
            "type": self.type,
        }

        if self.url:
            if self.type != 1:
                raise InvalidData("You cannot set a URL")
            payload["url"] = self.url

        return payload


class Presence:
    """
    A class representation of a Presence.

    Attributes
    ----------
    activity : Optional[Activity]
        The activity of the user.
    status : Status
        The status of the user.
    """

    def __init__(
        self,
        *,
        activity: Optional[List[Activity]] = None,
        status: Optional[Status] = None,
    ):
        """
        Arguments
        ---------
        activity : Optional[Activity]
            The activity of the user.
        status : Status
            The status of the user.
        """
        self.activity: Optional[List[Activity]] = activity
        self.status: Status = status.status if isinstance(status, Status) else status

    def to_dict(self):
        """
        The dict representation of the Presence.

        Returns
        -------
        payload : dict
            The dict representation of the Presence.
        """
        payload = {}

        if self.status:
            payload["status"] = self.status

        if self.activity:
            payload["activity"] = [self.activity.to_dict()]

        return payload


class UnavailableGuild:
    """
    The class representation of an UnavailableGuild.
    The Guild object should be given to use when the guild is available.
    """

    def __init__(self, data):
        self.data = data
        self.id: str = data.get("id")
        self.available: bool = data.get("available")


class Reaction:
    """
    A class representation of a Reaction.
    Not for direct use.


    Attributes
    ----------
    count : int
        The amount of times this reaction has been added to the Message.
    me : bool
        If the ClientUser has reacted to this Message with this Reaction.
    emoji : PartialEmoji
        The partial emoji of this Reaction.
    """

    def __init__(self, data: dict):
        self.count: int = data.get("count")
        self.me: bool = data.get("me")
        self.emoji: PartialEmoji = PartialEmoji(data.get("emoji"))


class Message:
    """Represents a Discord message.

    Attributes
    ----------
    client : Client
        The client which initialised this Message.
    id : str
        The message ID.
    channel_id : str
        The channel ID the message was sent in.
    author : Union[GuildMember, User]
        The author of the message
    guild_id: str
        The Guild ID the message was sent in

    """

    def __init__(self, client, data: dict):
        self.client = client
        self.id: str = data.get("id")
        self.channel_id: str = data.get("channel_id")
        self.channel = client.channels.get(self.channel_id)
        self.guild_id: Optional[str] = data.get("guild_id")
        self.webhook_id: Optional[str] = data.get("webhook_id")
        self.author: Optional[Union[WebhookUser, GuildMember, User]] = None
        if self.webhook_id:
            self.author = WebhookUser(data.get("author"))
        if data.get("member"):
            member_data = data["member"]
            if data.get("author"):
                member_data["user"] = data["author"]
            self.author = GuildMember(self, member_data)
        else:
            self.author = User(self, data.get("author")) if data.get("author") else None

        # member_data = data.get("member") if data.get("member") else data.get("000")
        # self.author: Optional[Union[WebhookUser, User]] = (
        #     WebhookUser(data.get("author"))
        #     if data.get("webhook_id")
        #     else GuildMember(client, member_data)
        #     if data.get("member")
        #     else User(client, data.get("author"))
        #     if data.get("author")
        #     else None
        # )
        # I forgot Message Intents are gonna stop this.
        self.content: Optional[str] = data.get("content")
        self.timestamp: datetime.datetime = datetime.datetime.fromisoformat(
            data["timestamp"]
        )
        self.edited_timestamp: Optional[str] = (
            datetime.datetime.fromisoformat(data.get("edited_timestamp"))
            if data.get("edited_timestamp")
            else None
        )
        self.tts: bool = data.get("tts")
        self.mention_everyone: bool = data.get("mention_everyone")
        self.mentions: Optional[List[User]] = [
            User(client, user) for user in data.get("mentions", [])
        ]
        self.mention_roles: Optional[List[int]] = data.get("mention_roles")
        self.mention_channels: Optional[List[MentionedChannel]] = [
            MentionedChannel(channel) for channel in data.get("mention_channels", [])
        ]
        self.embeds: Optional[List[Embed]] = [
            Embed(**embed) for embed in data.get("embeds", [])
        ]
        self.reactions: Optional[List[Reaction]] = [
            Reaction(reaction) for reaction in data.get("reactions", [])
        ]
        self.nonce: Optional[Union[int, str]] = data.get("nonce")
        self.pinned: bool = data.get("pinned")
        self.type: int = data.get("type")
        self.activity: Optional[MessageActivity] = (
            MessageActivity(data.get("activity")) if data.get("activity") else None
        )
        # Despite there being a PartialApplication,
        # Discord don't specify what attributes it has
        self.application: Application = (
            Application(data.get("application")) if data.get("application") else None
        )
        self.flags: int = data.get("flags")
        self.referenced_message: Optional[Message] = (
            Message(client, data.get("referenced_message"))
            if data.get("referenced_message")
            else None
        )
        self.interaction: Optional[MessageInteraction] = (
            MessageInteraction(client, data.get("interaction"))
            if data.get("interaction")
            else None
        )
        self.thread: Optional[Thread] = (
            Thread(data.get("thread")) if data.get("thread") else None
        )
        self.components: Optional[List[Union[TextInput, SelectMenu, Button]]] = [
            ActionRow.from_dict(component) for component in data.get("components")
        ]
        self.stickers: Optional[List[StickerItem]] = [
            StickerItem(sticker) for sticker in data.get("stickers", [])
        ] or None

    async def add_reaction(self, emoji: str):
        emoji = _quote(emoji)
        response = await self.client.http.put(
            f"channels/{self.channel_id}/messages/{self.id}/reactions/{emoji}/@me"
        )
        return await response.json()

    async def remove_reaction(self, emoji: str, user=None):
        emoji = _quote(emoji)
        response = (
            await self.client.http.delete(
                f"channels/{self.channel_id}/messages/{self.id}/reactions/{emoji}/{user.id}"
            )
            if user
            else await self.client.http.delete(
                f"channels/{self.channel_id}/messages/{self.id}/reactions/{emoji}/@me"
            )
        )

        return await response.json()

    async def fetch_reactions(self, *, after, limit) -> List[Reaction]:
        response = await self.client.http.get(
            f"channels/{self.channel_id}/messages/{self.id}/reactions?after={after}&limit={limit}"
        )
        return await response.json()

    async def delete_all_reactions(self):
        response = await self.client.http.delete(
            f"channels/{self.channel_id}/messages/{self.id}/reactions"
        )
        return await response.json()

    async def delete_reaction_for_emoji(self, emoji: str):
        emoji = _quote(emoji)
        response = await self.client.http.delete(
            f"channels/{self.channel_id}/messages/{self.id}/reactions/{emoji}"
        )
        return await response.json()

    async def edit(self, message_data: dict):
        response = await self.client.http.patch(
            f"channels/{self.channel_id}/messages/{self.id}", data=message_data
        )
        return await response.json()

    async def delete(self):
        response = await self.client.http.delete(
            f"channels/{self.channel_id}/messages/{self.id}"
        )
        return await response.json()

    async def pin(self, *, reason: Optional[str]):
        headers = self.client.http.headers.copy()
        if reason:
            headers["X-Audit-Log-Reason"] = reason
        else:
            logger.debug(f"Pinning message {self.id}.")
        response = await self.client.http.put(
            f"channels/{self.channel_id}/pins/{self.id}", headers=headers
        )
        return await response.json()

    async def unpin(self, *, reason: Optional[str]):
        headers = self.client.http.headers.copy()
        if reason:
            headers["X-Audit-Log-Reason"] = reason
        response = await self.client.http.delete(
            f"channels/{self.channel_id}/pins/{self.id}", headers=headers
        )
        return await response.json()

    async def start_thread(
        self,
        name: str,
        auto_archive_duration: Optional[int],
        rate_limit_per_user: Optional[int],
    ):
        response = await self.client.http.post(
            f"channels/{self.channel_id}/messages/{self.id}/threads",
            data={
                "name": name,
                "auto_archive_duration": auto_archive_duration,
                "rate_limit_per_user": rate_limit_per_user,
            },
        )
        # Cache it
        self.client.guilds[self.guild_id].append(Thread(await response.json()))
        return Thread(await response.json())

    async def crosspost(self):
        response = await self.client.http.post(
            f"channels/{self.channel_id}/messages/{self.id}/crosspost"
        )
        return await response.json()


class File:
    """
    Represents a file. Sourced from Discord.py
    """

    def __init__(
        self,
        fp: Union[str, bytes, os.PathLike, io.BufferedIOBase],
        filename: Optional[str] = None,
        *,
        spoiler: bool = False,
    ):
        if isinstance(fp, io.IOBase):
            if not (fp.seekable() and fp.readable()):
                raise ValueError(f"File buffer {fp!r} must be seekable and readable")
            self.fp = fp
            self._original_pos = fp.tell()
        else:
            self.fp = open(fp, "rb")
            self._original_pos = 0
        self._closer = self.fp.close
        self.fp.close = lambda: None

        if filename is None:
            if isinstance(fp, str):
                _, self.filename = os.path.split(fp)
            else:
                self.filename = getattr(fp, "name", None)
        else:
            self.filename = filename
        if (
            spoiler
            and self.filename is not None
            and not self.filename.startswith("SPOILER_")
        ):
            self.filename = f"SPOILER_{self.filename}"

            self.spoiler = spoiler or (
                self.filename is not None and self.filename.startswith("SPOILER_")
            )

    def reset(self, *, seek: Union[int, bool] = True) -> None:
        if seek:
            self.fp.seek(self._original_pos)

    def close(self) -> None:
        self.fp.close = self._closer
        self._closer()


class Messageable:
    def __init__(self, client, channel_id: str):
        self.id: str = channel_id
        self.client = client

    async def fetch_messages(
        self,
        *,
        around: Optional[str] = None,
        before: Optional[str] = None,
        after: Optional[str] = None,
        limit: Optional[int] = None,
    ) -> List[Message]:
        response = await self.client.http.get(
            f"channels/{self.id}/messages",
            params={"around": around, "before": before, "after": after, "limit": limit},
        )
        data = await response.json()
        return [Message(self.client, message) for message in data]

    async def fetch_message(self, *, message_id: str) -> Message:
        response = await self.client.http.get(
            f"channels/{self.id}/messages/{message_id}"
        )
        data = await response.json()
        return Message(self.client, data)

    async def send(
        self,
        content: Optional[str] = None,
        *,
        embeds: Optional[List[dict]] = None,
        components=None,
        tts: Optional[bool] = False,
        allowed_mentions=None,
        sticker_ids: Optional[List[str]] = None,
        attachments: List[File] = None,
        suppress_embeds: bool = False,
    ) -> Message:
        payload = {}

        if content:
            payload["content"] = content

        if embeds:
            payload["embeds"] = [embed.to_dict() for embed in embeds]

        if components:
            payload["components"] = [component.to_dict() for component in components]

        if tts:
            payload["tts"] = tts

        if allowed_mentions:
            payload["allowed_mentions"] = allowed_mentions.to_dict()

        if sticker_ids:
            payload["sticker_ids"] = sticker_ids

        if attachments:
            payload["attachments"] = [
                attachment.to_dict() for attachment in attachments
            ]

        if suppress_embeds:
            payload["suppress_embeds"] = 1 << 2

        response = await self.client.http.post(
            f"channels/{self.id}/messages", json=payload
        )
        data = await response.json()
        return Message(self.client, data)


class User(Messageable):
    def __init__(self, client, data: dict):
        super().__init__(client, data["id"])
        self.data = data
        self.client = client
        self.id: str = data.get("id")
        self.username: str = data.get("username")
        self.discriminator: str = data.get("discriminator")
        self.avatar: Optional[str] = data.get("avatar")
        self.bot: Optional[bool] = data.get("bot")
        self.system: Optional[bool] = data.get("system")
        self.mfa_enabled: bool = data.get("mfa_enabled")
        self.banner: Optional[str] = data.get("banner")
        # the user's banner color encoded as an integer representation of
        # hexadecimal color code
        self.accent_color: Optional[int] = data.get("accent_color")
        self.locale: Optional[str] = data.get("locale")
        self.verified: bool = data.get("verified")
        self.email: Optional[str] = data.get("email")
        self.flags: int = data.get("flags")
        self.premium_type: int = data.get("premium_type")
        self.public_flags: int = data.get("public_flags")


class VoiceRegion:
    def __init__(self, data: dict):
        self.id: str = data["id"]
        self.name: str = data["name"]
        self.optimal: bool = data["optimal"]
        self.deprecated: bool = data["deprecated"]
        self.custom: bool = data["custom"]


class CommandHandler:
    def __init__(self):
        self.commands: Dict[
            str, Union[ClientSlashCommand, ClientUserCommand, ClientMessageCommand]
        ] = {}
        super().__init__()

    def command(
        self,
        *,
        name: Optional[str] = None,
        description: str = None,
        guild_ids: Optional[List[str]] = None,
        options: Optional[List[AnyOption]] = None,
        name_localizations: Optional[List[Localization]] = None,
        description_localizations: Optional[List[Localization]] = None,
        name_localisations: Optional[List[Localization]] = None,
        description_localisations: Optional[List[Localization]] = None,
    ):
        name_localization = self.utils.match_mixed(
            name_localizations, name_localisations
        )
        description_localization = self.utils.match_mixed(
            description_localizations, description_localisations
        )

        def register_slash_command(func):
            desc = description or func.__doc__
            if not desc:
                raise TypeError(
                    f"Command with {name or func.__name__} has no description. This is required."
                )

            command = ClientSlashCommand(
                name=name or func.__name__,
                description=desc,
                guild_ids=guild_ids or [],
                options=options or [],
                callback=func,
                name_localization=name_localization,
                description_localization=description_localization,
            )

            self.commands[command.name] = command
            return command

        return register_slash_command

    def user_command(self, name: Optional[str] = None):
        def register_slash_command(func):

            results = ClientUserCommand(callback=func, name=name or func.__name__)

            self.commands[name] = results
            return results

        return register_slash_command

    def message_command(self, name: Optional[str] = None):
        def register_slash_command(func):

            results = ClientMessageCommand(callback=func, name=name or func.__name__)

            self.commands[name] = results
            return results

        return register_slash_command


class EventHandler(CommandHandler):
    # Class that'll contain all methods that'll be called when an event is
    # triggered.

    def __init__(self):
        super().__init__()
        self.events = defaultdict(list)
        self.wait_for_events = defaultdict(list)
        self.latencies = deque(maxlen=5)

    def wait_for(
        self, event_name: str, *, check: Optional[Callable] = None, timeout: int = None
    ):
        """
        Waits for the event to be triggered.

        Parameters
        ----------
        event_name : str
            The name of the event to wait for.
        check : Optional[callable]
            A check to run on the event.
            If it returns ``False``, the event will be ignored.
        timeout : int
            The amount of time to wait for the event.
            If not specified, it'll wait forever.
        """
        timeout = timeout or 0
        future = asyncio.Future()
        if not check:

            def check(*_, **__):
                return True

        self.wait_for_events[event_name.lower()].append((future, check))
        return asyncio.wait_for(future, timeout=timeout)

    @staticmethod
    async def voice_server_update(data: dict):
        voice_data = data["d"]
        payload = {
            "token": voice_data["token"],
            "endpoint": voice_data["endpoint"],
            "guild_id": voice_data["guild_id"],
        }

        if voice_data["endpoint"]:
            payload["endpoint"] = voice_data["endpoint"]

        return payload

    async def voice_state_update(self, data: dict):
        return VoiceState(
            self, data
        )  # TODO: Make this return something like (VoiceState, Member) or make VoiceState get Member from member_id

    def component(self, custom_id: str):
        """
        Execute this function when a component with the `custom_id` is interacted with.
        """

        def wrapper(func):
            self._components[custom_id] = func

        return wrapper

    async def guild_members_chunk(self, data: dict):
        ...

    async def guild_delete(self, data: dict):
        return self.guilds.get(data["id"])

    async def handle_events(self):
        async for event in self.ws:
            event = event.json()
            logger.debug(f"Received {event} from Discord.")

            if event["op"] == GatewayOpcode.HELLO:
                self.interval = event["d"]["heartbeat_interval"]

                async def wrapper():
                    while True:
                        await self.heartbeat(False)

                asyncio.create_task(wrapper())
                await self.identify()

            elif event["op"] == GatewayOpcode.DISPATCH:
                await self.handle_event(event)
            elif event["op"] == GatewayOpcode.HEARTBEAT:
                # I shouldn't wait the remaining delay according to the docs.
                await self.heartbeat(True)

            elif event["op"] == GatewayOpcode.HEARTBEAT_ACK:
                heartbeat_ack_time = perf_counter_ns()
                self.discord_latency: int = heartbeat_ack_time - self.heartbeat_time
                self.latencies.append(self.discord_latency)
                try:
                    self.heartbeats.append(event["d"])
                except AttributeError:
                    self.heartbeats = [event["d"]]

            elif event["op"] == GatewayOpcode.RECONNECT:
                await self.reconnect()

            elif event["op"] == GatewayOpcode.RESUMED:
                logger.debug(
                    "Connection successfully resumed and all proceeding events are new."
                )

            if event["op"] != GatewayOpcode.DISPATCH:  # TODO: find op code
                logger.debug(f"Received OPCODE: {event['op']}")

        await self.handle_close()

    async def handle_event(self, event: dict):
        self.sequence = event["s"]
        logger.info(f"Received event {event['t']} with data {event['d']}")

        results_from_event = event["d"]

        try:
            results_from_event = (
                await getattr(self, event["t"].lower())(results_from_event)
                if hasattr(self, event["t"].lower())
                else None
            )
            if not results_from_event:
                results_from_event = []
        except Exception as e:
            logger.exception(f"Error handling event {event['t']}: {e}")

        if isinstance(results_from_event, UnavailableGuild):
            return  # This is their lazy backfill which I dislike.

        try:
            if results_from_event != event["d"]:
                results_from_event = [results_from_event] if results_from_event else []
                if callbacks := self.events.get(event["t"].lower()):
                    logger.info(
                        f"Calling {len(callbacks)} callbacks for {event['t']} with data {results_from_event}"
                    )
                    for callback in callbacks:
                        await callback(*results_from_event)
            else:
                logger.warning(f"{event['t']} is going to receive unparsed data.")

                if callbacks := self.events.get(event["t"].lower()):
                    for callback in callbacks:
                        await callback(results_from_event)
        except Exception as e:
            logger.exception(f"Error handling user-defined event {event['t']}: {e}")
        if callbacks := self.wait_for_events.get(event["t"].lower()):
            for future, check in callbacks:
                if check(*results_from_event):
                    future.set_result(results_from_event)

    async def handle_interaction(self, interaction):
        """The function which is the handler for interactions.
        Change this if you want to, to change how your "command handler" works

        Arguments
        ---------
        interaction: Union[ApplicationCommandInteraction, MessageComponentInteraction, AutoCompleteInteraction, ModalSubmitInteraction]
            A subclass of BaseInteraction which represents the Interaction
        """

        if interaction.is_ping:
            return await self.http.post(
                f"interactions/{interaction.id}/{interaction.token}/callback",
                json={"type": 1},
            )

        elif interaction.is_application_command:
            command = self.commands.get(interaction.command_name)

            if not command:
                logger.warning(
                    f"Command {interaction.command_name} is not registered in "
                    f"this code, but is registered with Discord. "
                )
                return  # TODO Possibly add an error which people can handle?

            options = []

            if command.is_user_command() or command.is_message_command():
                options.append(interaction.target_id)

            if command.is_slash_command():
                for check in command.checks:
                    if iscoroutine(check):
                        await check.callback(interaction)
                    else:
                        check.callback(interaction)

                for option in interaction.options:
                    options.append(option.get("value"))
            try:
                return await command.callback(interaction, *options)
            except Exception as e:
                await self.command_error(interaction, e)

        if interaction.is_message_component:  # If it's a message component interaction

            if not self._components.get(
                interaction.custom_id
            ):  # If it's registered with the bot
                logger.warning(
                    f"A user tried to interact with a component with the "
                    f"custom id {interaction.custom_id}, but it is not "
                    f"registered in this code, but is on Discord. "
                )

            if interaction.is_button():  # If it's a button
                return await self._components[interaction.custom_id](
                    interaction, self.utils.interaction_from_type(component)
                )  # Call the callback

            elif interaction.is_select_menu():

                def get_select_menu():
                    for action_row in interaction.message.components:
                        for component in action_row["components"]:
                            if component["custom_id"] == interaction.custom_id:
                                component = self.utils.component_from_type(component)
                                return component

                return await self._components[interaction.custom_id](
                    interaction, get_select_menu(), *interaction.values
                )

        if interaction.is_autocomplete:
            command = self.commands.get(interaction.command_name)
            if not command:
                return
            ...  # TODO: Implement autocomplete

        if interaction.is_modal_submit:
            action_rows = interaction._components
            component_object_list = []
            for action_row in action_rows:
                for component in action_row.get("components"):
                    component_object_list.append(
                        component["value"]
                    )  # TODO: Fix this later, component_object_list is empty ;(

            await self._components.get(interaction.custom_id)(
                interaction, *component_object_list
            )

    async def interaction_create(self, data):
        interaction = self.utils.interaction_from_type(data)

        await self.handle_interaction(interaction)

        return interaction

    async def channel_create(self, data: dict):
        channel = self.utils.channel_from_type(data)
        self.channels.add_to_cache(channel.id, channel)
        return channel

    async def message_create(self, data: dict):
        """Event fired when messages are created"""
        return Message(self, data)

    async def guild_create(self, data):
        guild = (
            UnavailableGuild(data)
            if data.get("unavailable") is True
            else Guild(self, data)
            if data.get("unavailable") is False
            else None
        )

        if not guild:
            return

        self.guilds.add_to_cache(guild.id, guild)

        if data.get("unavailable") is None:
            return  # Bot was removed

        for channel in data["channels"]:
            self.channels.add_to_cache(
                data["id"], self.utils.channel_from_type(channel)
            )

        for thread in data["threads"]:
            self.channels.add_to_cache(data["id"], self.utils.channel_from_type(thread))

        return guild

        # TODO: Add other attributes to cache

    def event(self, event_name: Optional[str] = None):
        def register_event(func):
            func_name = event_name or func.__name__.lower()

            if func_name.startswith("on_"):
                func_name = func_name[3:]

            self.events[func_name].append(func)

            return Event(func, event_name=func_name)

        return register_event

    async def guild_member_update(self, data):
        guild_member = GuildMember(self, data)
        return self.members.fetch(data["id"]), guild_member

    async def ready(self, data: dict):
        self.user: ClientUser = ClientUser(self, data.get("user"))
        self.session_id: str = data["session_id"]
        application_response = await self.http.get("/oauth2/applications/@me")
        application_data = await application_response.json()
        self.application: ClientApplication = ClientApplication(self, application_data)
        if self.overwrite_commands_on_ready:

            command_sorter = defaultdict(list)

            for command in self.commands.values():
                command_payload = {"name": command.name, "type": command.type}

                if command_payload["type"] == 1:
                    command_payload["description"] = command.description
                    command_payload["options"] = [
                        option.to_dict() for option in getattr(command, "options", [])
                    ]
                    if command.name_localizations:
                        command_payload["name_localizations"] = {}
                        for name_localization in command.name_localizations:
                            command_payload["name_localizations"][
                                name_localization
                            ] = command.name_localizations[name_localization.to_dict()]
                    if command.description_localizations:
                        command_payload["description_localizations"] = {}
                        for (
                            description_localization
                        ) in command.description_localizations:
                            command_payload["description_localizations"][
                                description_localization.to_dict()
                            ] = command.description_localizations[
                                description_localization
                            ]

                for guild_id in command.guild_ids or []:
                    command_sorter[guild_id].append(command_payload)
                else:
                    command_sorter["global"].append(command_payload)

            for guild_id, commands in command_sorter.items():

                if guild_id == "global":
                    await self.application.bulk_overwrite_global_application_commands(
                        commands
                    )
                    continue

                await self.application.bulk_overwrite_guild_application_commands(
                    guild_id, commands
                )
        return None

    async def command_error(
        self, interaction: ApplicationCommandInteraction, error: Exception
    ):
        logger.exception(error)


class WebsocketClient(EventHandler):
    def __init__(self, token: str, intents: int):
        super().__init__()

        self.token = token
        if not token:
            raise TypeError("Missing token.")

        if isinstance(intents, int):
            self.intents = Intents(intents)
        elif isinstance(intents, Intents):
            self.intents = intents

        self._closed = True
        self.heartbeats = []

        self.interval = None  # How frequently to heartbeat
        self.session_id = None
        self.sequence = None

    async def change_presence(self, *, presence: Optional[Presence]):
        payload = {"op": GatewayOpcode.PRESENCE_UPDATE, "d": presence.to_dict()}
        await self.send_json(payload)

    async def heartbeat(self, forced: Optional[bool] = None):
        if forced:
            return await self.send_json(
                {"op": GatewayOpcode.HEARTBEAT, "d": self.sequence or "null"}
            )

        if self.interval:
            await self.send_json(
                {"op": GatewayOpcode.HEARTBEAT, "d": self.sequence or "null"}
            )
            self.heartbeat_time = perf_counter_ns()
            await asyncio.sleep(self.interval / 1000)
            logger.debug("Sent a heartbeat!")

    async def request_guild_members(
        self,
        guild_id: int,
        *,
        query: Optional[str] = None,
        limit: Optional[int] = None,
        presences: Optional[bool] = None,
        user_ids: Optional[List[str]] = None,
        nonce: Optional[str] = None,
    ):
        payload = {
            "op": GatewayOpcode.REQUEST_GUILD_MEMBERS,
            "d": {"guild_id": guild_id},
        }

        if query:
            payload["d"]["query"] = query

        if limit:
            payload["d"]["limit"] = limit

        if presences:
            payload["d"]["presences"] = presences

        if user_ids:
            payload["d"]["user_ids"] = user_ids

        if nonce:
            payload["d"]["nonce"] = nonce

        await self.send_json(payload)

    async def reconnect(self):
        await self.close()
        await self.connect()
        await self.identify()
        await self.resume()

    async def handle_close(self):
        if self.ws.close_code == GatewayCECode.DisallowedIntents:
            raise DisallowedIntents(
                "You cannot use privileged intents with this token, go to "
                "the developer portal and allow the privileged intents "
                "needed. "
            )
        elif self.ws.close_code == 1006:
            await self.resume()
        elif self.ws.close_code == GatewayCECode.AuthenticationFailed:
            raise InvalidToken("The token you provided is invalid.")
        elif self.ws.close_code == GatewayCECode.RateLimited:
            raise Ratelimited429(
                "You've been rate limited. Try again in a few minutes."
            )
        elif self.ws.close_code == GatewayCECode.ShardingRequired:
            raise ShardingRequired("You need to shard the bot.")
        elif self.ws.close_code == GatewayCECode.InvalidAPIVersion:
            raise DeprecationWarning(
                "The gateway you're connecting to is deprecated and does not "
                "work, upgrade EpikCord.py. "
            )
        elif self.ws.close_code == GatewayCECode.InvalidIntents:
            raise InvalidIntents("The intents you provided are invalid.")
        elif self.ws.close_code == GatewayCECode.UnknownError:
            await self.resume()
        elif self.ws.close_code == GatewayCECode.UnknownOpcode:
            logger.critical(
                "EpikCord.py sent an invalid OPCODE to the Gateway. "
                "Report this immediately. "
            )
            await self.resume()
        elif self.ws.close_code == GatewayCECode.DecodeError:
            logger.critical(
                "EpikCord.py sent an invalid payload to the Gateway."
                " Report this immediately. "
            )
            await self.resume()
        elif self.ws.close_code == GatewayCECode.NotAuthenticated:
            logger.critical(
                "EpikCord.py has sent a payload prior to identifying."
                " Report this immediately. "
            )

        elif self.ws.close_code == GatewayCECode.AlreadyAuthenticated:
            logger.critical(
                "EpikCord.py tried to authenticate again." " Report this immediately. "
            )
            await self.resume()
        elif self.ws.close_code == GatewayCECode.InvalidSequence:
            logger.critical(
                "EpikCord.py sent an invalid sequence number."
                " Report this immediately."
            )
            await self.resume()
        elif self.ws.close_code == GatewayCECode.SessionTimeout:
            logger.critical("Session timed out.")
            await self.resume()
        else:
            raise ClosedWebSocketConnection(
                f"Connection has been closed with code {self.ws.close_code}"
            )

    async def send_json(self, json: dict):
        await self.ws.send_json(json)
        logger.debug(f"Sent {json} to the Websocket Connection to Discord.")

    async def connect(self):
        res = await self.http.get("/gateway")
        data = await res.json()
        url = data["url"]
        self.ws = await self.http.ws_connect(
            f"{url}?v=10&encoding=json&compress=zlib-stream"
        )
        self._closed = False
        await self.handle_events()

    async def resume(self):
        logger.critical("Reconnecting...")
        await self.connect()
        await self.send_json(
            {
                "op": GatewayOpcode.RESUME,
                "d": {
                    "seq": self.sequence,
                    "session_id": self.session_id,
                    "token": self.token,
                },
            }
        )
        self._closed = False

    async def identify(self):
        payload = {
            "op": GatewayOpcode.IDENTIFY,
            "d": {
                "token": self.token,
                "intents": self.intents.value,
                "properties": {
                    "os": platform,
                    "browser": "EpikCord.py",
                    "device": "EpikCord.py",
                },
            },
        }
        if self.presence:
            payload["d"]["presence"] = self.presence.to_dict()
        return await self.send_json(payload)

    async def close(self) -> None:
        if self._closed:
            return

        # for voice in self.voice_clients:
        #     try:
        #         await voice.disconnect(force=True)
        #     except Exception:
        #         # if an error happens during disconnects, disregard it.
        #         pass
>>>>>>> 5e655203

except ImportError:
    if not _NACL:
        logger.warning(
            "The PyNacl library was not found, so voice is not supported."
            " Please install it by doing ``pip install PyNaCl``"
            " If you want voice support"
        )
        _NACL = True


try:
    import orjson as json

    _ORJSON = True

except ImportError:
    import json

"""
:license:
Some parts of the code is sourced from discord.py
The MIT License (MIT)
Copyright © 2015-2021 Rapptz
Copyright © 2021-present EpikHost
Permission is hereby granted, free of charge, to any person obtaining a copy of 
this software and associated documentation files (the “Software”), to deal in 
the Software without restriction, including without limitation the rights to 
use, copy, modify, merge, publish, distribute, sublicense, and/or sell copies 
of the Software, and to permit persons to whom the Software is furnished to do 
so, subject to the following conditions:

The above copyright notice and this permission notice shall be included in all 
copies or substantial portions of the Software.

THE SOFTWARE IS PROVIDED “AS IS”, WITHOUT WARRANTY OF ANY KIND, RESS OR IMPLIED,
 INCLUDING BUT NOT LIMITED TO THE WARRANTIES OF MERCHANTABILITY, FITNESS FOR A 
 PARTICULAR PURPOSE AND NONINFRINGEMENT. IN NO EVENT SHALL THE AUTHORS OR 
 COPYRIGHT HOLDERS BE LIABLE FOR ANY CLAIM, DAMAGES OR OTHER LIABILITY, WHETHER 
 IN AN ACTION OF CONTRACT, TORT OR OTHERWISE, ARISING FROM, OUT OF OR IN 
 CONNECTION WITH THE SOFTWARE OR THE USE OR OTHER DEALINGS IN THE SOFTWARE."""


class Localization:
    def __init__(self, locale: Locale, value: str):
        self.locale: Locale = str(locale)
        self.value: str = value

    def to_dict(self):
        return {self.locale: self.value}


class Connection:
    def __init__(self, data: dict):
        self.id: str = data["id"]
        self.name: str = data["name"]
        self.type: str = data["type"]
        self.revoked: Optional[bool] = data["revoked"]
        self.integrations: Optional[List[Integration]] = [
            Integration(data) for data in data.get("integrations", [])
        ]
        self.verified: bool = data["verified"]
        self.friend_sync: bool = data["friend_sync"]
        self.show_activity: bool = data["show_activity"]
        self.visibility: VisibilityType = VisibilityType(data["visibility"])

class AuthorizationInformation:
    def __init__(self, data: dict):
        self.application: Application = Application(data["application"])
        self.scopes: List[str] = data["scopes"]
        self.expires: datetime.datetime = datetime.datetime.fromisoformat(
            data["expires"]
        )
        self.user: Optional[User] = (
            User(self, data["user"]) if data.get("user") else None
        )

    def to_dict(self) -> dict:
        payload = {
            "application": self.application.to_dict(),
            "scopes": self.scopes,
            "expires": self.expires.isoformat(),
        }
        if self.user:
            payload["user"] = self.user.to_dict()

        return payload


class UserClient:
    """This class is meant to be used with an Access Token. Not a User Account Token"""

    def __init__(self, token: str, *, discord_endpoint):
        self.token = token
        self._http: HTTPClient = HTTPClient(
            headers={
                "Authorization": f"Bearer {token}",
                "User-Agent": f"DiscordBot (https://github.com/EpikCord/EpikCord.py {__version__})",
            },
            discord_endpoint=discord_endpoint,
        )
        self.application: Optional[Application] = None

    async def fetch_application(self):
        application = Application(
            await (await self._http.get("/oauth2/applications/@me")).json()
        )
        self.application: Optional[Application] = application
        return application

    async def fetch_authorization_information(self):
        data = await (await self._http.get("/oauth2/@me")).json()
        if self.application:
            data["application"] = self.application.to_dict()
        return AuthorizationInformation(data)

    async def fetch_connections(self) -> List[Connection]:
        data = await (await self._http.get("/users/@me/connections")).json()
        return [Connection(d) for d in data]

    async def fetch_guilds(
        self,
        *,
        before: Optional[str] = None,
        after: Optional[str] = None,
        limit: int = 200,
    ) -> List[PartialGuild]:
        params = {"limit": limit}

        if before:
            params["before"] = before
        if after:
            params["after"] = after

        data = await (await self._http.get("/users/@me/guilds", params=params)).json()

        return [PartialGuild(d) for d in data]


Localisation = Localization

class UnavailableGuild:
    """
    The class representation of an UnavailableGuild.
    The Guild object should be given to use when the guild is available.
    """

    def __init__(self, data):
        self.data = data
        self.id: str = data.get("id")
        self.available: bool = data.get("available")


class Reaction:
    """
    A class representation of a Reaction.
    Not for direct use.


    Attributes
    ----------
    count : int
        The amount of times this reaction has been added to the Message.
    me : bool
        If the ClientUser has reacted to this Message with this Reaction.
    emoji : PartialEmoji
        The partial emoji of this Reaction.
    """

    def __init__(self, data: dict):
        self.count: int = data.get("count")
        self.me: bool = data.get("me")
        self.emoji: PartialEmoji = PartialEmoji(data.get("emoji"))

class VoiceRegion:
    def __init__(self, data: dict):
        self.id: str = data["id"]
        self.name: str = data["name"]
        self.optimal: bool = data["optimal"]
        self.deprecated: bool = data["deprecated"]
        self.custom: bool = data["custom"]

class Overwrite:
    def __init__(self, data: dict):
        self.id: str = data.get("id")
        self.type: int = data.get("type")
        self.allow: str = data.get("allow")
        self.deny: str = data.get("deny")


class StickerItem:
    def __init__(self, data: dict):
        self.id: str = data.get("id")
        self.name: str = data.get("name")
        self.format_type: int = data.get("format_type")


class Sticker:
    def __init__(self, data: dict):
        self.id: str = data.get("id")
        self.name: str = data.get("name")
        self.description: str = data.get("description")
        self.tags: str = data.get("tags")
        self.type: str = data.get("image")
        self.format_type: int = data.get("format_type")
        self.pack_id: int = data.get("pack_id")
        self.sort_value: int = data.get("sort_value")


class ThreadMember:
    def __init__(self, data: dict):
        self.id: str = data.get("user_id")
        self.thread_id: str = data.get("thread_id")
        self.join_timestamp: datetime.datetime = datetime.datetime.fromisoformat(
            data["join_timestamp"]
        )
        self.flags: int = data.get("flags")


class Thread:
    def __init__(self, client, data: dict):
        super().__init__(client, data)
        self.owner_id: str = data.get("owner_id")
        self.message_count: int = data.get("message_count")
        self.member_count: int = data.get("member_count")
        self.archived: bool = data.get("archived")
        self.auto_archive_duration: int = data.get("auto_archive_duration")
        self.archive_timestamp: datetime.datetime = datetime.datetime.fromisoformat(
            data["archive_timestamp"]
        )
        self.locked: bool = data.get("locked")

    async def join(self):
        if self.archived:
            raise ThreadArchived(
                "This thread has been archived so it is no longer joinable"
            )
        response = await self.client.http.put(
            f"/channels/{self.id}/thread-members/@me", channel_id=self.id
        )
        return await response.json()

    async def add_member(self, member_id: str):
        if self.archived:
            raise ThreadArchived(
                "This thread has been archived so it is no longer joinable"
            )

        response = await self.client.http.put(
            f"/channels/{self.id}/thread-members/{member_id}", channel_id=self.id
        )
        return await response.json()

    async def leave(self):
        if self.archived:
            raise ThreadArchived(
                "This thread has been archived so it is no longer leaveable"
            )
        response = await self.client.http.delete(
            f"/channels/{self.id}/thread-members/@me", channel_id=self.id
        )
        return await response.json()

    async def remove_member(self, member_id: str):
        if self.archived:
            raise ThreadArchived(
                "This thread has been archived so it is no longer leaveable"
            )

        response = await self.client.http.delete(
            f"/channels/{self.id}/thread-members/{member_id}", channel_id=self.id
        )
        return await response.json()

    async def fetch_member(self, member_id: str) -> ThreadMember:
        response = await self.client.http.get(
            f"/channels/{self.id}/thread-members/{member_id}", channel_id=self.id
        )
        if response.status == 404:
            raise NotFound404("The member you are trying to fetch does not exist")
        return ThreadMember(await response.json())

    async def list_members(self) -> List[ThreadMember]:
        response = await self.client.http.get(
            f"/channels/{self.id}/thread-members", channel_id=self.id
        )
        return [ThreadMember(member) for member in await response.json()]

    async def bulk_delete(self, message_ids: List[str], reason: Optional[str]) -> None:

        if reason:
            headers = self.client.http.headers.copy()
            headers["X-Audit-Log-Reason"] = reason

        response = await self.client.http.post(
            f"channels/{self.id}/messages/bulk-delete",
            data={"messages": message_ids},
            headers=headers,
            channel_id=self.id,
        )
        return await response.json()


class PrivateThread(Thread):
    ...


class Application:
    def __init__(self, data: dict):
        self.id: str = data.get("id")
        self.name: str = data.get("name")
        self.icon: Optional[str] = data.get("icon")
        self.description: str = data.get("description")
        self.rpc_origins: Optional[list] = data.get("rpc_origins")
        self.bot_public: bool = data.get("bot_public")
        self.bot_require_code_grant: bool = data.get("bot_require_code_grant")
        self.terms_of_service_url: Optional[str] = data.get("terms_of_service")
        self.privacy_policy_url: Optional[str] = data.get("privacy_policy")
        self.owner: Optional[PartialUser] = (
            PartialUser(data.get("user")) if data.get("user") else None
        )
        self.verify_key: str = data.get("verify_key")
        self.team: Optional[Team] = Team(data.get("team")) if data.get("get") else None
        self.cover_image: Optional[str] = data.get("cover_image")
        self.flags: int = data.get("flags")


class ApplicationCommand:
    def __init__(self, data: dict):
        self.id: str = data.get("id")
        self.type: int = data.get("type")
        self.application_id: str = data.get("application_id")
        self.guild_id: Optional[str] = data.get("guild_id")
        self.name: str = data.get("name")
        self.description: str = data.get("description")
        self.default_permissions: bool = data.get("default_permissions")
        self.version: str = data.get("version")


class GuildApplicationCommandPermission:
    def __init__(self, data: dict):
        self.id: str = data.get("id")
        self.application_id: str = data.get("application_id")
        self.guild_id: str = data.get("guild_id")
        self.permissions: ApplicationCommandPermission = ApplicationCommandPermission(
            data.get("permissions")
        )

    def to_dict(self):
        return {
            "id": self.id,
            "application_id": self.application_id,
            "guild_id": self.guild_id,
            "permissions": self.permissions.to_dict(),
        }


class ApplicationCommandPermission:
    def __init__(self, data: dict):
        self.id: str = data.get("id")
        self.type: int = data.get("type")
        self.permission: bool = data.get("permission")

    def to_dict(self):
        return {"id": self.id, "type": self.type, "permission": self.permission}


class ClientApplication(Application):
    def __init__(self, client, data: dict):
        super().__init__(data)
        self.client = client

    async def fetch(self):
        response: ClientResponse = await self.client.http.get("oauth2/applications/@me")
        data: dict = await response.json()
        return Application(data)

    async def fetch_global_application_commands(self) -> List[ApplicationCommand]:
        response = await self.client.http.get(f"/applications/{self.id}/commands")
        payload = [ApplicationCommand(command) for command in await response.json()]
        self.client.application_commands = payload
        return payload

    async def create_global_application_command(
        self,
        *,
        name: str,
        description: str,
        options: Optional[List[AnyOption]],
        default_permission: Optional[bool] = False,
        command_type: Optional[int] = 1,
    ):
        payload = {
            "name": name,
            "description": description,
            "default_permissions": default_permission,
        }

        if command_type not in range(1, 4):
            raise InvalidApplicationCommandType("Command type must be 1, 2, or 3.")

        payload["type"] = command_type

        for option in options:
            if not isinstance(
                option,
                (
                    Subcommand,
                    SubCommandGroup,
                    StringOption,
                    IntegerOption,
                    BooleanOption,
                    UserOption,
                    ChannelOption,
                    RoleOption,
                    MentionableOption,
                    NumberOption.AttachmentOption,
                ),
            ):
                raise InvalidApplicationCommandOptionType(
                    f"Options must be of type Subcommand, SubCommandGroup, "
                    f"StringOption, IntegerOption, BooleanOption, UserOption, "
                    f"ChannelOption, RoleOption, MentionableOption, "
                    f"NumberOption, not {option.__class__}. "
                )

        response = await self.client.http.post(
            f"/applications/{self.id}/commands", json=payload
        )
        return ApplicationCommand(await response.json())

    async def fetch_application_command(self, command_id: str):
        response = await self.client.http.get(
            f"/applications/{self.id}/commands/{command_id}"
        )
        return ApplicationCommand(await response.json())

    async def edit_global_application_command(
        self,
        command_id: str,
        *,
        name: Optional[str] = None,
        description: Optional[str] = None,
        options: Optional[List[AnyOption]] = None,
        default_permissions: Optional[bool] = None,
    ):
        payload = {}
        if name:
            payload["name"] = name
        if description:
            payload["description"] = description
        if options:
            payload["options"] = [option.to_dict() for option in options]
        if default_permissions:
            payload["default_permissions"] = default_permissions

        await self.client.http.patch(
            f"/applications/{self.id}/commands/{command_id}", json=payload
        )

    async def delete_global_application_command(self, command_id: str):
        await self.client.http.delete(f"/applications/{self.id}/commands/{command_id}")

    async def bulk_overwrite_global_application_commands(self, commands: List[Dict]):
        await self.client.http.put(f"/applications/{self.id}/commands", json=commands)

    async def fetch_guild_application_commands(self, guild_id: str):
        response = await self.client.http.get(
            f"/applications/{self.id}/guilds/{guild_id}/commands"
        )
        return [ApplicationCommand(command) for command in await response.json()]

    async def create_guild_application_command(
        self,
        guild_id: str,
        *,
        name: str,
        description: str,
        options=None,
        default_permission: Optional[bool] = False,
        command_type: Optional[int] = 1,
    ):
        if options is None:
            options = []

        payload = {
            "name": name,
            "description": description,
            "default_permissions": default_permission,
        }

        if command_type not in range(1, 4):
            raise InvalidApplicationCommandType("Command type must be 1, 2, or 3.")

        payload["type"] = command_type

        for option in options:
            if not isinstance(
                option,
                (
                    Subcommand,
                    SubCommandGroup,
                    StringOption,
                    IntegerOption,
                    BooleanOption,
                    UserOption,
                    ChannelOption,
                    RoleOption,
                    MentionableOption,
                    NumberOption.AttachmentOption,
                ),
            ):
                raise InvalidApplicationCommandOptionType(
                    f"Options must be of type Subcommand, SubCommandGroup, "
                    f"StringOption, IntegerOption, BooleanOption, UserOption, "
                    f"ChannelOption, RoleOption, MentionableOption, "
                    f"NumberOption, not {option.__class__}. "
                )

        response = await self.client.http.post(
            f"/applications/{self.id}/guilds/{guild_id}/commands", json=payload
        )
        return ApplicationCommand(await response.json())

    async def fetch_guild_application_command(self, guild_id: str, command_id: str):
        response = await self.client.http.get(
            f"/applications/{self.id}/guilds/{guild_id}/commands/{command_id}"
        )
        return ApplicationCommand(await response.json())

    async def edit_global_application_command(
        self,
        guild_id: str,
        command_id: str,
        *,
        name: Optional[str] = None,
        description: Optional[str] = None,
        options: Optional[List[AnyOption]] = None,
        default_permissions: Optional[bool] = None,
    ):
        payload = {}
        if name:
            payload["name"] = name
        if description:
            payload["description"] = description
        if options:
            payload["options"] = [option.to_dict() for option in options]
        if default_permissions:
            payload["default_permissions"] = default_permissions

        await self.client.http.patch(
            f"/applications/{self.id}/guilds/{guild_id}/commands/{command_id}",
            json=payload,
        )

    async def delete_guild_application_command(self, guild_id: str, command_id: str):
        await self.client.http.delete(
            f"/applications/{self.id}/guilds/{guild_id}/commands/{command_id}"
        )

    async def bulk_overwrite_guild_application_commands(
        self, guild_id: str, commands: List[Dict]
    ):
        await self.client.http.put(
            f"/applications/{self.id}/guilds/{guild_id}/commands", json=commands
        )

    async def fetch_guild_application_command_permissions(
        self, guild_id: str, command_id: str
    ):
        response = await self.client.http.get(
            f"/applications/{self.id}/guilds/{guild_id}/commands/{command_id}/permissions"
        )
        return [
            GuildApplicationCommandPermission(command)
            for command in await response.json()
        ]

    async def edit_application_command_permissions(
        self,
        guild_id: str,
        command_id,
        *,
        permissions: List[ApplicationCommandPermission],
    ):
        payload = [permission.to_dict() for permission in permissions]
        await self.client.http.put(
            f"/applications/{self.id}/guilds/{guild_id}/commands/{command_id}/permissions",
            json=payload,
        )


class Attachment:
    def __init__(self, data: dict):
        self.id: str = data.get("id")
        self.file_name: str = data.get("filename")
        self.description: Optional[str] = data.get("description")
        self.content_type: Optional[str] = data.get("content_type")
        self.size: int = data.get("size")
        self.url: str = data.get("url")
        self.proxy_url: str = data.get("proxy_url")
        self.width: Optional[int] = data.get("width")
        self.height: Optional[int] = data.get("height")
        self.ephemeral: Optional[bool] = data.get("ephemeral")


class BaseChannel:
    def __init__(self, client, data: dict):
        self.id: str = data.get("id")
        self.client = client
        self.type = data.get("type")


class GuildChannel(BaseChannel):
    def __init__(self, client, data: dict):
        super().__init__(client, data)
        self.guild_id: str = data.get("guild_id")
        self.position: int = data.get("position")
        self.nsfw: bool = data.get("nsfw")
        self.permission_overwrites: List[dict] = data.get("permission_overwrites")
        self.parent_id: str = data.get("parent_id")
        self.name: str = data.get("name")

    async def delete(self, *, reason: Optional[str] = None) -> None:
        if reason:
            headers = self.client.http.headers.copy()
        if reason:
            headers["reason"] = reason

        response = await self.client.http.delete(
            f"/channels/{self.id}", headers=headers, channel_id=self.id
        )
        return await response.json()

    async def fetch_invites(self):
        response = await self.client.http.get(
            f"/channels/{self.id}/invites", channel_id=self.id
        )
        return await response.json()

    async def create_invite(
        self,
        *,
        max_age: Optional[int],
        max_uses: Optional[int],
        temporary: Optional[bool],
        unique: Optional[bool],
        target_type: Optional[int],
        target_user_id: Optional[str],
        target_application_id: Optional[str],
    ):
        data = {
            "max_age": max_age or None,
            "max_uses": max_uses or None,
            "temporary": temporary or None,
            "unique": unique or None,
            "target_type": target_type or None,
            "target_user_id": target_user_id or None,
            "target_application_id": target_application_id or None,
        }

        await self.client.http.post(
            f"/channels/{self.id}/invites", json=data, channel_id=self.id
        )

    async def delete_overwrite(self, overwrites: Overwrite) -> None:
        response = await self.client.http.delete(
            f"/channels/{self.id}/permissions/{overwrites.id}", channel_id=self.id
        )
        return await response.json()

    async def fetch_pinned_messages(self) -> List[Message]:
        response = await self.client.http.get(
            f"/channels/{self.id}/pins", channel_id=self.id
        )
        data = await response.json()
        return [Message(self.client, message) for message in data]

    # async def edit_permission_overwrites I'll do this later

    # async def edit(self, *,name: str, position: str, permission_overwrites: List[dict], reason: Optional[str] = None):
    #     data = {}
    #     if name:
    #         data["name"] = name
    #     if position:
    #         data["position"] = position
    #     if permission_overwrites:
    #         data["permission_overwrites"] = permission_overwrites
    #     headers = self.client.http.headers
    #     headers["X-Audit-Log-Reason"] = reason
    #     response = await self.client.http.patch(f"channels/{self.id}", data=data, headers=headers)
    #     data = await response.json()
    #     return GuildChannel(self.client, data)


class TypingContextManager:
    def __init__(self, client, channel_id):
        self.typing: asyncio.Task = None
        self.client = client
        self.channel_id: str = channel_id

    async def start_typing(self):

        await self.client.http.post(f"/channels/{self.channel_id}/typing")
        asyncio.get_event_loop().call_later(10, self.start_typing)

    async def __aenter__(self):
        self.typing = asyncio.create_task(self.start_typing())

    async def __aexit__(self):
        self.typing.cancel()


class GuildTextChannel(GuildChannel, Messageable):
    def __init__(self, client, data: dict):
        super().__init__(client, data)
        self.topic: str = data.get("topic")
        self.rate_limit_per_user: int = data.get("rate_limit_per_user")
        self.last_message_id: str = data.get("last_message_id")
        self.default_auto_archive_duration: int = data.get(
            "default_auto_archive_duration"
        )

    async def start_thread(
        self,
        name: str,
        *,
        auto_archive_duration: Optional[int],
        type: Optional[int],
        invitable: Optional[bool],
        rate_limit_per_user: Optional[int],
        reason: Optional[str],
    ) -> Union[PrivateThread, Thread]:
        data = {"name": name}
        if auto_archive_duration:
            data["auto_archive_duration"] = auto_archive_duration
        if type:
            data["type"] = type
        if invitable is not None:  # Geez having a bool is gonna be a pain
            data["invitable"] = invitable
        if rate_limit_per_user:
            data["rate_limit_per_user"] = rate_limit_per_user

        headers = self.client.http.headers.copy()

        if reason:
            headers["X-Audit-Log-Reason"] = reason

        response = await self.client.http.post(
            f"/channels/{self.id}/threads",
            data=data,
            headers=headers,
            channel_id=self.id,
        )
        thread = Thread(await response.json())
        self.client.guilds[self.guild_id].append(thread)

        return thread

    async def bulk_delete(self, message_ids: List[str], reason: Optional[str]) -> None:

        if reason:
            headers = self.client.http.headers.copy()
            headers["X-Audit-Log-Reason"] = reason

        response = await self.client.http.post(
            f"channels/{self.id}/messages/bulk-delete",
            data={"messages": message_ids},
            headers=headers,
            channel_id=self.id,
        )
        return await response.json()

    # It returns a List of Threads but I can't typehint that...
    async def list_public_archived_threads(
        self, *, before: Optional[str] = None, limit: Optional[int] = None
    ) -> Dict[str, Union[List[Messageable], List[ThreadMember], bool]]:

        params = {}

        if before:
            params["before"] = before

        if limit is not None:
            params["limit"] = limit

        response = await self.client.http.get(
            f"/channels/{self.id}/threads/archived/public",
            params=params,
            channel_id=self.id,
        )
        return await response.json()

    # It returns a List of Threads but I can't typehint that...
    async def list_private_archived_threads(
        self, *, before: Optional[str], limit: Optional[int]
    ) -> Dict[str, Union[List[Messageable], List[ThreadMember], bool]]:
        params = {}

        if before:
            params["before"] = before

        if limit is not None:
            params["limit"] = limit

        response = await self.client.http.get(
            f"/channels/{self.id}/threads/archived/private",
            params=params,
            channel_id=self.id,
        )
        return await response.json()

    async def list_joined_private_archived_threads(
        self, *, before: Optional[str], limit: Optional[int]
    ) -> Dict[str, Union[List[Messageable], List[ThreadMember], bool]]:
        params = {}

        if before:
            params["before"] = before

        if limit is not None:
            params["limit"] = limit

        response = await self.client.http.get(
            f"/channels/{self.id}/threads/archived/private",
            params=params,
            channel_id=self.id,
        )
        return await response.json()

    # async def edit(self,*, name: Optional[str], position: Optional[str], permission_overwrites: Optional[List[dict]], reason: Optional[str], topic: Optional[str], nsfw: bool, rate_limit_per_user: Optional[int], parent_id: Optional[int], default_auto_archive_duration: Optional[int]):
    #     data = {}
    #     if name:
    #         data["name"] = name
    #     if position:
    #         data["position"] = position
    #     if permission_overwrites:
    #         data["permission_overwrites"] = permission_overwrites

    #     headers = self.client.http.headers
    #     headers["X-Audit-Log-Reason"] = reason
    #     response = await self.client.http.patch(f"channels/{self.id}", data=data, headers=headers)
    #     data = await response.json()
    #     return GuildTextChannel(self.client, data)


class GuildNewsChannel(GuildTextChannel):
    def __init__(self, client, data: dict):
        super().__init__(client, data)
        self.default_auto_archive_duration: int = data.get(
            "default_auto_archive_duration"
        )

    async def follow(self, webhook_channel_id: str):
        response = await self.client.http.post(
            f"/channels/{self.id}/followers",
            json={"webhook_channel_id": webhook_channel_id},
            channel_id=self.id,
        )
        return await response.json()


class DMChannel(BaseChannel):
    def __init__(self, client, data: dict):
        super().__init__(client, data)
        self.recipient: Optional[List[PartialUser]] = (
            PartialUser(data.get("recipient")) if data.get("recipient") else None
        )


class ChannelCategory(GuildChannel):
    def __init__(self, client, data: dict):
        super().__init__(client, data)


class GuildNewsThread(Thread, GuildNewsChannel):
    def __init__(self, client, data: dict):
        super().__init__(client, data)


class GuildStageChannel(BaseChannel):
    def __init__(self, client, data: dict):
        super().__init__(client, data)
        self.guild_id: str = data.get("guild_id")
        self.channel_id: str = data.get("channel_id")
        self.privacy_level: int = data.get("privacy_level")
        self.discoverable_disabled: bool = data.get("discoverable_disabled")


class _FakeTask:
    def cancel(self):
        return True


class UnknownBucket:
    def __init__(self):
        self.lock = asyncio.Lock()
        self.close_task: _FakeTask = _FakeTask()


class Bucket(UnknownBucket):
    def __init__(self, *, discord_hash: str):
        super().__init__()
        self.bucket_hash = discord_hash

    def __eq__(self, other):
        return self.bucket_hash == other.bucket_hash

class HTTPClient(ClientSession):
    def __init__(self, *args, **kwargs):
        self.base_uri: str = kwargs.pop(
            "discord_endpoint", "https://discord.com/api/v10"
        )
        super().__init__(
            *args,
            **kwargs,
            json_serialize=lambda x, *__, **___: json.dumps(x).decode()
            if _ORJSON
            else json.dumps(x),
            ws_response_class=DiscordGatewayWebsocket,
        )
        self.global_ratelimit: asyncio.Event = asyncio.Event()
        self.global_ratelimit.set()
        self.buckets: Dict[str, Bucket] = {}

    async def request(self, method, url, *args, attempt: int = 1, **kwargs):

        if attempt > 5:
            logger.critical(f"Failed a {method} {url} 5 times.")
            return  # Just quit the request

        if url.startswith("ws"):
            return await super().request(method, url, *args, **kwargs)

        if url.startswith("/"):
            url = url[1:]

        if url.endswith("/"):
            url = url[: len(url) - 1]

        url = f"{self.base_uri}/{url}"

        await self.global_ratelimit.wait()

        guild_id: Union[str, int] = kwargs.get("guild_id", 0)
        channel_id: Union[str, int] = kwargs.get("channel_id", 0)
        bucket_hash = f"{guild_id}:{channel_id}:{url}"
        bucket = self.buckets.get(bucket_hash)

        if not bucket:
            bucket = UnknownBucket()

        await bucket.lock.acquire()

        res = await super().request(method, url, *args, **kwargs)

        await self.log_request(res)

        if isinstance(bucket, UnknownBucket) and res.headers.get("X-RateLimit-Bucket"):
            if guild_id and channel_id:
                self.buckets[res.headers.get("X-RateLimit-Bucket")] = Bucket(
                    discord_hash=res.headers.get("X-RateLimit-Bucket")
                )
            else:
                b = Bucket(discord_hash=res.headers.get("X-RateLimit-Bucket"))
                if b in self.buckets.values():
                    self.buckets[bucket_hash] = {v: k for k, v in self.buckets.items()}[
                        b
                    ]
                else:
                    self.buckets[bucket_hash] = b
        body = {}
        if res.headers["Content-Type"] == "application/json":
            body = await res.json()
        else:
            body = await res.text()
        if (
            int(res.headers.get("X-RateLimit-Remaining", 1)) == 0
            and res.status != HTTPCodes.TOO_MANY_REQUESTS
        ):  # We've exhausted the bucket.
            logger.critical(
                f"Exhausted {res.headers['X-RateLimit-Bucket']} ({res.url}). Reset in {res.headers['X-RateLimit-Reset-After']} seconds"
            )
            await asyncio.sleep(float(res.headers["X-RateLimit-Reset-After"]))
            bucket.lock.release()

        if res.status == HTTPCodes.TOO_MANY_REQUESTS:  # Body is always present here.
            time_to_sleep = (
                body.get("retry_after")
                if body.get("retry_after") > res.headers["X-RateLimit-Reset-After"]
                else res.headers["X-RateLimit-Reset-After"]
            )

            logger.critical(f"Rate limited. Reset in {time_to_sleep} seconds")
            if res.headers["X-RateLimit-Scope"] == "global":
                await self.global_ratelimit.clear()

            await asyncio.sleep(time_to_sleep)

            await self.global_ratelimit.set()
            bucket.lock.release()
            return await self.request(
                method, url, *args, **kwargs, attempt=attempt + 1
            )  # Retry the request

        if res.status >= HTTPCodes.SERVER_ERROR:
            raise DiscordServerError5xx(body)

        elif res.status == HTTPCodes.NOT_FOUND:
            raise NotFound404(body)

        elif res.status == HTTPCodes.FORBIDDEN:
            raise Forbidden403(body)

        elif not 300 > res.status >= 200:
            raise DiscordAPIError(body)

        if bucket.lock.locked():
            try:
                bucket.lock.release()
            except Exception as e:
                logger.exception(e)

        async def dispose():  # After waiting 5 minutes without any interaction, the bucket will be disposed.
            await asyncio.sleep(300)
            try:
                del self.buckets[bucket_hash]
            except KeyError:
                ...

        bucket.close_task.cancel()

        bucket.close_task = asyncio.get_event_loop().create_task(dispose())

        return res

    @staticmethod
    async def log_request(res):
        message = [
            f"Sent a {res.request_info.method} to {res.url} "
            f"and got a {res.status} response. ",
            f"Content-Type: {res.headers['Content-Type']} ",
        ]

        if h := dict(res.headers):
            message.append(f"Received headers: {h} ")

        if h := dict(res.request_info.headers):
            message.append(f"Sent headers: {h} ")

        try:
            await res.json()
            message.append(f"Received body: {await res.json()} ")

        finally:
            logger.debug("".join(message))

    async def get(
        self,
        url,
        *args,
        to_discord: bool = True,
        **kwargs,
    ):
        if to_discord:
            res = await self.request("GET", url, *args, **kwargs)
            return res

        return await super().get(url, *args, **kwargs)

    async def post(self, url, *args, to_discord: bool = True, **kwargs):
        if to_discord:
            res = await self.request("POST", url, *args, **kwargs)
            return res

        return await self.post(url, *args, **kwargs)

    async def patch(self, url, *args, to_discord: bool = True, **kwargs):
        if to_discord:
            res = await self.request("PATCH", url, *args, **kwargs)
            return res
        return await super().patch(url, *args, **kwargs)

    async def delete(self, url, *args, to_discord: bool = True, **kwargs):
        if to_discord:
            res = await self.request("DELETE", url, *args, **kwargs)
            return res
        return await super().delete(url, **kwargs)

    async def put(self, url, *args, to_discord: bool = True, **kwargs):
        if to_discord:
            res = await self.request("PUT", url, *args, **kwargs)
            return res
        return await super().put(url, *args, **kwargs)
<<<<<<< HEAD
=======


class Event:
    def __init__(self, callback, *, event_name: str):
        self.callback = callback
        self.event_name = event_name or callback.__name__


class Section:
    _commands: Dict[
        str, Union[ClientUserCommand, ClientSlashCommand, ClientMessageCommand]
    ] = defaultdict(list)
    _events: Dict[str, Event] = defaultdict(list)

    def __init_subclass__(cls, **kwargs):
        for attr_value in cls.__dict__.values():
            if isinstance(attr_value, Event):
                cls._events[cls.__name__].append(attr_value)

            elif issubclass(
                attr_value,
                (ClientSlashCommand, ClientUserCommand, ClientMessageCommand),
            ):
                cls._commands[cls.__name__].append(attr_value)

        super().__init_subclass__(**kwargs)


class Client(WebsocketClient):
    def __init__(
        self,
        token: str,
        intents: int = 0,
        *,
        status: Optional[Status] = None,
        activity: Optional[Activity] = None,
        overwrite_commands_on_ready: Optional[bool] = False,
        discord_endpoint: str = "https://discord.com/api/v10",
    ):
        super().__init__(token, intents)
        self.overwrite_commands_on_ready: bool = overwrite_commands_on_ready
        self.guilds: GuildManager = GuildManager(self)
        self.channels: ChannelManager = ChannelManager(self)
        self.presence: Presence = Presence(status=status, activity=activity)
        self._components = {}

        self.http: HTTPClient = HTTPClient(
            headers={
                "Authorization": f"Bot {token}",
                "User-Agent": f"DiscordBot (https://github.com/EpikCord/EpikCord.py {__version__})",
            },
            discord_endpoint=discord_endpoint,
        )

        self.utils = Utils(self)
        self.latencies = deque(maxlen=5)
        self.user: ClientUser = None
        self.application: Optional[ClientApplication] = None
        self.sections: List[Any] = []

    @property
    def latency(self):
        return self.discord_latency

    @property
    def average_latency(self):
        return sum(self.latencies) / len(self.latencies)

    def add_check(self, check: "Check"):
        def wrapper(command_callback):
            command = list(
                filter(lambda c: c.callback == command_callback, self.commands.values())
            )
            command[0].checks.append(check)

        return wrapper
>>>>>>> 5e655203


class Event:
    def __init__(self, callback, *, event_name: str):
        self.callback = callback
        self.event_name = event_name or callback.__name__


class Section:
    _commands: Dict[
        str, Union[ClientUserCommand, ClientSlashCommand, ClientMessageCommand]
    ] = defaultdict(list)
    _events: Dict[str, Event] = defaultdict(list)

    def __init_subclass__(cls, **kwargs):
        for attr_value in cls.__dict__.values():
            if isinstance(attr_value, Event):
                cls._events[cls.__name__].append(attr_value)

            elif issubclass(
                attr_value,
                (ClientSlashCommand, ClientUserCommand, ClientMessageCommand),
            ):
                cls._commands[cls.__name__].append(attr_value)

        super().__init_subclass__(**kwargs)

# class ClientGuildMember(Member):
#     def __init__(self, client: Client,data: dict):
#         super().__init__(data)


class Colour:
    # Some of this code is sourced from discord.py, rest assured all the
    # colors are different from discord.py
    __slots__ = ("value",)

    def __init__(self, value: int):
        if not isinstance(value, int):
            raise TypeError(
                f"Expected int parameter, received {value.__class__.__name__} instead."
            )

        self.value: int = value

    def _get_byte(self, byte: int) -> int:
        return (self.value >> (8 * byte)) & 0xFF

    def __eq__(self, other: Any) -> bool:
        return isinstance(other, Colour) and self.value == other.value

    def __ne__(self, other: Any) -> bool:
        return not self.__eq__(other)

    def __str__(self) -> str:
        return f"#{self.value:0>6x}"

    def __int__(self) -> int:
        return self.value

    def __repr__(self) -> str:
        return f"<Colour value={self.value}>"

    def __hash__(self) -> int:
        return hash(self.value)

    @property
    def r(self) -> int:
        """Return the red component in rgb"""
        return self._get_byte(2)

    @property
    def g(self) -> int:
        """Return the green component in rgb"""
        return self._get_byte(1)

    @property
    def b(self) -> int:
        """Return the blue component in rgb"""
        return self._get_byte(0)

    def to_rgb(self) -> Tuple[int, int, int]:
        """Returns a rgb color as a tuple"""
        return self.r, self.g, self.b

    @classmethod
    def from_rgb(cls: Type[CT], r: int, g: int, b: int) -> CT:
        """Constructs a :class:`Colour` from an RGB tuple."""
        return cls((r << 16) + (g << 8) + b)

    @classmethod
    def lime_green(cls: Type[CT]) -> CT:
        """Returns a color of lime green"""
        return cls(0x00FF01)

    @classmethod
    def light_green(cls: Type[CT]) -> CT:
        """Returns a color of light green"""
        return cls(0x00FF22)

    @classmethod
    def dark_green(cls: Type[CT]) -> CT:
        """Returns a color of dark green"""
        return cls(0x00570A)

    @classmethod
    def light_blue(cls: Type[CT]) -> CT:
        """Returns a color of light blue"""
        return cls(0x00FF01)

    @classmethod
    def dark_blue(cls: Type[CT]) -> CT:
        """Returns a color of dark blue"""
        return cls(0x0A134B)

    @classmethod
    def light_red(cls: Type[CT]) -> CT:
        """Returns a color of light red"""
        return cls(0xAA5B54)

    @classmethod
    def dark_red(cls: Type[CT]) -> CT:
        """Returns a color of dark red"""
        return cls(0x4C0000)

    @classmethod
    def black(cls: Type[CT]) -> CT:
        """Returns a color of black"""
        return cls(0x000000)

    @classmethod
    def white(cls: Type[CT]) -> CT:
        """Returns a color of white"""
        return cls(0xFFFFFF)

    @classmethod
    def lightmode(cls: Type[CT]) -> CT:
        """Returns the color of the background when the color theme in
        Discord is set to light mode. An alias of `white`"""
        return cls(0xFFFFFF)

    @classmethod
    def darkmode(cls: Type[CT]) -> CT:
        """Returns the color of the background when the color theme in
        Discord is set to dark mode"""
        return cls(0x363940)

    @classmethod
    def amoled(cls: Type[CT]) -> CT:
        """Returns the color of the background when the color theme in
        Discord is set to amoled mode. An alias of `black`"""
        return cls(0x000000)

    @classmethod
    def blurple_old(cls: Type[CT]) -> CT:
        """Returns the old Discord Blurple color"""
        return cls(0x7289DA)

    @classmethod
    def blurple_new(cls: Type[CT]) -> CT:
        """Returns the new Discord Blurple color"""
        return cls(0x5865F2)

    default = black


Color = Colour


class Embed:  # Always wanted to make this class :D
    def __init__(
        self,
        *,
        title: Optional[str] = None,
        description: Optional[str] = None,
        color: Optional[Colour] = None,
        video: Optional[dict] = None,
        timestamp: Optional[datetime.datetime] = None,
        colour: Optional[Colour] = None,
        url: Optional[str] = None,
        type: Optional[int] = None,
        footer: Optional[dict] = None,
        image: Optional[dict] = None,
        thumbnail: Optional[dict] = None,
        provider: Optional[dict] = None,
        author: Optional[dict] = None,
        fields: Optional[List[dict]] = None,
    ):
        self.type: int = type
        self.title: Optional[str] = title
        self.description: Optional[str] = description
        self.url: Optional[str] = url
        self.video: Optional[dict] = video
        self.timestamp: Optional[str] = timestamp
        self.color: Optional[Colour] = color or colour
        self.footer: Optional[str] = footer
        self.image: Optional[str] = image
        self.thumbnail: Optional[str] = thumbnail
        self.provider: Optional[str] = provider
        self.author: Optional[dict] = author
        self.fields: Optional[List[str]] = fields

    def add_field(self, *, name: str, value: str, inline: bool = False):
        self.fields.append({"name": name, "value": value, "inline": inline})

    def set_thumbnail(
        self,
        *,
        url: Optional[str] = None,
        proxy_url: Optional[str] = None,
        height: Optional[int] = None,
        width: Optional[int] = None,
    ):
        config = {"url": url}
        if proxy_url:
            config["proxy_url"] = proxy_url
        if height:
            config["height"] = height
        if width:
            config["width"] = width

        self.thumbnail = config

    def set_video(
        self,
        *,
        url: Optional[str] = None,
        proxy_url: Optional[str] = None,
        height: Optional[int] = None,
        width: Optional[int] = None,
    ):
        config = {"url": url}
        if proxy_url:
            config["proxy_url"] = proxy_url
        if height:
            config["height"] = height
        if width:
            config["width"] = width

        self.video = config

    def set_image(
        self,
        *,
        url: Optional[str] = None,
        proxy_url: Optional[str] = None,
        height: Optional[int] = None,
        width: Optional[int] = None,
    ):
        config = {"url": url}
        if proxy_url:
            config["proxy_url"] = proxy_url
        if height:
            config["height"] = height
        if width:
            config["width"] = width

        self.image = config

    def set_provider(self, *, name: Optional[str] = None, url: Optional[str] = None):
        config = {}
        if url:
            config["url"] = url
        if name:
            config["name"] = name
        self.provider = config

    def set_footer(
        self,
        *,
        text: Optional[str],
        icon_url: Optional[str] = None,
        proxy_icon_url: Optional[str] = None,
    ):
        payload = {}
        if text:
            payload["text"] = text
        if icon_url:
            payload["icon_url"] = icon_url
        if proxy_icon_url:
            payload["proxy_icon_url"] = proxy_icon_url
        self.footer = payload

    def set_author(
        self,
        name: Optional[str] = None,
        url: Optional[str] = None,
        icon_url: Optional[str] = None,
        proxy_icon_url: Optional[str] = None,
    ):
        payload = {}
        if name:
            payload["name"] = name
        if url:
            payload["url"] = url
        if icon_url:
            payload["icon_url"] = icon_url
        if proxy_icon_url:
            payload["proxy_icon_url"] = proxy_icon_url

        self.author = payload

    def set_fields(self, *, fields: List[dict]):
        self.fields = fields

    def set_color(self, *, colour: Colour):
        self.color = colour.value

    def set_timestamp(self, *, timestamp: datetime.datetime):
        self.timestamp = timestamp.isoformat()

    def set_title(self, title: Optional[str] = None):
        self.title = title

    def set_description(self, description: Optional[str] = None):
        self.description = description

    def set_url(self, url: Optional[str] = None):
        self.url = url

    def to_dict(self):
        final_product = {}

        if hasattr(self, "title"):
            final_product["title"] = self.title
        if hasattr(self, "description"):
            final_product["description"] = self.description
        if hasattr(self, "url"):
            final_product["url"] = self.url
        if hasattr(self, "timestamp"):
            final_product["timestamp"] = self.timestamp
        if hasattr(self, "color"):
            final_product["color"] = self.color.value
        if hasattr(self, "footer"):
            final_product["footer"] = self.footer
        if hasattr(self, "image"):
            final_product["image"] = self.image
        if hasattr(self, "thumbnail"):
            final_product["thumbnail"] = self.thumbnail
        if hasattr(self, "video"):
            final_product["video"] = self.video
        if hasattr(self, "provider"):
            final_product["provider"] = self.provider
        if hasattr(self, "author"):
            final_product["author"] = self.author
        if hasattr(self, "fields"):
            final_product["fields"] = self.fields

        return final_product


class RoleTag:
    def __init__(self, data: dict):
        self.bot_id: Optional[str] = data.get("bot_id")
        self.integration_id: Optional[str] = data.get("integration_id")
        self.premium_subscriber: Optional[bool] = data.get("premium_subscriber")


class Role:
    def __init__(self, client, data: dict):
        self.data = data
        self.client = client
        self.id: str = data.get("id")
        self.name: str = data.get("name")
        self.color: int = data.get("color")
        self.hoist: bool = data.get("hoist")
        self.icon: Optional[str] = data.get("icon")
        self.unicode_emoji: Optional[str] = data.get("unicode_emoji")
        self.position: int = data.get("position")
        self.permissions: str = data.get("permissions")  # TODO: Permissions
        self.managed: bool = data.get("managed")
        self.mentionable: bool = data.get("mentionable")
        self.tags: RoleTag = RoleTag(self.data.get("tags"))
        self.guild: Guild = data.get("guild")


class Emoji:
    def __init__(self, client, data: dict, guild_id: str):
        self.client = client
        self.id: Optional[str] = data.get("id")
        self.name: Optional[str] = data.get("name")
        self.roles: List[Role] = [
            Role(client, role)
            for role in [
                {**role_data, "guild": self} for role_data in data.get("roles")
            ]
        ]
        self.user: Optional[User] = User(data.get("user")) if data.get("user") else None
        self.requires_colons: bool = data.get("require_colons")
        self.guild_id: str = data.get("guild_id")
        self.managed: bool = data.get("managed")
        self.guild_id: str = guild_id
        self.animated: bool = data.get("animated")
        self.available: bool = data.get("available")

    async def edit(
        self,
        *,
        name: Optional[str] = None,
        roles: Optional[List[Role]] = None,
        reason: Optional[str] = None,
    ):
        payload = {}
        headers = self.client.http.headers.copy()
        if reason:
            headers["X-Audit-Log-Reason"] = reason

        if name:
            payload["name"] = name

        if roles:
            payload["roles"] = [role.id for role in roles]

        emoji = await self.client.http.patch(
            f"/guilds/{self.guild_id}/emojis/{self.id}", json=payload, headers=headers
        )
        return Emoji(self.client, emoji, self.guild_id)

    async def delete(self, *, reason: Optional[str] = None):
        headers = self.client.http.headers.copy()
        if reason:
            headers["X-Audit-Log-Reason"] = reason
        await self.client.http.delete(
            f"/guilds/{self.guild_id}/emojis/{self.id}", headers=headers
        )


class WelcomeScreenChannel:
    def __init__(self, data: dict):
        self.channel_id: str = data.get("channel_id")
        self.description: str = data.get("description")
        self.emoji_id: Optional[str] = data.get("emoji_id")
        self.emoji_name: Optional[str] = data.get("emoji_name")


class WelcomeScreen:
    def __init__(self, data: dict):
        self.description: Optional[str] = data.get("description")
        self.welcome_channels: List[WelcomeScreenChannel] = [
            WelcomeScreenChannel(welcome_channel)
            for welcome_channel in data.get("welcome_channels")
        ]


class GuildPreview:
    def __init__(self, data: dict):
        self.id: str = data.get("id")
        self.name: str = data.get("name")
        self.icon: Optional[str] = data.get("icon")
        self.splash: Optional[str] = data.get("splash")
        self.discovery_splash: Optional[str] = data.get("discovery_splash")
        self.emojis: List[Emoji] = [Emoji(emoji) for emoji in data.get("emojis", [])]
        self.features: List[str] = data.get("features")
        self.approximate_member_count: int = data.get("approximate_member_count")
        self.approximate_presence_count: int = data.get("approximate_presence_count")
        self.stickers: List[Sticker] = [
            Sticker(sticker) for sticker in data.get("stickers", [])
        ]


class GuildWidgetSettings:
    def __init__(self, data: dict):
        self.enabled: bool = data.get("enabled")
        self.channel_id: Optional[str] = data.get("channel_id")


class GuildWidget:
    def __init__(self, data: dict):
        self.id: str = data.get("id")
        self.name: str = data.get("name")
        self.instant_invite: str = data.get("instant_invite")
        self.channels: List[GuildChannel] = [
            GuildChannel(channel) for channel in data.get("channels", [])
        ]
        self.users: List[User] = [User(user) for user in data.get("members", [])]
        self.presence_count: int = data.get("presence_count")


class GuildScheduledEvent:
    def __init__(self, client: Client, data: dict):
        self.id: str = data.get("id")
        self.client = client
        self.guild_id: str = data.get("guild_id")
        self.channel_id: Optional[str] = data.get("channel_id")
        self.creator_id: Optional[str] = data.get("creator_id")
        self.name: str = data.get("name")
        self.description: Optional[str] = data.get("description")
        self.scheduled_start_time: str = data.get("scheduled_start_time")
        self.scheduled_end_time: Optional[str] = data.get("scheduled_end_time")
        self.privacy_level: int = data.get("privacy_level")
        self.status: str = (
            "SCHEDULED"
            if data.get("status") == 1
            else "ACTIVE"
            if data.get("status") == 2
            else "COMPLETED"
            if data.get("status") == 3
            else "CANCELLED"
        )
        self.entity_type: str = (
            "STAGE_INSTANCE"
            if data.get("entity_type") == 1
            else "VOICE"
            if data.get("entity_type") == 2
            else "EXTERNAL"
        )
        self.entity_id: str = data.get("entity_id")
        self.entity_metadata: dict = data.get("entity_metadata")
        self.creator: Optional[User] = User(data.get("creator"))
        self.user_count: Optional[int] = data.get("user_count")


class IntegrationAccount:
    def __init__(self, data: dict):
        self.id: str = data.get("id")
        self.name: str = data.get("name")


class GuildBan:
    def __init__(self, data: dict):
        self.reason: Optional[str] = data.get("reason")
        self.user: User = User(data.get("user"))


class Integration:
    def __init__(self, data: dict):
        self.id: str = data.get("id")
        self.name: str = data.get("name")
        self.type: str = data.get("type")
        self.enabled: bool = data.get("enabled")
        self.syncing: Optional[bool] = data.get("syncing")
        self.role_id: Optional[str] = data.get("role_id")
        self.expire_behavior: str = (
            "REMOVE_ROLE"
            if data.get("expire_behavior") == 1
            else "REMOVE_ACCOUNT"
            if data.get("expire_behavior") == 2
            else None
        )
        self.expire_grace_period: Optional[int] = data.get("expire_grace_period")
        self.user: Optional[User] = User(data.get("user")) if data.get("user") else None
        self.account: IntegrationAccount = IntegrationAccount(data.get("account"))
        self.synced_at: datetime.datetime = datetime.datetime.fromioformat(
            data.get("synced_at")
        )
        self.subscriber_count: int = data.get("subscriber_count")
        self.revoked: bool = data.get("revoked")
        self.application: Optional[Application] = (
            Application(data.get("application")) if data.get("application") else None
        )

class Guild:
    def __init__(self, client: Client, data: dict):
        self.client = client
        self.data: dict = data
        self.id: str = data.get("id")
        self.name: str = data.get("name")
        self.icon: Optional[str] = data.get("icon")
        self.http_lock: asyncio.Lock = asyncio.Lock()
        self.icon_hash: Optional[str] = data.get("icon_hash")
        self.splash: Optional[str] = data.get("splash")
        self.discovery_splash: Optional[str] = data.get("discovery_splash")
        self.owner_id: str = data.get("owner_id")
        self.permissions: str = data.get("permissions")
        self.afk_channel_id: str = data.get("afk_channel_id")
        self.afk_timeout: int = data.get("afk_timeout")

        levels = ["None", "Low", "Medium", "High", "Very High"]

        _lvl = min(data.get("verification_level"), len(levels) - 1)
        self.verification_level: str = levels[_lvl].upper()

        self.default_message_notifications: str = (
            "ALL" if data.get("default_message_notifications") == 0 else "MENTIONS"
        )
        self.explicit_content_filter: str = (
            "DISABLED"
            if data.get("explicit_content_filter") == 0
            else "MEMBERS_WITHOUT_ROLES"
            if data.get("explicit_content_filter") == 1
            else "ALL_MEMBERS"
        )
        self.roles: List[Role] = [
            Role(client, role)
            for role in [
                {**role_data, "guild": self} for role_data in data.get("roles")
            ]
        ]
        self.emojis: List[Emoji] = [
            Emoji(client, emoji, self.id) for emoji in data.get("emojis")
        ]
        self.features: List[str] = data.get("features")
        self.mfa_level: str = "NONE" if data.get("mfa_level") == 0 else "ELEVATED"
        self.application_id: Optional[str] = data.get("application_id")
        self.system_channel_id: Optional[str] = data.get("system_channel_id")
        self.system_channel_flags: int = data.get("system_channel_flags")
        self.rules_channel_id: Optional[int] = data.get("rules_channel_id")
        self.joined_at: Optional[str] = data.get("joined_at")
        self.large: bool = data.get("large")
        self.unavailable: bool = data.get("unavailable")
        self.member_count: int = data.get("member_count")
        # self.voice_states: List[dict] = data["voice_states"]
        self.members: List[GuildMember] = [
            GuildMember(client, member) for member in data.get("members")
        ]
        self.channels: List[GuildChannel] = [
            client.utils.channel_from_type(channel) for channel in data.get("channels")
        ]
        self.threads: List[Thread] = [Thread(thread) for thread in data.get("threads")]
        self.presences: List[dict] = data.get("presences")
        self.max_presences: int = data.get("max_presences")
        self.max_members: int = data.get("max_members")
        self.vanity_url_code: Optional[str] = data.get("vanity_url_code")
        self.description: Optional[str] = data.get("description")
        self.banner: Optional[str] = data.get("banner")
        self.premium_tier: int = data.get("premium_tier")
        self.premium_subscription_count: int = data.get("premium_subscription_count")
        self.preferred_locale: str = data.get("preferred_locale")
        self.public_updates_channel_id: Optional[str] = data.get(
            "public_updates_channel_id"
        )
        self.max_video_channel_users: Optional[int] = data.get(
            "max_video_channel_users"
        )
        self.approximate_member_count: Optional[int] = data.get(
            "approximate_member_count"
        )
        self.approximate_presence_count: Optional[int] = data.get(
            "approximate_presence_count"
        )
        self.welcome_screen: Optional[WelcomeScreen] = (
            WelcomeScreen(data.get("welcome_screen"))
            if data.get("welcome_screen")
            else None
        )
        self.nsfw_level: int = data.get("nsfw_level")
        self.stage_instances: List[GuildStageChannel] = [
            GuildStageChannel(client, channel)
            for channel in data.get("stage_instances")
        ]
        self.stickers: Optional[StickerItem] = (
            StickerItem(data.get("stickers")) if data.get("stickers") else None
        )
        self.guild_schedulded_events: List[GuildScheduledEvent] = [
            GuildScheduledEvent(client, event)
            for event in data.get("guild_schedulded_events", [])
        ]

    async def edit(
        self,
        *,
        name: Optional[str] = None,
        verification_level: Optional[int] = None,
        default_message_notifications: Optional[int] = None,
        explicit_content_filter: Optional[int] = None,
        afk_channel_id: Optional[str] = None,
        afk_timeout: Optional[int] = None,
        owner_id: Optional[str] = None,
        system_channel_id: Optional[str] = None,
        system_channel_flags: Optional[SystemChannelFlags] = None,
        rules_channel_id: Optional[str] = None,
        preferred_locale: Optional[str] = None,
        features: Optional[List[str]] = None,
        description: Optional[str] = None,
        premium_progress_bar_enabled: Optional[bool] = None,
        reason: Optional[str] = None,
    ):
        """Edits the guild.

        Parameters
        ----------
        name: Optional[str]
            The name of the guild.
        verification_level: Optional[int]
            The verification level of the guild.
        default_message_notifications: Optional[int]
            The default message notifications of the guild.
        explicit_content_filter: Optional[int]
            The explicit content filter of the guild.
        afk_channel_id: Optional[str]
            The afk channel id of the guild.
        afk_timeout: Optional[int]
            The afk timeout of the guild.
        owner_id: Optional[str]
            The owner id of the guild.
        system_channel_id: Optional[str]
            The system channel id of the guild.
        system_channel_flags: Optional[SystemChannelFlags]
            The system channel flags of the guild.
        rules_channel_id: Optional[str]
            The rules channel id of the guild.
        preferred_locale: Optional[str]
            The preferred locale of the guild.
        features: Optional[List[str]]
            The features of the guild.
        description: Optional[str]
            The description of the guild.
        premium_progress_bar_enabled: Optional[bool]
            Whether the guild has the premium progress bar enabled.

        Returns
        -------
        :class:`EpikCord.Guild`
        """
        data = {}
        if name is not None:
            data["name"] = name
        if verification_level is not None:
            data["verification_level"] = verification_level
        if default_message_notifications is not None:
            data["default_message_notifications"] = default_message_notifications
        if explicit_content_filter is not None:
            data["explicit_content_filter"] = explicit_content_filter
        if afk_channel_id is not None:
            data["afk_channel_id"] = afk_channel_id
        if afk_timeout is not None:
            data["afk_timeout"] = afk_timeout
        if owner_id is not None:
            data["owner_id"] = owner_id
        if system_channel_id is not None:
            data["system_channel_id"] = system_channel_id.value
        if system_channel_flags is not None:
            data["system_channel_flags"] = system_channel_flags
        if rules_channel_id is not None:
            data["rules_channel_id"] = rules_channel_id
        if preferred_locale is not None:
            data["preferred_locale"] = preferred_locale
        if features is not None:
            data["features"] = features
        if description is not None:
            data["description"] = description
        if premium_progress_bar_enabled is not None:
            data["premium_progress_bar_enabled"] = premium_progress_bar_enabled

        headers = self.client.http.headers.copy()
        if reason:
            headers["X-Audit-Log-Reason"] = reason
        return Guild(
            await self.client.http.patch(
                f"/guilds/{self.id}", json=data, headers=headers, guild_id=self.id
            )
        )

    async def fetch_guild_preview(self) -> GuildPreview:
        """Fetches the guild preview.

        Returns
        -------
        GuildPreview
            The guild preview.
        """
        if getattr(self, "preview"):
            return self.preview

        res = await self.client.http.get(f"/guilds/{self.id}/preview", guild_id=self.id)

        data = await res.json()

        return GuildPreview(data)

    async def delete(self):
        await self.client.http.delete(f"/guilds/{self.id}", guild_id=self.id)

    async def fetch_channels(self) -> List[GuildChannel]:
        """Fetches the guild channels.

        Returns
        -------
        List[GuildChannel]
            The guild channels.
        """
        channels = await self.client.http.get(
            f"/guilds/{self.id}/channels", guild_id=self.id
        )
        return [self.client.utils.channel_from_type(channel) for channel in channels]

    async def create_channel(
        self,
        *,
        name: str,
        reason: Optional[str] = None,
        type: Optional[int] = None,
        topic: Optional[str] = None,
        bitrate: Optional[int] = None,
        user_limit: Optional[int] = None,
        rate_limit_per_user: Optional[int] = None,
        position: Optional[int] = None,
        permission_overwrites: List[Optional[Overwrite]] = None,
        parent_id: Optional[str] = None,
        nsfw: Optional[bool] = None,
    ):
        """Creates a channel.

        Parameters
        ----------
        name: str
            The name of the channel.
        reason: Optional[str]
            The reason for creating the channel.
        type: Optional[int]
            The type of the channel.
        topic: Optional[str]
            The topic of the channel.
        bitrate: Optional[int]
            The bitrate of the channel.
        user_limit: Optional[int]
            The user limit of the channel.
        rate_limit_per_user: Optional[int]
            The rate limit per user of the channel.
        position: Optional[int]
            The position of the channel.
        permission_overwrites: List[Optional[Overwrite]]
            The permission overwrites of the channel.
        parent_id: Optional[str]
            The parent id of the channel.
        nsfw: Optional[bool]
            Whether the channel is nsfw.
        """
        data = {}
        if name is not None:
            data["name"] = name
        if type is not None:
            data["type"] = type
        if topic is not None:
            data["topic"] = topic
        if bitrate is not None:
            data["bitrate"] = bitrate
        if user_limit is not None:
            data["user_limit"] = user_limit
        if rate_limit_per_user is not None:
            data["rate_limit_per_user"] = rate_limit_per_user
        if position is not None:
            data["position"] = position
        if permission_overwrites is not None:
            data["permission_overwrites"] = permission_overwrites
        if parent_id is not None:
            data["parent_id"] = parent_id
        if nsfw is not None:
            data["nsfw"] = nsfw

        headers = self.client.http.headers.copy()
        if reason:
            headers["X-Audit-Log-Reason"] = reason

        return self.client.utils.channel_from_type(
            await (
                await self.client.http.post(
                    f"/guilds/{self.id}/channels",
                    json=data,
                    headers=headers,
                    guild_id=self.id,
                )
            ).json()
        )


class WebhookUser:
    def __init__(self, data: dict):
        self.webhook_id: str = data.get("webhook_id")
        self.username: str = data.get("username")
        self.avatar: str = data.get("avatar")


class Webhook:
    def __init__(self, client, data: dict):
        self.client = client
        self.data = data
        if data:
            self.id: str = data.get("id")
            self.type: str = (
                "Incoming"
                if data.get("type") == 1
                else "Channel Follower"
                if data.get("type") == 2
                else "Application"
            )
            self.guild_id: Optional[str] = data.get("guild_id")
            self.channel_id: Optional[str] = data.get("channel_id")
            self.user: Optional[User] = (
                User(client, data.get("user")) if data.get("user") else None
            )
            self.name: Optional[str] = data.get("name")
            self.avatar: Optional[str] = data.get("avatar")
            self.token: Optional[str] = data.get("token")
            self.application_id: Optional[str] = data.get("application_id")
            self.source_guild: Optional[PartialGuild] = PartialGuild(
                data.get("source_guild")
            )
            self.url: Optional[str] = data.get("url")

class MessageComponentInteraction(BaseInteraction):
    def __init__(self, client, data: dict):
        super().__init__(client, data)
        self.message: Message = Message(client, data.get("message"))
        self.custom_id: str = self.interaction_data.get("custom_id")
        self.component_type: Optional[int] = self.interaction_data.get("component_type")
        self.values: Optional[dict] = [
            SelectMenuOption(option)
            for option in self.interaction_data.get("values", [])
        ]

    def is_action_row(self):
        return self.component_type == 1

    def is_button(self):
        return self.component_type == 2

    def is_select_menu(self):
        return self.component_type == 3

    def is_text_input(self):
        return self.component_type == 4

    async def update(
        self,
        *,
        tts: bool = False,
        content: Optional[str] = None,
        embeds: Optional[List[Embed]] = None,
        allowed_mentions=None,
        components: Optional[List[Union[Button, SelectMenu, TextInput]]] = None,
        attachments: Optional[List[Attachment]] = None,
        suppress_embeds: Optional[bool] = False,
    ) -> None:

        message_data = {"tts": tts, "flags": 0}

        if suppress_embeds:
            message_data["flags"] += 1 << 2

        if content:
            message_data["content"] = content
        if embeds:
            message_data["embeds"] = [embed.to_dict() for embed in embeds]
        if allowed_mentions:
            message_data["allowed_mentions"] = allowed_mentions.to_dict()
        if components:
            message_data["components"] = [
                component.to_dict() for component in components
            ]
        if attachments:
            message_data["attachments"] = [
                attachment.to_dict() for attachment in attachments
            ]

        payload = {"type": 7, "data": message_data}

        await self.client.http.patch(
            f"/interaction/{self.id}/{self.token}/callback", json=payload
        )

    async def defer_update(self):
        await self.client.http.post(
            f"/interaction/{self.id}/{self.token}/callback", json={"type": 6}
        )


class ModalSubmitInteraction(BaseInteraction):
    def __init__(self, client, data: dict):
        super().__init__(client, data)
        self.custom_id: str = self.interaction_data["custom_id"]
        self._components: List[
            Union[Button, SelectMenu, TextInput]
        ] = self.interaction_data.get("components")

    async def send_modal(self, *_, **__):
        raise NotImplementedError("ModalSubmitInteractions cannot send modals.")


class ApplicationCommandOption:
    def __init__(self, data: dict):
        self.command_name: str = data.get("name")
        self.command_type: int = data.get("type")
        self.value: Optional[Union[str, int, float]] = data.get("value")
        self.focused: Optional[bool] = data.get("focused")


class AutoCompleteInteraction(BaseInteraction):
    def __init__(self, client, data: dict):
        super().__init__(client, data)
        self.options: List[ApplicationCommandOption] = [
            ApplicationCommandOption(option) for option in data.get("options", [])
        ]

    async def reply(self, choices: List[SlashCommandOptionChoice]) -> None:
        payload = {"type": 9, "data": []}

        for choice in choices:
            if not isinstance(choice, SlashCommandOptionChoice):
                raise TypeError(f"{choice} must be of type SlashCommandOptionChoice")
            payload["data"]["choices"].append(choice.to_dict())

        await self.client.http.post(
            f"/interactions/{self.id}/{self.token}/callback", json=payload
        )


class ApplicationCommandSubcommandOption(ApplicationCommandOption):
    def __init__(self, data: dict):
        super().__init__(data)
        self.options: List[ApplicationCommandOption] = [
            ApplicationCommandOption(option) for option in data.get("options", [])
        ]


class ResolvedDataHandler:
    def __init__(self, client, resolved_data: dict):
        self.data: dict = resolved_data
        ...

class UserCommandInteraction(ApplicationCommandInteraction):
    def __init__(self, client, data: dict):
        super().__init__(client, data)
        self.target_id: str = data.get("target_id")


class MessageCommandInteraction(UserCommandInteraction):
    ...  # Literally the same thing.


class Invite:
    def __init__(self, data: dict):
        self.code: str = data.get("code")
        self.guild: Optional[PartialGuild] = (
            PartialGuild(data.get("guild")) if data.get("guild") else None
        )
        self.channel: GuildChannel = (
            GuildChannel(data.get("channel")) if data.get("channel") else None
        )
        self.inviter: Optional[User] = (
            User(data.get("inviter")) if data.get("inviter") else None
        )
        self.target_type: int = data.get("target_type")
        self.target_user: Optional[User] = (
            User(data.get("target_user")) if data.get("target_user") else None
        )
        self.target_application: Optional[Application] = (
            Application(data.get("target_application"))
            if data.get("target_application")
            else None
        )
        self.approximate_presence_count: Optional[int] = data.get(
            "approximate_presence_count"
        )
        self.approximate_member_count: Optional[int] = data.get(
            "approximate_member_count"
        )
        self.expires_at: Optional[str] = data.get("expires_at")
        self.stage_instance: Optional[GuildStageChannel] = (
            GuildStageChannel(data.get("stage_instance"))
            if data.get("stage_instance")
            else None
        )
        self.guild_scheduled_event: Optional[GuildScheduledEvent] = GuildScheduledEvent(
            data.get("guild_scheduled_event")
        )

class MentionedChannel:
    def __init__(self, data: dict):
        self.id: str = data.get("id")
        self.guild_id: str = data.get("guild_id")
        self.type: int = data.get("type")
        self.name: str = data.get("name")


class MentionedUser(User):
    def __init__(self, client, data: dict):
        super().__init__(client, data)
        self.member: Optional[GuildMember] = (
            GuildMember(client, data.get("member")) if data.get("member") else None
        )


class MessageActivity:
    def __init__(self, data: dict):
        self.type: int = data.get("type")
        self.party_id: Optional[str] = data.get("party_id")


class AllowedMention:
    def __init__(
        self,
        allowed_mentions: List[str],
        replied_user: bool,
        roles: List[str],
        users: List[str],
    ):
        self.data = {
            "parse": allowed_mentions,
            "replied_user": replied_user,
            "roles": roles,
            "users": users,
        }


class MessageInteraction:
    def __init__(self, client, data: dict):
        self.id: str = data.get("id")
        self.type: int = data.get("type")
        self.name: str = data.get("name")
        self.user: User = User(client, data.get("user"))
        payload = {}
        if data.get("user"):
            payload.update(data.get("user"))
        if data.get("member"):
            payload.update(data.get("member"))
        if data.get("user") and not data.get("member"):
            payload = {**data.get("user")}

        self.member: Optional[GuildMember] = (
            GuildMember(client, payload) if data.get("member") else None
        )
        self.user = User(client, data.get("user"))


class SlashCommand(ApplicationCommand):
    def __init__(self, data: dict):
        super().__init__(data)
        self.options: Optional[List[AnyOption]] = data.get(
            "options"
        )  # Return the type hinted class later this will take too long and
        # is very tedious, I'll probably get Copilot to do it for me lmao
        for option in self.options:
            option_type = option.get("type")
            if option_type == 1:
                return Subcommand(option)
            elif option_type == 2:
                return SubCommandGroup(option)
            elif option_type == 3:
                return StringOption(option)
            elif option_type == 4:
                return IntegerOption(option)
            elif option_type == 5:
                return BooleanOption(option)
            elif option_type == 6:
                return UserOption(option)
            elif option_type == 7:
                return ChannelOption(option)
            elif option_type == 8:
                return RoleOption(option)
            elif option_type == 9:
                return MentionableOption(option)
            elif option_type == 10:
                return NumberOption(option)
            elif option_type == 11:
                return AttachmentOption(option)

    def to_dict(self):
        json_options = [option.to_dict for option in self.options]
        return {
            "name": self.name,
            "type": self.type,
            "description": self.description,
            "options": json_options,
        }


class TeamMember:
    def __init__(self, data: dict):
        self.data = data
        self.membership_state: int = data.get("membership_state")
        self.team_id: str = data.get("team_id")
        self.user: PartialUser = PartialUser(data.get("user"))


class Team:
    def __init__(self, data: dict):
        self.data = data
        self.icon: str = data.get("icon")
        self.id: str = data.get("id")
        self.members: List[TeamMember] = data.get("members")


class ClientUser:
    def __init__(self, client, data: dict):
        self.client = client
        self.data = data
        self.verified: bool = data.get("verified")
        self.username: str = data.get("username")
        self.mfa_enabled: bool = data.get("mfa_enabled")
        self.id: str = data.get("id")
        self.flags: int = data.get("flags")
        self.email: Optional[str] = data.get("email")
        self.discriminator: str = data.get("discriminator")
        self.bot: bool = data.get("bot")
        self.avatar: str = data.get("avatar")
        if not self.bot:  # if they're a user account
            logger.warning(
                "Warning: Self botting is against Discord ToS." " You can get banned. "
            )

    async def fetch(self):
        response = await self.client.http.get("users/@me")
        data = await response.json()
        super().__init__(data)  # Reinitialize the class with the new data.

    async def edit(
        self, *, username: Optional[str] = None, avatar: Optional[bytes] = None
    ):
        payload = {}
        if username:
            payload["username"] = username
        if avatar:
            payload["avatar"] = self.client.utils.bytes_to_base64_data(avatar)
        response = await self.client.http.patch("users/@me", json=payload)
        data = await response.json()
        # Reinitialize the class with the new data, the full data.
        self.__init__(data)


class SourceChannel:
    def __init__(self, data: dict):
        self.id: str = data.get("id")
        self.name: str = data.get("name")


class Webhook:  # Not used for making webhooks.
    def __init__(self, client, data: dict):
        self.id: str = data.get("id")
        self.client = client
        self.type: int = (
            "Incoming"
            if data.get("type") == 1
            else "Channel Follower"
            if data.get("type") == 2
            else "Application"
        )
        self.guild_id: Optional[str] = data.get("guild_id")
        self.channel_id: Optional[str] = data.get("channel_id")
        self.user: Optional[WebhookUser] = (
            WebhookUser(data.get("user")) if data.get("user") else None
        )
        self.name: Optional[str] = data.get("name")
        self.avatar: Optional[str] = data.get("avatar")
        self.token: str = data.get("token")
        self.application_id: Optional[str] = data.get("application_id")
        self.source_guild: Optional[PartialGuild] = PartialGuild(
            data.get("source_guild")
        )
        self.source_channel: Optional[SourceChannel] = SourceChannel(
            data.get("source_channel")
        )
        self.url: Optional[str] = data.get("url")


class Paginator:
    def __init__(self, *, pages: List[Embed]):
        self.current_index: int = 0
        self.__pages = pages

    def __iter__(self):
        return self

    def __len__(self):
        return len(self.__pages)

    def __next__(self):
        return self.forward()

    @property
    def page(self):
        return self.__pages[self.current_index]

    def forward(self):
        self.current_index = min(len(self.__pages), self.current_index + 1)
        return self.__pages[self.current_index]

    def back(self):
        self.current_index = max(0, self.current_index - 1)
        return self.__pages[self.current_index]

    def first(self):
        self.current_index = 0

    def last(self):
        self.current_index = len(self.__pages)

    def add_page(self, page: Embed):
        self.__pages.append(page)

    def insert_page(self, page: Embed, index: int):
        if index >= len(self.__pages):
            self.add_page(page)
            return

        self.__pages.index(page, index)

    def remove_page(self, page: Embed):
        self.__pages = list(filter(lambda embed: embed != page, self.__pages))


class Connectable:
    def __init__(
        self,
        client,
        *,
        guild_id: Optional[str] = None,
        channel_id: Optional[str] = None,
        channel: Optional[VoiceChannel] = None,
    ):
        self.client = client
        # TODO: Figure out which one I will use later in production
        if channel:
            self.guild_id = channel.guild.id
            self.channel_id = channel.id
        else:
            self.guild_id = guild_id
            self.channel_id = channel_id

        self._closed = True

        self.token: Optional[str] = None
        self.session_id: Optional[str] = None
        self.endpoint: Optional[str] = None
        self.socket: socket.socket = socket.socket(socket.AF_INET, socket.SOCK_DGRAM)
        self.socket.setblocking(False)
        self.ws: Optional[ClientWebSocketResponse] = None

        self.heartbeat_interval: Optional[int] = None
        self.server_ip: Optional[str] = None
        self.server_port: Optional[int] = None
        self.ssrc: Optional[int] = None
        self.mode: Optional[List[str]] = None
        self.secret_key: Optional[str] = None

        self.ip: Optional[str] = None
        self.port: Optional[int] = None

    async def connect(
        self, muted: Optional[bool] = False, deafened: Optional[bool] = False
    ):
        await self.client.send_json(
            {
                "op": GatewayOpcode.VOICE_STATE_UPDATE,
                "d": {
                    "guild_id": self.guild_id,
                    "channel_id": self.channel_id,
                    "self_mute": muted,
                    "self_deaf": deafened,
                },
            }
        )
        voice_state_update_coro = asyncio.create_task(
            self.client.wait_for("voice_state_update")
        )
        if not self.client.intents.voice_states:
            raise ValueError(
                "You must have the `voice_states` intent enabled to use "
                "this otherwise we never get the session_id."
            )

        voice_server_update_coro = asyncio.create_task(
            self.client.wait_for(
                "voice_server_update", check=lambda data: data.get("endpoint")
            )
        )
        events, _ = await asyncio.wait(
            [voice_state_update_coro, voice_server_update_coro]
        )
        for event in events:
            if isinstance(event.result(), VoiceState):  # If it's the VoiceState
                self.session_id = event.result().session_id
            elif isinstance(event.result(), dict):  # If it's a VoiceServerUpdate
                self.token = event.result()["token"]
                self.endpoint = event.result()["endpoint"]

        await self._connect_ws()

    async def _connect_ws(self):
        wss = "" if self.endpoint.startswith("wss://") else "wss://"
        self.ws = await self.client.http.ws_connect(f"{wss}{self.endpoint}?v=4")
        return await self.handle_events()

    async def handle_events(self):
        async for event in self.ws:
            event = event.json()
            if event["op"] == VoiceOpcode.HELLO:
                await self.handle_hello(event["d"])

            elif event["op"] == VoiceOpcode.READY:
                await self.handle_ready(event["d"])

        await self.handle_close()

    async def handle_close(self):
        self._closed = True
        if self.ws.close_close == GatewayCECode.UnknownOpcode:
            raise ClosedWebSocketConnection(
                "EpikCord has sent an invalid OpCode to the Voice WebSocket. Report this at https://github.com/EpikCord/EpikCord.py/issues"
            )
        elif self.ws.close_code == GatewayCECode.DecodeError:
            raise ClosedWebSocketConnection(
                "EpikCord has sent an invalid identify to the Voice WebSocket. Report this at https://github.com/EpikCord/EpikCord.py/issues"
            )
        elif self.ws.close_code == GatewayCECode.NotAuthenticated:
            raise ClosedWebSocketConnection(
                "EpikCord has sent a payload before identifying to the Voice Websocket. Report this at https://github.com/EpikCord/EpikCord.py/issues"
            )
        elif self.ws.close_code == GatewayCECode.AuthenticationFailed:
            raise ClosedWebSocketConnection(
                "EpikCord sent an invalid token to the Voice Websocket. Report this at https://github.com/EpikCord/EpikCord.py/issues"
            )
        elif self.ws.close_code == GatewayCECode.AlreadyAuthenticated:
            raise ClosedWebSocketConnection(
                "EpikCord sent more than one identify payload. Report this at https://github.com/EpikCord/EpikCord.py/issues"
            )
        elif self.ws.close_code == GatewayCECode.SessionTimedOut:

            raise ClosedWebSocketConnection("The session is no longer valid.")

    async def handle_hello(self, data: dict):
        self.heartbeat_interval = data["heartbeat_interval"]
        await self.identify()

        async def wrapper():
            while True:
                await self.heartbeat()
                await asyncio.sleep(self.heartbeat_interval / 1000)

        loop = asyncio.get_event_loop()
        loop.create_task(wrapper())

    async def handle_ready(self, event: dict):
        self.ssrc: int = event["ssrc"]
        self.mode = event["modes"][0]  # Always has one mode, and I can use any.
        self.server_ip: str = event["ip"]
        self.server_port: int = event["port"]

    async def handle_session_description(self, event: dict):
        self.secret_key: str = event["d"]["secret_key"]

    async def identify(self):
        return await self.send_json(
            {
                "op": VoiceOpcode.IDENTIFY,
                "d": {
                    "server_id": self.guild_id,
                    "user_id": self.client.user.id,
                    "session_id": self.session_id,
                    "token": self.token,
                },
            }
        )

    async def select_protocol(self):
        await self.send_json(
            {
                "op": VoiceOpcode.SELECT_PROTOCOL,
                "d": {
                    "protocol": "udp",  # I don't understand UDP tbh
                    "data": {"address": self.ip, "port": self.port, "mode": self.mode},
                },
            }
        )

    async def send_json(self, json, *args, **kwargs):
        await self.ws.send_json(json, *args, **kwargs)
        logger.info(f"Sent {json} to Voice Websocket {self.endpoint}")

    async def heartbeat(self):
        heartbeat_nonce = nacl.utils.random(nacl.secret.SecretBox.NONCE_SIZE)
        return await self.send_json({"op": VoiceOpcode.HEARTBEAT, "d": heartbeat_nonce})

    async def discover_ip(self):
        udp_packet: bytearray = bytearray(70)
        struct.pack_into(">H", udp_packet, 0, 1)  # Request. At the 0th Index, write 0x1
        struct.pack_into(">H", udp_packet, 2, 70)  # Length of the packet.
        struct.pack_into(">I", udp_packet, 4, self.ssrc)
        self.socket.sendto(udp_packet, (self.server_ip, self.server_port))
        ip_data = await asyncio.get_event_loop().sock_recv(self.socket, 70)
        # type + length = 4
        # We need to start at index 4 to get the address and ignore the type and length
        ip_end = ip_data.index(0, 4)
        self.ip = ip_data[4:ip_end].decode("ascii")
        self.port = struct.unpack_from(">H", ip_data, len(ip_data) - 2)[0]


class VoiceChannel(GuildChannel, Messageable, Connectable):
    def __init__(self, client, data: dict):
        super().__init__(client, data)
        self.bitrate: int = data.get("bitrate")
        self.user_limit: int = data.get("user_limit")
        self.rtc_region: str = data.get("rtc_region")


class Utils:
    """
    A utility class, used to make difficult things easy.

    Attributes:
    -----------
    client: Client
        The client that this utility class is attached to.

    """

    channels_types = {
        0: GuildTextChannel,
        1: DMChannel,
        2: VoiceChannel,
        4: ChannelCategory,
        5: GuildNewsChannel,
        10: GuildNewsThread,
        11: Thread,
        12: PrivateThread,
        13: GuildStageChannel,
    }

    component_types = {2: Button, 3: SelectMenu, 4: TextInput}

    interaction_types = {
        2: ApplicationCommandInteraction,
        3: MessageComponentInteraction,
        4: AutoCompleteInteraction,
        5: ModalSubmitInteraction,
    }

    def __init__(self, client):
        self.client = client
        self._MARKDOWN_ESCAPE_SUBREGEX = "|".join(
            r"\{0}(?=([\s\S]*((?<!\{0})\{0})))".format(c)
            for c in ("*", "`", "_", "~", "|")
        )

        self._MARKDOWN_ESCAPE_COMMON = r"^>(?:>>)?\s|\[.+\]\(.+\)"

        self._MARKDOWN_ESCAPE_REGEX = re.compile(
            rf"(?P<markdown>{self._MARKDOWN_ESCAPE_SUBREGEX}|{self._MARKDOWN_ESCAPE_COMMON})",
            re.MULTILINE,
        )

        self._URL_REGEX = (
            r"(?P<url><[^: >]+:\/[^ >]+>|(?:https?|steam):\/\/[^\s<]+[^<.,:;\"\'\]\s])"
        )

        self._MARKDOWN_STOCK_REGEX = (
            rf"(?P<markdown>[_\\~|\*`]|{self._MARKDOWN_ESCAPE_COMMON})"
        )

    async def override_commands(self):
        command_sorter = defaultdict(list)

        for command in self.client.commands.values():
            command_payload = {"name": command.name, "type": command.type}

            if command_payload["type"] == 1:
                command_payload["description"] = command.description
                command_payload["options"] = [
                    option.to_dict() for option in getattr(command, "options", [])
                ]
                if command.name_localizations:
                    command_payload["name_localizations"] = {}
                    for name_localization in command.name_localizations:
                        command_payload["name_localizations"][
                            name_localization
                        ] = command.name_localizations[name_localization.to_dict()]
                if command.description_localizations:
                    command_payload["description_localizations"] = {}
                    for description_localization in command.description_localizations:
                        command_payload["description_localizations"][
                            description_localization.to_dict()
                        ] = command.description_localizations[description_localization]

            for guild_id in command.guild_ids or []:
                command_sorter[guild_id].append(command_payload)
            else:
                command_sorter["global"].append(command_payload)

        for guild_id, commands in command_sorter.items():
            if guild_id == "global":
                await self.client.application.bulk_overwrite_global_application_commands(
                    commands
                )
                continue

            await self.client.application.bulk_overwrite_guild_application_commands(
                guild_id, commands
            )

    @staticmethod
    def get_mime_type_for_image(data: bytes):
        if data.startswith(b"\x89\x50\x4E\x47\x0D\x0A\x1A\x0A"):
            return "image/png"
        elif data[:3] == b"\xff\xd8\xff" or data[6:10] in (b"JFIF", b"Exif"):
            return "image/jpeg"
        elif data.startswith(
            (b"\x47\x49\x46\x38\x37\x61", b"\x47\x49\x46\x38\x39\x61")
        ):
            return "image/gif"
        elif data.startswith(b"RIFF") and data[8:12] == b"WEBP":
            return "image/webp"
        else:
            raise InvalidArgumentType("Unsupported image type given")

    def _bytes_to_base64_data(self, data: bytes) -> str:
        fmt = "data:{mime};base64,{data}"
        mime = self.get_mime_type_for_image(data)
        b64 = b64encode(data).decode("ascii")
        return fmt.format(mime=mime, data=b64)

    def component_from_type(self, component_data: dict):
        component_type = component_data.get("type")
        component_cls = self.component_types.get(component_type)

        if not component_cls:
            logger.warning(f"Unknown component type: {component_type}")
            return

        return component_cls(**component_data)

    def match_mixed(self, variant_one: str, variant_two: str):
        """Matches and returns a single output from two"""
        return (
            variant_one if not variant_two else variant_two if not variant_one else None
        )

    def interaction_from_type(self, data):
        interaction_type = data["type"]
        interaction_cls = self.interaction_types.get(interaction_type)

        if not interaction_cls:
            logger.warning(f"Unknown interaction type: {interaction_type}")
            return

        return interaction_cls(self.client, data)

    def channel_from_type(self, channel_data: dict):
        channel_type = channel_data.get("type")
        channel_cls = self.channels_types.get(channel_type)

        if not channel_cls:
            raise InvalidArgumentType(f"Unknown channel type: {channel_type}")

        return channel_cls(self.client, channel_data)

    @staticmethod
    def compute_timedelta(dt: datetime.datetime):
        if dt.tzinfo is None:
            dt = dt.astimezone()
        now = datetime.datetime.now(datetime.timezone.utc)
        return max((dt - now).total_seconds(), 0)

    async def sleep_until(
        self, when: Union[datetime.datetime, int, float], result: Optional[T] = None
    ) -> Optional[T]:
        if when == datetime.datetime:
            delta = self.compute_timedelta(when)

        return await asyncio.sleep(delta if when == datetime.datetime else when, result)

    def remove_markdown(self, text: str, *, ignore_links: bool = True) -> str:
        def replacement(match):
            groupdict = match.groupdict()
            return groupdict.get("url", "")

        regex = self._MARKDOWN_STOCK_REGEX
        if ignore_links:
            regex = f"(?:{self._URL_REGEX}|{regex})"
        return re.sub(regex, replacement, text, 0, re.MULTILINE)

    def escape_markdown(
        self, text: str, *, as_needed: bool = False, ignore_links: bool = True
    ) -> str:
        if not as_needed:

            def replacement(match):
                groupdict = match.groupdict()
                if is_url := groupdict.get("url"):
                    return is_url
                return "\\" + groupdict["markdown"]

            regex = self._MARKDOWN_STOCK_REGEX
            if ignore_links:
                regex = f"(?:{self._URL_REGEX}|{regex})"
            return re.sub(regex, replacement, text, 0, re.MULTILINE)
        else:
            text = re.sub(r"\\", r"\\\\", text)
            return self._MARKDOWN_ESCAPE_REGEX.sub(r"\\\1", text)

    @staticmethod
    def escape_mentions(text: str) -> str:
        return re.sub(r"@(everyone|here|[!&]?\d{17,20})", "@\u200b\\1", text)

    @staticmethod
    def utcnow() -> datetime.datetime:
        return datetime.datetime.now(datetime.timezone.utc)

    @staticmethod
    def cancel_tasks(loop) -> None:
        tasks = {t for t in asyncio.all_tasks(loop=loop) if not t.done()}

        if not tasks:
            return

        for task in tasks:
            task.cancel()
        logger.debug(f"Cancelled {len(tasks)} tasks")
        loop.run_until_complete(asyncio.gather(*tasks, return_exceptions=True))

    def cleanup_loop(self, loop) -> None:
        try:
            self.cancel_tasks(loop)
            logger.debug("Shutting down async generators.")
            loop.run_until_complete(loop.shutdown_asyncgens())
        finally:
            loop.close()


class Shard(WebsocketClient):
    def __init__(
        self,
        token,
        intents,
        shard_id,
        number_of_shards,
        presence: Optional[Presence] = None,
    ):
        super().__init__(token, intents, presence)
        self.shard_id = [shard_id, number_of_shards]

    async def ready(self, data: dict):
        self.user: ClientUser = ClientUser(self, data.get("user"))
        self.session_id: str = data["session_id"]
        application_response = await self.http.get("/oauth2/applications/@me")
        application_data = await application_response.json()
        self.application: ClientApplication = ClientApplication(self, application_data)
        return None

    async def identify(self):
        payload = {
            "op": GatewayOpcode.IDENTIFY,
            "d": {
                "token": self.token,
                "intents": self.intents.value,
                "properties": {
                    "os": platform,
                    "browser": "EpikCord.py",
                    "device": "EpikCord.py",
                },
                "shard": str(self.shard_id),
            },
        }

        if self.presence:
            payload["d"]["presence"] = self.presence.to_dict()

        await self.send_json(payload)

    async def reconnect(self):
        await self.close()
        await self.connect()
        await self.identify()
        await self.resume()


class ShardManager(EventHandler):
    def __init__(
        self,
        token: str,
        intents: Optional[Union[Intents, int]],
        *,
        shards: Optional[int] = None,
        overwrite_commands_on_ready: bool = False,
    ):
        super().__init__()
        self.token: str = token
        self.overwrite_commands_on_ready: bool = overwrite_commands_on_ready
        self.http: HTTPClient = HTTPClient(
            headers={
                "Authorization": f"Bot {token}",
                "User-Agent": f"DiscordBot (https://github.com/EpikCord/EpikCord.py {__version__})",
            }
        )
        self.intents: Intents = (
            intents if isinstance(intents, Intents) else Intents(intents)
        )
        self.desired_shards: Optional[int] = shards
        self.shards: List[Shard] = []

    def run(self):
        async def wrapper():
            endpoint_data = await self.http.get("/gateway/bot")  # ClientResponse
            endpoint_data = await endpoint_data.json()  # Dict

            max_concurrency = endpoint_data["session_start_limit"]["max_concurrency"]

            shards = self.desired_shards

            if not shards:
                shards = endpoint_data["shards"]

            for shard_id in range(shards):
                self.shards.append(Shard(self.token, self.intents, shard_id, shards))

            current_iteration = 0  # The current shard_id we've run

            for shard in self.shards:
                shard.events = self.events
                coro = shard.wait_for("ready")
                await shard.login()
                await coro()

                current_iteration += 1

                if current_iteration == max_concurrency:
                    await asyncio.sleep(5)
                    current_iteration = 0  # Reset it

            if self.overwrite_commands_on_ready:
                for shard in self.shards:
                    await Utils(shard).override_commands()

        loop = asyncio.get_event_loop()
        loop.run_until_complete(wrapper())

class CommandUtils:
    @staticmethod
    def check(callback):
        return Check(callback)

    @staticmethod
    def user_command(name: Optional[str] = None):
        def register_user_command(func):
            return ClientUserCommand(name=name or func.__name__, callback=func)

        return register_user_command

    @staticmethod
    def message_command(name: Optional[str] = None):
        def register_message_command(func):
            return ClientMessageCommand(name=name or func.__name__, callback=func)

        return register_message_command

    @staticmethod
    def command(
        *,
        name: Optional[str] = None,
        description: str = None,
        guild_ids: Optional[List[str]] = None,
        options: Optional[List[AnyOption]] = None,
    ):
        def register_slash_command(func):
            desc = description or func.__doc__
            if not desc:
                raise TypeError(
                    f"Command with {name or func.__name__} has no description. This is required."
                )
            return ClientSlashCommand(
                name=name or func.__name__,
                description=desc,
                guild_ids=guild_ids or [],
                options=options or [],
            )

        return register_slash_command

    @staticmethod
    def event(name: Optional[str] = None):
        def register_event(func):
            return Event(callback=func, event_name=name or func.__name__)

        return register_event


class AutoModerationTriggerMetaData:
    def __init__(self, data: dict):
        self.keyword_filter: List[str] = data.get("keyword_filter")
        self.presets: List[AutoModerationKeywordPresetTypes] = [
            AutoModerationKeywordPresetTypes(x) for x in data.get("presets")
        ]

    def to_dict(self):
        return {
            "keyword_filter": self.keyword_filter,
            "presets": [int(preset) for preset in self.presets],
        }


class AutoModerationActionMetaData:
    def __init__(self, data: dict):
        self.channel_id: str = data.get("channel_id")
        self.duration_seconds: int = data.get("duration_seconds")

    def to_dict(self):
        return {
            "channel_id": self.channel_id,
            "duration_seconds": self.duration_seconds,
        }


class AutoModerationAction:
    def __init__(self, data: dict):
        self.type: int = AutoModerationActionType(data["type"])
        self.metadata: AutoModerationActionMetaData = AutoModerationActionMetaData(
            data["metadata"]
        )

    def to_dict(self):
        return {
            "type": int(self.type),
            "metadata": self.metadata.to_dict(),
        }


class AutoModerationRule:
    def __init__(self, client, data: dict):
        self.client = client
        self.id: str = data["id"]
        self.guild_id: str = data["guild_id"]
        self.name: str = data["name"]
        self.creator_id: str = data["creator_id"]
        self.event_type: AutoModerationEventType = AutoModerationEventType(
            data["event_type"]
        )
        self.trigger_type: AutoModerationTriggerType = AutoModerationTriggerType(
            data["trigger_type"]
        )
        self.trigger_metadata: AutoModerationTriggerMetaData = [
            AutoModerationTriggerMetaData(data) for data in data["trigger_metadata"]
        ]
        self.actions: List[AutoModerationAction] = [
            AutoModerationAction(data) for data in data.get("actions")
        ]
        self.enabled: bool = data["enabled"]
        self.except_roles_ids: List[str] = data["except_roles"]
        self.except_channels_ids: List[str] = data["except_channels"]

    async def edit(
        self,
        *,
        name: Optional[str] = None,
        event_type: Optional[int] = None,
        trigger_metadata: Optional[AutoModerationTriggerMetaData] = None,
        actions: Optional[List[AutoModerationAction]] = None,
        enabled: Optional[bool] = None,
        exempt_roles: Optional[List[str]] = None,
        exempt_channels: Optional[List[str]] = None,
    ):
        payload = {}

        if name:
            payload["name"] = name

        if event_type:
            payload["event_type"] = int(event_type)

        if enabled is not None:
            payload["enabled"] = enabled

        if exempt_channels:
            payload["exempt_channels"] = exempt_channels

        if exempt_roles:
            payload["exempt_roles"] = exempt_roles

        if trigger_metadata is not None:
            payload["trigger_metadata"] = trigger_metadata.to_dict()

        if actions:
            payload["actions"] = [action.to_dict() for action in actions]

        await self.client.http.patch(
            f"/guilds/{self.guild_id}/auto-moderation/rules/{self.id}", json=payload
        )

    async def delete(self):
        await self.client.http.delete(
            f"guilds/{self.guild_id}/auto-moderation/rules/{self.id}"
        )


__all__ = (
    "__version__",
    "ActionRow",
    "Activity",
    "AllowedMention",
    "AnyChannel",
    "AnyOption",
    "Application",
    "ApplicationCommand",
    "ApplicationCommandInteraction",
    "ApplicationCommandOption",
    "ApplicationCommandPermission",
    "ApplicationCommandSubcommandOption",
    "Attachment",
    "AttachmentOption",
    "AutoCompleteInteraction",
    "AutoModerationAction",
    "AutoModerationActionMetaData",
    "AutoModerationActionType",
    "AutoModerationEventType",
    "AutoModerationKeywordPresetTypes",
    "AutoModerationRule",
    "AutoModerationTriggerMetaData",
    "AutoModerationTriggerType",
    "BaseChannel",
    "BaseCommand",
    "BaseComponent",
    "BaseInteraction",
    "BaseSlashCommandOption",
    "BooleanOption",
    "Bucket",
    "Button",
    "ButtonStyle",
    "CacheManager",
    "ChannelCategory",
    "ChannelManager",
    "ChannelOption",
    "ChannelTypes",
    "Check",
    "Client",
    "ClientApplication",
    "ClientMessageCommand",
    "ClientSlashCommand",
    "ClientUser",
    "ClientUserCommand",
    "Color",
    "Colour",
    "CommandUtils",
    "Connectable",
    "CustomIdIsTooBig",
    "DMChannel",
    "DisallowedIntents",
    "DiscordAPIError",
    "DiscordGatewayWebsocket",
    "DiscordWSMessage",
    "Embed",
    "Emoji",
    "EpikCordException",
    "Event",
    "EventHandler",
    "FailedCheck",
    "FailedToConnectToVoice",
    "File",
    "Flag",
    "Forbidden403",
    "GateawayUnavailable502",
    "GatewayCECode",
    "GatewayOpcode",
    "Guild",
    "GuildApplicationCommandPermission",
    "GuildBan",
    "GuildChannel",
    "GuildManager",
    "GuildMember",
    "GuildNewsChannel",
    "GuildNewsThread",
    "GuildPreview",
    "GuildScheduledEvent",
    "GuildStageChannel",
    "GuildTextChannel",
    "GuildWidget",
    "GuildWidgetSettings",
    "HTTPClient",
    "IntegerOption",
    "Integration",
    "IntegrationAccount",
    "Intents",
    "InvalidApplicationCommandOptionType",
    "InvalidApplicationCommandType",
    "InvalidArgumentType",
    "InvalidComponentStyle",
    "InvalidData",
    "InvalidIntents",
    "InvalidOption",
    "InvalidStatus",
    "InvalidToken",
    "Invite",
    "LabelIsTooBig",
    "List",
    "Locale",
    "Localisation",
    "Localization",
    "LocatedError",
    "MentionableOption",
    "MentionedChannel",
    "MentionedUser",
    "Message",
    "MessageActivity",
    "MessageCommandInteraction",
    "MessageComponentInteraction",
    "MessageInteraction",
    "Messageable",
    "MethodNotAllowed405",
    "MissingClientSetting",
    "MissingCustomId",
    "Modal",
    "ModalSubmitInteraction",
    "NotFound404",
    "NumberOption",
    "Overwrite",
    "Paginator",
    "PartialEmoji",
    "PartialGuild",
    "PartialUser",
    "Permissions",
    "Presence",
    "PrivateThread",
    "Ratelimited429",
    "Reaction",
    "ResolvedDataHandler",
    "Role",
    "RoleOption",
    "RoleTag",
    "Section",
    "SelectMenu",
    "SelectMenuOption",
    "Shard",
    "ShardManager",
    "ShardingRequired",
    "SlashCommand",
    "SlashCommandOptionChoice",
    "SourceChannel",
    "Status",
    "Sticker",
    "StickerItem",
    "StringOption",
    "SubCommandGroup",
    "Subcommand",
    "SystemChannelFlags",
    "Team",
    "TeamMember",
    "TextInput",
    "Thread",
    "ThreadArchived",
    "ThreadMember",
    "TooManyComponents",
    "TooManySelectMenuOptions",
    "TypingContextManager",
    "Unauthorized401",
    "UnavailableGuild",
    "UnhandledEpikCordException",
    "Union",
    "UnknownBucket",
    "User",
    "UserCommandInteraction",
    "UserOption",
    "Utils",
    "VoiceChannel",
    "VoiceOpcode",
    "VoiceRegion",
    "VoiceState",
    "Webhook",
    "WebhookUser",
    "WebsocketClient",
    "WelcomeScreen",
    "WelcomeScreenChannel",
    "cache_manager",
    "channel_manager",
    "close_event_codes",
    "component_from_type",
    "components",
    "decode_rtp_packet",
    "exceptions",
    "generate_rtp_packet",
    "guilds_manager",
    "logger",
    "managers",
    "opcodes",
    "options",
    "partials",
    "roles_manager",
    "rtp_handler",
    "type_enums",
)<|MERGE_RESOLUTION|>--- conflicted
+++ resolved
@@ -19,7 +19,6 @@
     Union,
     Dict,
     TypeVar,
-    Callable,
     Tuple,
     Type
 )
@@ -32,6 +31,7 @@
 from .client import *
 from .exceptions import *
 from .network import *
+from .commands import *
 from .managers import *
 from .opcodes import *
 from .options import *
@@ -47,1331 +47,15 @@
 T = TypeVar("T")
 logger = getLogger(__name__)
 
-<<<<<<< HEAD
+__version__ = "0.5.3"
+
 _NACL = False # Indicates if the user has been warned about the lack of nacl
 _ORJSON = False # Indicates if the user has orjson
-=======
-__version__ = "0.5.2"
-
-_NACL = False
-_ORJSON = False
->>>>>>> 5e655203
 
 try:
     import nacl
 
-<<<<<<< HEAD
     _NACL = True
-=======
-try:
-    import nacl
-
-    _NACL = True
-
-except ImportError:
-    if not _NACL:
-        logger.warning(
-            "The PyNacl library was not found, so voice is not supported."
-            " Please install it by doing ``pip install PyNaCl``"
-            " If you want voice support"
-        )
-
-
-try:
-    import orjson as json
-
-    _ORJSON = True
-
-except ImportError:
-    import json
-
-"""
-:license:
-Some parts of the code is sourced from discord.py
-The MIT License (MIT)
-Copyright © 2015-2021 Rapptz
-Copyright © 2021-present EpikHost
-Permission is hereby granted, free of charge, to any person obtaining a copy of 
-this software and associated documentation files (the “Software”), to deal in 
-the Software without restriction, including without limitation the rights to 
-use, copy, modify, merge, publish, distribute, sublicense, and/or sell copies 
-of the Software, and to permit persons to whom the Software is furnished to do 
-so, subject to the following conditions:
-
-The above copyright notice and this permission notice shall be included in all 
-copies or substantial portions of the Software.
-
-THE SOFTWARE IS PROVIDED “AS IS”, WITHOUT WARRANTY OF ANY KIND, RESS OR IMPLIED,
- INCLUDING BUT NOT LIMITED TO THE WARRANTIES OF MERCHANTABILITY, FITNESS FOR A 
- PARTICULAR PURPOSE AND NONINFRINGEMENT. IN NO EVENT SHALL THE AUTHORS OR 
- COPYRIGHT HOLDERS BE LIABLE FOR ANY CLAIM, DAMAGES OR OTHER LIABILITY, WHETHER 
- IN AN ACTION OF CONTRACT, TORT OR OTHERWISE, ARISING FROM, OUT OF OR IN 
- CONNECTION WITH THE SOFTWARE OR THE USE OR OTHER DEALINGS IN THE SOFTWARE."""
-
-
-class Localization:
-    def __init__(self, locale: Locale, value: str):
-        self.locale: Locale = str(locale)
-        self.value: str = value
-
-    def to_dict(self):
-        return {self.locale: self.value}
-
-
-class Connection:
-    def __init__(self, data: dict):
-        self.id: str = data["id"]
-        self.name: str = data["name"]
-        self.type: str = data["type"]
-        self.revoked: Optional[bool] = data["revoked"]
-        self.integrations: Optional[List[Integration]] = [
-            Integration(data) for data in data.get("integrations", [])
-        ]
-        self.verified: bool = data["verified"]
-        self.friend_sync: bool = data["friend_sync"]
-        self.show_activity: bool = data["show_activity"]
-        self.visibility: VisibilityType = VisibilityType(data["visibility"])
-
-
-class AuthorizationInformation:
-    def __init__(self, data: dict):
-        self.application: Application = Application(data["application"])
-        self.scopes: List[str] = data["scopes"]
-        self.expires: datetime.datetime = datetime.datetime.fromisoformat(
-            data["expires"]
-        )
-        self.user: Optional[User] = (
-            User(self, data["user"]) if data.get("user") else None
-        )
-
-    def to_dict(self) -> dict:
-        payload = {
-            "application": self.application.to_dict(),
-            "scopes": self.scopes,
-            "expires": self.expires.isoformat(),
-        }
-        if self.user:
-            payload["user"] = self.user.to_dict()
-
-        return payload
-
-
-class UserClient:
-    """This class is meant to be used with an Access Token. Not a User Account Token"""
-
-    def __init__(self, token: str, *, discord_endpoint):
-        self.token = token
-        self._http: HTTPClient = HTTPClient(
-            headers={
-                "Authorization": f"Bearer {token}",
-                "User-Agent": f"DiscordBot (https://github.com/EpikCord/EpikCord.py {__version__})",
-            },
-            discord_endpoint=discord_endpoint,
-        )
-        self.application: Optional[Application] = None
-
-    async def fetch_application(self):
-        application = Application(
-            await (await self._http.get("/oauth2/applications/@me")).json()
-        )
-        self.application: Optional[Application] = application
-        return application
-
-    async def fetch_authorization_information(self):
-        data = await (await self._http.get("/oauth2/@me")).json()
-        if self.application:
-            data["application"] = self.application.to_dict()
-        return AuthorizationInformation(data)
-
-    async def fetch_connections(self) -> List[Connection]:
-        data = await (await self._http.get("/users/@me/connections")).json()
-        return [Connection(d) for d in data]
-
-    async def fetch_guilds(
-        self,
-        *,
-        before: Optional[str] = None,
-        after: Optional[str] = None,
-        limit: int = 200,
-    ) -> List[PartialGuild]:
-        params = {"limit": limit}
-
-        if before:
-            params["before"] = before
-        if after:
-            params["after"] = after
-
-        data = await (await self._http.get("/users/@me/guilds", params=params)).json()
-
-        return [PartialGuild(d) for d in data]
-
-
-Localisation = Localization
-
-
-class Status:
-    """The class which represents a Status.
-
-    Attributes
-    ----------
-    status : str
-        The status of the user.
-    """
-
-    def __init__(self, status: str):
-        """Represents a Status.
-
-        Arguments
-        ---------
-        status : str
-            The status of the user.
-            Either ``online``, ``idle``, ``dnd`` or ``invisible``.
-
-        Raises
-        ------
-        InvalidStatus
-            The status that you supplied is not valid.
-        """
-        if status in {"online", "dnd", "idle", "invisible", "offline"}:
-            setattr(self, "status", status if status != "offline" else "invisible")
-        else:
-            raise InvalidStatus("That is an invalid status.")
-
-
-class Activity:
-    """Represents a Discord Activity object.
-
-    Attributes
-    ---------
-    name : str
-        The name of the activity.
-    type : int
-        The type of the activity.
-    url : Optional[str]
-        The url of the activity.
-        Only available for the streaming activity
-
-    """
-
-    def __init__(self, *, name: str, type: int, url: Optional[str] = None):
-        """Represents a Discord Activity object.
-
-        Arguments
-        ---------
-        name : str
-            The name of the activity.
-        type : int
-            The type of the activity.
-        url : Optional[str]
-            The url of the activity.
-            Only available for the streaming activity.
-        """
-        self.name = name
-        self.type = type
-        self.url = url
-
-    def to_dict(self):
-        """Returns activity class as dict
-
-        Returns
-        -------
-        payload : dict
-            The dict representation of the Activity.
-
-        Raises
-        ------
-            InvalidData
-                You tried to set an url for a non-streaming activity.
-        """
-        payload = {
-            "name": self.name,
-            "type": self.type,
-        }
-
-        if self.url:
-            if self.type != 1:
-                raise InvalidData("You cannot set a URL")
-            payload["url"] = self.url
-
-        return payload
-
-
-class Presence:
-    """
-    A class representation of a Presence.
-
-    Attributes
-    ----------
-    activity : Optional[Activity]
-        The activity of the user.
-    status : Status
-        The status of the user.
-    """
-
-    def __init__(
-        self,
-        *,
-        activity: Optional[List[Activity]] = None,
-        status: Optional[Status] = None,
-    ):
-        """
-        Arguments
-        ---------
-        activity : Optional[Activity]
-            The activity of the user.
-        status : Status
-            The status of the user.
-        """
-        self.activity: Optional[List[Activity]] = activity
-        self.status: Status = status.status if isinstance(status, Status) else status
-
-    def to_dict(self):
-        """
-        The dict representation of the Presence.
-
-        Returns
-        -------
-        payload : dict
-            The dict representation of the Presence.
-        """
-        payload = {}
-
-        if self.status:
-            payload["status"] = self.status
-
-        if self.activity:
-            payload["activity"] = [self.activity.to_dict()]
-
-        return payload
-
-
-class UnavailableGuild:
-    """
-    The class representation of an UnavailableGuild.
-    The Guild object should be given to use when the guild is available.
-    """
-
-    def __init__(self, data):
-        self.data = data
-        self.id: str = data.get("id")
-        self.available: bool = data.get("available")
-
-
-class Reaction:
-    """
-    A class representation of a Reaction.
-    Not for direct use.
-
-
-    Attributes
-    ----------
-    count : int
-        The amount of times this reaction has been added to the Message.
-    me : bool
-        If the ClientUser has reacted to this Message with this Reaction.
-    emoji : PartialEmoji
-        The partial emoji of this Reaction.
-    """
-
-    def __init__(self, data: dict):
-        self.count: int = data.get("count")
-        self.me: bool = data.get("me")
-        self.emoji: PartialEmoji = PartialEmoji(data.get("emoji"))
-
-
-class Message:
-    """Represents a Discord message.
-
-    Attributes
-    ----------
-    client : Client
-        The client which initialised this Message.
-    id : str
-        The message ID.
-    channel_id : str
-        The channel ID the message was sent in.
-    author : Union[GuildMember, User]
-        The author of the message
-    guild_id: str
-        The Guild ID the message was sent in
-
-    """
-
-    def __init__(self, client, data: dict):
-        self.client = client
-        self.id: str = data.get("id")
-        self.channel_id: str = data.get("channel_id")
-        self.channel = client.channels.get(self.channel_id)
-        self.guild_id: Optional[str] = data.get("guild_id")
-        self.webhook_id: Optional[str] = data.get("webhook_id")
-        self.author: Optional[Union[WebhookUser, GuildMember, User]] = None
-        if self.webhook_id:
-            self.author = WebhookUser(data.get("author"))
-        if data.get("member"):
-            member_data = data["member"]
-            if data.get("author"):
-                member_data["user"] = data["author"]
-            self.author = GuildMember(self, member_data)
-        else:
-            self.author = User(self, data.get("author")) if data.get("author") else None
-
-        # member_data = data.get("member") if data.get("member") else data.get("000")
-        # self.author: Optional[Union[WebhookUser, User]] = (
-        #     WebhookUser(data.get("author"))
-        #     if data.get("webhook_id")
-        #     else GuildMember(client, member_data)
-        #     if data.get("member")
-        #     else User(client, data.get("author"))
-        #     if data.get("author")
-        #     else None
-        # )
-        # I forgot Message Intents are gonna stop this.
-        self.content: Optional[str] = data.get("content")
-        self.timestamp: datetime.datetime = datetime.datetime.fromisoformat(
-            data["timestamp"]
-        )
-        self.edited_timestamp: Optional[str] = (
-            datetime.datetime.fromisoformat(data.get("edited_timestamp"))
-            if data.get("edited_timestamp")
-            else None
-        )
-        self.tts: bool = data.get("tts")
-        self.mention_everyone: bool = data.get("mention_everyone")
-        self.mentions: Optional[List[User]] = [
-            User(client, user) for user in data.get("mentions", [])
-        ]
-        self.mention_roles: Optional[List[int]] = data.get("mention_roles")
-        self.mention_channels: Optional[List[MentionedChannel]] = [
-            MentionedChannel(channel) for channel in data.get("mention_channels", [])
-        ]
-        self.embeds: Optional[List[Embed]] = [
-            Embed(**embed) for embed in data.get("embeds", [])
-        ]
-        self.reactions: Optional[List[Reaction]] = [
-            Reaction(reaction) for reaction in data.get("reactions", [])
-        ]
-        self.nonce: Optional[Union[int, str]] = data.get("nonce")
-        self.pinned: bool = data.get("pinned")
-        self.type: int = data.get("type")
-        self.activity: Optional[MessageActivity] = (
-            MessageActivity(data.get("activity")) if data.get("activity") else None
-        )
-        # Despite there being a PartialApplication,
-        # Discord don't specify what attributes it has
-        self.application: Application = (
-            Application(data.get("application")) if data.get("application") else None
-        )
-        self.flags: int = data.get("flags")
-        self.referenced_message: Optional[Message] = (
-            Message(client, data.get("referenced_message"))
-            if data.get("referenced_message")
-            else None
-        )
-        self.interaction: Optional[MessageInteraction] = (
-            MessageInteraction(client, data.get("interaction"))
-            if data.get("interaction")
-            else None
-        )
-        self.thread: Optional[Thread] = (
-            Thread(data.get("thread")) if data.get("thread") else None
-        )
-        self.components: Optional[List[Union[TextInput, SelectMenu, Button]]] = [
-            ActionRow.from_dict(component) for component in data.get("components")
-        ]
-        self.stickers: Optional[List[StickerItem]] = [
-            StickerItem(sticker) for sticker in data.get("stickers", [])
-        ] or None
-
-    async def add_reaction(self, emoji: str):
-        emoji = _quote(emoji)
-        response = await self.client.http.put(
-            f"channels/{self.channel_id}/messages/{self.id}/reactions/{emoji}/@me"
-        )
-        return await response.json()
-
-    async def remove_reaction(self, emoji: str, user=None):
-        emoji = _quote(emoji)
-        response = (
-            await self.client.http.delete(
-                f"channels/{self.channel_id}/messages/{self.id}/reactions/{emoji}/{user.id}"
-            )
-            if user
-            else await self.client.http.delete(
-                f"channels/{self.channel_id}/messages/{self.id}/reactions/{emoji}/@me"
-            )
-        )
-
-        return await response.json()
-
-    async def fetch_reactions(self, *, after, limit) -> List[Reaction]:
-        response = await self.client.http.get(
-            f"channels/{self.channel_id}/messages/{self.id}/reactions?after={after}&limit={limit}"
-        )
-        return await response.json()
-
-    async def delete_all_reactions(self):
-        response = await self.client.http.delete(
-            f"channels/{self.channel_id}/messages/{self.id}/reactions"
-        )
-        return await response.json()
-
-    async def delete_reaction_for_emoji(self, emoji: str):
-        emoji = _quote(emoji)
-        response = await self.client.http.delete(
-            f"channels/{self.channel_id}/messages/{self.id}/reactions/{emoji}"
-        )
-        return await response.json()
-
-    async def edit(self, message_data: dict):
-        response = await self.client.http.patch(
-            f"channels/{self.channel_id}/messages/{self.id}", data=message_data
-        )
-        return await response.json()
-
-    async def delete(self):
-        response = await self.client.http.delete(
-            f"channels/{self.channel_id}/messages/{self.id}"
-        )
-        return await response.json()
-
-    async def pin(self, *, reason: Optional[str]):
-        headers = self.client.http.headers.copy()
-        if reason:
-            headers["X-Audit-Log-Reason"] = reason
-        else:
-            logger.debug(f"Pinning message {self.id}.")
-        response = await self.client.http.put(
-            f"channels/{self.channel_id}/pins/{self.id}", headers=headers
-        )
-        return await response.json()
-
-    async def unpin(self, *, reason: Optional[str]):
-        headers = self.client.http.headers.copy()
-        if reason:
-            headers["X-Audit-Log-Reason"] = reason
-        response = await self.client.http.delete(
-            f"channels/{self.channel_id}/pins/{self.id}", headers=headers
-        )
-        return await response.json()
-
-    async def start_thread(
-        self,
-        name: str,
-        auto_archive_duration: Optional[int],
-        rate_limit_per_user: Optional[int],
-    ):
-        response = await self.client.http.post(
-            f"channels/{self.channel_id}/messages/{self.id}/threads",
-            data={
-                "name": name,
-                "auto_archive_duration": auto_archive_duration,
-                "rate_limit_per_user": rate_limit_per_user,
-            },
-        )
-        # Cache it
-        self.client.guilds[self.guild_id].append(Thread(await response.json()))
-        return Thread(await response.json())
-
-    async def crosspost(self):
-        response = await self.client.http.post(
-            f"channels/{self.channel_id}/messages/{self.id}/crosspost"
-        )
-        return await response.json()
-
-
-class File:
-    """
-    Represents a file. Sourced from Discord.py
-    """
-
-    def __init__(
-        self,
-        fp: Union[str, bytes, os.PathLike, io.BufferedIOBase],
-        filename: Optional[str] = None,
-        *,
-        spoiler: bool = False,
-    ):
-        if isinstance(fp, io.IOBase):
-            if not (fp.seekable() and fp.readable()):
-                raise ValueError(f"File buffer {fp!r} must be seekable and readable")
-            self.fp = fp
-            self._original_pos = fp.tell()
-        else:
-            self.fp = open(fp, "rb")
-            self._original_pos = 0
-        self._closer = self.fp.close
-        self.fp.close = lambda: None
-
-        if filename is None:
-            if isinstance(fp, str):
-                _, self.filename = os.path.split(fp)
-            else:
-                self.filename = getattr(fp, "name", None)
-        else:
-            self.filename = filename
-        if (
-            spoiler
-            and self.filename is not None
-            and not self.filename.startswith("SPOILER_")
-        ):
-            self.filename = f"SPOILER_{self.filename}"
-
-            self.spoiler = spoiler or (
-                self.filename is not None and self.filename.startswith("SPOILER_")
-            )
-
-    def reset(self, *, seek: Union[int, bool] = True) -> None:
-        if seek:
-            self.fp.seek(self._original_pos)
-
-    def close(self) -> None:
-        self.fp.close = self._closer
-        self._closer()
-
-
-class Messageable:
-    def __init__(self, client, channel_id: str):
-        self.id: str = channel_id
-        self.client = client
-
-    async def fetch_messages(
-        self,
-        *,
-        around: Optional[str] = None,
-        before: Optional[str] = None,
-        after: Optional[str] = None,
-        limit: Optional[int] = None,
-    ) -> List[Message]:
-        response = await self.client.http.get(
-            f"channels/{self.id}/messages",
-            params={"around": around, "before": before, "after": after, "limit": limit},
-        )
-        data = await response.json()
-        return [Message(self.client, message) for message in data]
-
-    async def fetch_message(self, *, message_id: str) -> Message:
-        response = await self.client.http.get(
-            f"channels/{self.id}/messages/{message_id}"
-        )
-        data = await response.json()
-        return Message(self.client, data)
-
-    async def send(
-        self,
-        content: Optional[str] = None,
-        *,
-        embeds: Optional[List[dict]] = None,
-        components=None,
-        tts: Optional[bool] = False,
-        allowed_mentions=None,
-        sticker_ids: Optional[List[str]] = None,
-        attachments: List[File] = None,
-        suppress_embeds: bool = False,
-    ) -> Message:
-        payload = {}
-
-        if content:
-            payload["content"] = content
-
-        if embeds:
-            payload["embeds"] = [embed.to_dict() for embed in embeds]
-
-        if components:
-            payload["components"] = [component.to_dict() for component in components]
-
-        if tts:
-            payload["tts"] = tts
-
-        if allowed_mentions:
-            payload["allowed_mentions"] = allowed_mentions.to_dict()
-
-        if sticker_ids:
-            payload["sticker_ids"] = sticker_ids
-
-        if attachments:
-            payload["attachments"] = [
-                attachment.to_dict() for attachment in attachments
-            ]
-
-        if suppress_embeds:
-            payload["suppress_embeds"] = 1 << 2
-
-        response = await self.client.http.post(
-            f"channels/{self.id}/messages", json=payload
-        )
-        data = await response.json()
-        return Message(self.client, data)
-
-
-class User(Messageable):
-    def __init__(self, client, data: dict):
-        super().__init__(client, data["id"])
-        self.data = data
-        self.client = client
-        self.id: str = data.get("id")
-        self.username: str = data.get("username")
-        self.discriminator: str = data.get("discriminator")
-        self.avatar: Optional[str] = data.get("avatar")
-        self.bot: Optional[bool] = data.get("bot")
-        self.system: Optional[bool] = data.get("system")
-        self.mfa_enabled: bool = data.get("mfa_enabled")
-        self.banner: Optional[str] = data.get("banner")
-        # the user's banner color encoded as an integer representation of
-        # hexadecimal color code
-        self.accent_color: Optional[int] = data.get("accent_color")
-        self.locale: Optional[str] = data.get("locale")
-        self.verified: bool = data.get("verified")
-        self.email: Optional[str] = data.get("email")
-        self.flags: int = data.get("flags")
-        self.premium_type: int = data.get("premium_type")
-        self.public_flags: int = data.get("public_flags")
-
-
-class VoiceRegion:
-    def __init__(self, data: dict):
-        self.id: str = data["id"]
-        self.name: str = data["name"]
-        self.optimal: bool = data["optimal"]
-        self.deprecated: bool = data["deprecated"]
-        self.custom: bool = data["custom"]
-
-
-class CommandHandler:
-    def __init__(self):
-        self.commands: Dict[
-            str, Union[ClientSlashCommand, ClientUserCommand, ClientMessageCommand]
-        ] = {}
-        super().__init__()
-
-    def command(
-        self,
-        *,
-        name: Optional[str] = None,
-        description: str = None,
-        guild_ids: Optional[List[str]] = None,
-        options: Optional[List[AnyOption]] = None,
-        name_localizations: Optional[List[Localization]] = None,
-        description_localizations: Optional[List[Localization]] = None,
-        name_localisations: Optional[List[Localization]] = None,
-        description_localisations: Optional[List[Localization]] = None,
-    ):
-        name_localization = self.utils.match_mixed(
-            name_localizations, name_localisations
-        )
-        description_localization = self.utils.match_mixed(
-            description_localizations, description_localisations
-        )
-
-        def register_slash_command(func):
-            desc = description or func.__doc__
-            if not desc:
-                raise TypeError(
-                    f"Command with {name or func.__name__} has no description. This is required."
-                )
-
-            command = ClientSlashCommand(
-                name=name or func.__name__,
-                description=desc,
-                guild_ids=guild_ids or [],
-                options=options or [],
-                callback=func,
-                name_localization=name_localization,
-                description_localization=description_localization,
-            )
-
-            self.commands[command.name] = command
-            return command
-
-        return register_slash_command
-
-    def user_command(self, name: Optional[str] = None):
-        def register_slash_command(func):
-
-            results = ClientUserCommand(callback=func, name=name or func.__name__)
-
-            self.commands[name] = results
-            return results
-
-        return register_slash_command
-
-    def message_command(self, name: Optional[str] = None):
-        def register_slash_command(func):
-
-            results = ClientMessageCommand(callback=func, name=name or func.__name__)
-
-            self.commands[name] = results
-            return results
-
-        return register_slash_command
-
-
-class EventHandler(CommandHandler):
-    # Class that'll contain all methods that'll be called when an event is
-    # triggered.
-
-    def __init__(self):
-        super().__init__()
-        self.events = defaultdict(list)
-        self.wait_for_events = defaultdict(list)
-        self.latencies = deque(maxlen=5)
-
-    def wait_for(
-        self, event_name: str, *, check: Optional[Callable] = None, timeout: int = None
-    ):
-        """
-        Waits for the event to be triggered.
-
-        Parameters
-        ----------
-        event_name : str
-            The name of the event to wait for.
-        check : Optional[callable]
-            A check to run on the event.
-            If it returns ``False``, the event will be ignored.
-        timeout : int
-            The amount of time to wait for the event.
-            If not specified, it'll wait forever.
-        """
-        timeout = timeout or 0
-        future = asyncio.Future()
-        if not check:
-
-            def check(*_, **__):
-                return True
-
-        self.wait_for_events[event_name.lower()].append((future, check))
-        return asyncio.wait_for(future, timeout=timeout)
-
-    @staticmethod
-    async def voice_server_update(data: dict):
-        voice_data = data["d"]
-        payload = {
-            "token": voice_data["token"],
-            "endpoint": voice_data["endpoint"],
-            "guild_id": voice_data["guild_id"],
-        }
-
-        if voice_data["endpoint"]:
-            payload["endpoint"] = voice_data["endpoint"]
-
-        return payload
-
-    async def voice_state_update(self, data: dict):
-        return VoiceState(
-            self, data
-        )  # TODO: Make this return something like (VoiceState, Member) or make VoiceState get Member from member_id
-
-    def component(self, custom_id: str):
-        """
-        Execute this function when a component with the `custom_id` is interacted with.
-        """
-
-        def wrapper(func):
-            self._components[custom_id] = func
-
-        return wrapper
-
-    async def guild_members_chunk(self, data: dict):
-        ...
-
-    async def guild_delete(self, data: dict):
-        return self.guilds.get(data["id"])
-
-    async def handle_events(self):
-        async for event in self.ws:
-            event = event.json()
-            logger.debug(f"Received {event} from Discord.")
-
-            if event["op"] == GatewayOpcode.HELLO:
-                self.interval = event["d"]["heartbeat_interval"]
-
-                async def wrapper():
-                    while True:
-                        await self.heartbeat(False)
-
-                asyncio.create_task(wrapper())
-                await self.identify()
-
-            elif event["op"] == GatewayOpcode.DISPATCH:
-                await self.handle_event(event)
-            elif event["op"] == GatewayOpcode.HEARTBEAT:
-                # I shouldn't wait the remaining delay according to the docs.
-                await self.heartbeat(True)
-
-            elif event["op"] == GatewayOpcode.HEARTBEAT_ACK:
-                heartbeat_ack_time = perf_counter_ns()
-                self.discord_latency: int = heartbeat_ack_time - self.heartbeat_time
-                self.latencies.append(self.discord_latency)
-                try:
-                    self.heartbeats.append(event["d"])
-                except AttributeError:
-                    self.heartbeats = [event["d"]]
-
-            elif event["op"] == GatewayOpcode.RECONNECT:
-                await self.reconnect()
-
-            elif event["op"] == GatewayOpcode.RESUMED:
-                logger.debug(
-                    "Connection successfully resumed and all proceeding events are new."
-                )
-
-            if event["op"] != GatewayOpcode.DISPATCH:  # TODO: find op code
-                logger.debug(f"Received OPCODE: {event['op']}")
-
-        await self.handle_close()
-
-    async def handle_event(self, event: dict):
-        self.sequence = event["s"]
-        logger.info(f"Received event {event['t']} with data {event['d']}")
-
-        results_from_event = event["d"]
-
-        try:
-            results_from_event = (
-                await getattr(self, event["t"].lower())(results_from_event)
-                if hasattr(self, event["t"].lower())
-                else None
-            )
-            if not results_from_event:
-                results_from_event = []
-        except Exception as e:
-            logger.exception(f"Error handling event {event['t']}: {e}")
-
-        if isinstance(results_from_event, UnavailableGuild):
-            return  # This is their lazy backfill which I dislike.
-
-        try:
-            if results_from_event != event["d"]:
-                results_from_event = [results_from_event] if results_from_event else []
-                if callbacks := self.events.get(event["t"].lower()):
-                    logger.info(
-                        f"Calling {len(callbacks)} callbacks for {event['t']} with data {results_from_event}"
-                    )
-                    for callback in callbacks:
-                        await callback(*results_from_event)
-            else:
-                logger.warning(f"{event['t']} is going to receive unparsed data.")
-
-                if callbacks := self.events.get(event["t"].lower()):
-                    for callback in callbacks:
-                        await callback(results_from_event)
-        except Exception as e:
-            logger.exception(f"Error handling user-defined event {event['t']}: {e}")
-        if callbacks := self.wait_for_events.get(event["t"].lower()):
-            for future, check in callbacks:
-                if check(*results_from_event):
-                    future.set_result(results_from_event)
-
-    async def handle_interaction(self, interaction):
-        """The function which is the handler for interactions.
-        Change this if you want to, to change how your "command handler" works
-
-        Arguments
-        ---------
-        interaction: Union[ApplicationCommandInteraction, MessageComponentInteraction, AutoCompleteInteraction, ModalSubmitInteraction]
-            A subclass of BaseInteraction which represents the Interaction
-        """
-
-        if interaction.is_ping:
-            return await self.http.post(
-                f"interactions/{interaction.id}/{interaction.token}/callback",
-                json={"type": 1},
-            )
-
-        elif interaction.is_application_command:
-            command = self.commands.get(interaction.command_name)
-
-            if not command:
-                logger.warning(
-                    f"Command {interaction.command_name} is not registered in "
-                    f"this code, but is registered with Discord. "
-                )
-                return  # TODO Possibly add an error which people can handle?
-
-            options = []
-
-            if command.is_user_command() or command.is_message_command():
-                options.append(interaction.target_id)
-
-            if command.is_slash_command():
-                for check in command.checks:
-                    if iscoroutine(check):
-                        await check.callback(interaction)
-                    else:
-                        check.callback(interaction)
-
-                for option in interaction.options:
-                    options.append(option.get("value"))
-            try:
-                return await command.callback(interaction, *options)
-            except Exception as e:
-                await self.command_error(interaction, e)
-
-        if interaction.is_message_component:  # If it's a message component interaction
-
-            if not self._components.get(
-                interaction.custom_id
-            ):  # If it's registered with the bot
-                logger.warning(
-                    f"A user tried to interact with a component with the "
-                    f"custom id {interaction.custom_id}, but it is not "
-                    f"registered in this code, but is on Discord. "
-                )
-
-            if interaction.is_button():  # If it's a button
-                return await self._components[interaction.custom_id](
-                    interaction, self.utils.interaction_from_type(component)
-                )  # Call the callback
-
-            elif interaction.is_select_menu():
-
-                def get_select_menu():
-                    for action_row in interaction.message.components:
-                        for component in action_row["components"]:
-                            if component["custom_id"] == interaction.custom_id:
-                                component = self.utils.component_from_type(component)
-                                return component
-
-                return await self._components[interaction.custom_id](
-                    interaction, get_select_menu(), *interaction.values
-                )
-
-        if interaction.is_autocomplete:
-            command = self.commands.get(interaction.command_name)
-            if not command:
-                return
-            ...  # TODO: Implement autocomplete
-
-        if interaction.is_modal_submit:
-            action_rows = interaction._components
-            component_object_list = []
-            for action_row in action_rows:
-                for component in action_row.get("components"):
-                    component_object_list.append(
-                        component["value"]
-                    )  # TODO: Fix this later, component_object_list is empty ;(
-
-            await self._components.get(interaction.custom_id)(
-                interaction, *component_object_list
-            )
-
-    async def interaction_create(self, data):
-        interaction = self.utils.interaction_from_type(data)
-
-        await self.handle_interaction(interaction)
-
-        return interaction
-
-    async def channel_create(self, data: dict):
-        channel = self.utils.channel_from_type(data)
-        self.channels.add_to_cache(channel.id, channel)
-        return channel
-
-    async def message_create(self, data: dict):
-        """Event fired when messages are created"""
-        return Message(self, data)
-
-    async def guild_create(self, data):
-        guild = (
-            UnavailableGuild(data)
-            if data.get("unavailable") is True
-            else Guild(self, data)
-            if data.get("unavailable") is False
-            else None
-        )
-
-        if not guild:
-            return
-
-        self.guilds.add_to_cache(guild.id, guild)
-
-        if data.get("unavailable") is None:
-            return  # Bot was removed
-
-        for channel in data["channels"]:
-            self.channels.add_to_cache(
-                data["id"], self.utils.channel_from_type(channel)
-            )
-
-        for thread in data["threads"]:
-            self.channels.add_to_cache(data["id"], self.utils.channel_from_type(thread))
-
-        return guild
-
-        # TODO: Add other attributes to cache
-
-    def event(self, event_name: Optional[str] = None):
-        def register_event(func):
-            func_name = event_name or func.__name__.lower()
-
-            if func_name.startswith("on_"):
-                func_name = func_name[3:]
-
-            self.events[func_name].append(func)
-
-            return Event(func, event_name=func_name)
-
-        return register_event
-
-    async def guild_member_update(self, data):
-        guild_member = GuildMember(self, data)
-        return self.members.fetch(data["id"]), guild_member
-
-    async def ready(self, data: dict):
-        self.user: ClientUser = ClientUser(self, data.get("user"))
-        self.session_id: str = data["session_id"]
-        application_response = await self.http.get("/oauth2/applications/@me")
-        application_data = await application_response.json()
-        self.application: ClientApplication = ClientApplication(self, application_data)
-        if self.overwrite_commands_on_ready:
-
-            command_sorter = defaultdict(list)
-
-            for command in self.commands.values():
-                command_payload = {"name": command.name, "type": command.type}
-
-                if command_payload["type"] == 1:
-                    command_payload["description"] = command.description
-                    command_payload["options"] = [
-                        option.to_dict() for option in getattr(command, "options", [])
-                    ]
-                    if command.name_localizations:
-                        command_payload["name_localizations"] = {}
-                        for name_localization in command.name_localizations:
-                            command_payload["name_localizations"][
-                                name_localization
-                            ] = command.name_localizations[name_localization.to_dict()]
-                    if command.description_localizations:
-                        command_payload["description_localizations"] = {}
-                        for (
-                            description_localization
-                        ) in command.description_localizations:
-                            command_payload["description_localizations"][
-                                description_localization.to_dict()
-                            ] = command.description_localizations[
-                                description_localization
-                            ]
-
-                for guild_id in command.guild_ids or []:
-                    command_sorter[guild_id].append(command_payload)
-                else:
-                    command_sorter["global"].append(command_payload)
-
-            for guild_id, commands in command_sorter.items():
-
-                if guild_id == "global":
-                    await self.application.bulk_overwrite_global_application_commands(
-                        commands
-                    )
-                    continue
-
-                await self.application.bulk_overwrite_guild_application_commands(
-                    guild_id, commands
-                )
-        return None
-
-    async def command_error(
-        self, interaction: ApplicationCommandInteraction, error: Exception
-    ):
-        logger.exception(error)
-
-
-class WebsocketClient(EventHandler):
-    def __init__(self, token: str, intents: int):
-        super().__init__()
-
-        self.token = token
-        if not token:
-            raise TypeError("Missing token.")
-
-        if isinstance(intents, int):
-            self.intents = Intents(intents)
-        elif isinstance(intents, Intents):
-            self.intents = intents
-
-        self._closed = True
-        self.heartbeats = []
-
-        self.interval = None  # How frequently to heartbeat
-        self.session_id = None
-        self.sequence = None
-
-    async def change_presence(self, *, presence: Optional[Presence]):
-        payload = {"op": GatewayOpcode.PRESENCE_UPDATE, "d": presence.to_dict()}
-        await self.send_json(payload)
-
-    async def heartbeat(self, forced: Optional[bool] = None):
-        if forced:
-            return await self.send_json(
-                {"op": GatewayOpcode.HEARTBEAT, "d": self.sequence or "null"}
-            )
-
-        if self.interval:
-            await self.send_json(
-                {"op": GatewayOpcode.HEARTBEAT, "d": self.sequence or "null"}
-            )
-            self.heartbeat_time = perf_counter_ns()
-            await asyncio.sleep(self.interval / 1000)
-            logger.debug("Sent a heartbeat!")
-
-    async def request_guild_members(
-        self,
-        guild_id: int,
-        *,
-        query: Optional[str] = None,
-        limit: Optional[int] = None,
-        presences: Optional[bool] = None,
-        user_ids: Optional[List[str]] = None,
-        nonce: Optional[str] = None,
-    ):
-        payload = {
-            "op": GatewayOpcode.REQUEST_GUILD_MEMBERS,
-            "d": {"guild_id": guild_id},
-        }
-
-        if query:
-            payload["d"]["query"] = query
-
-        if limit:
-            payload["d"]["limit"] = limit
-
-        if presences:
-            payload["d"]["presences"] = presences
-
-        if user_ids:
-            payload["d"]["user_ids"] = user_ids
-
-        if nonce:
-            payload["d"]["nonce"] = nonce
-
-        await self.send_json(payload)
-
-    async def reconnect(self):
-        await self.close()
-        await self.connect()
-        await self.identify()
-        await self.resume()
-
-    async def handle_close(self):
-        if self.ws.close_code == GatewayCECode.DisallowedIntents:
-            raise DisallowedIntents(
-                "You cannot use privileged intents with this token, go to "
-                "the developer portal and allow the privileged intents "
-                "needed. "
-            )
-        elif self.ws.close_code == 1006:
-            await self.resume()
-        elif self.ws.close_code == GatewayCECode.AuthenticationFailed:
-            raise InvalidToken("The token you provided is invalid.")
-        elif self.ws.close_code == GatewayCECode.RateLimited:
-            raise Ratelimited429(
-                "You've been rate limited. Try again in a few minutes."
-            )
-        elif self.ws.close_code == GatewayCECode.ShardingRequired:
-            raise ShardingRequired("You need to shard the bot.")
-        elif self.ws.close_code == GatewayCECode.InvalidAPIVersion:
-            raise DeprecationWarning(
-                "The gateway you're connecting to is deprecated and does not "
-                "work, upgrade EpikCord.py. "
-            )
-        elif self.ws.close_code == GatewayCECode.InvalidIntents:
-            raise InvalidIntents("The intents you provided are invalid.")
-        elif self.ws.close_code == GatewayCECode.UnknownError:
-            await self.resume()
-        elif self.ws.close_code == GatewayCECode.UnknownOpcode:
-            logger.critical(
-                "EpikCord.py sent an invalid OPCODE to the Gateway. "
-                "Report this immediately. "
-            )
-            await self.resume()
-        elif self.ws.close_code == GatewayCECode.DecodeError:
-            logger.critical(
-                "EpikCord.py sent an invalid payload to the Gateway."
-                " Report this immediately. "
-            )
-            await self.resume()
-        elif self.ws.close_code == GatewayCECode.NotAuthenticated:
-            logger.critical(
-                "EpikCord.py has sent a payload prior to identifying."
-                " Report this immediately. "
-            )
-
-        elif self.ws.close_code == GatewayCECode.AlreadyAuthenticated:
-            logger.critical(
-                "EpikCord.py tried to authenticate again." " Report this immediately. "
-            )
-            await self.resume()
-        elif self.ws.close_code == GatewayCECode.InvalidSequence:
-            logger.critical(
-                "EpikCord.py sent an invalid sequence number."
-                " Report this immediately."
-            )
-            await self.resume()
-        elif self.ws.close_code == GatewayCECode.SessionTimeout:
-            logger.critical("Session timed out.")
-            await self.resume()
-        else:
-            raise ClosedWebSocketConnection(
-                f"Connection has been closed with code {self.ws.close_code}"
-            )
-
-    async def send_json(self, json: dict):
-        await self.ws.send_json(json)
-        logger.debug(f"Sent {json} to the Websocket Connection to Discord.")
-
-    async def connect(self):
-        res = await self.http.get("/gateway")
-        data = await res.json()
-        url = data["url"]
-        self.ws = await self.http.ws_connect(
-            f"{url}?v=10&encoding=json&compress=zlib-stream"
-        )
-        self._closed = False
-        await self.handle_events()
-
-    async def resume(self):
-        logger.critical("Reconnecting...")
-        await self.connect()
-        await self.send_json(
-            {
-                "op": GatewayOpcode.RESUME,
-                "d": {
-                    "seq": self.sequence,
-                    "session_id": self.session_id,
-                    "token": self.token,
-                },
-            }
-        )
-        self._closed = False
-
-    async def identify(self):
-        payload = {
-            "op": GatewayOpcode.IDENTIFY,
-            "d": {
-                "token": self.token,
-                "intents": self.intents.value,
-                "properties": {
-                    "os": platform,
-                    "browser": "EpikCord.py",
-                    "device": "EpikCord.py",
-                },
-            },
-        }
-        if self.presence:
-            payload["d"]["presence"] = self.presence.to_dict()
-        return await self.send_json(payload)
-
-    async def close(self) -> None:
-        if self._closed:
-            return
-
-        # for voice in self.voice_clients:
-        #     try:
-        #         await voice.disconnect(force=True)
-        #     except Exception:
-        #         # if an error happens during disconnects, disregard it.
-        #         pass
->>>>>>> 5e655203
 
 except ImportError:
     if not _NACL:
@@ -2466,85 +1150,6 @@
             res = await self.request("PUT", url, *args, **kwargs)
             return res
         return await super().put(url, *args, **kwargs)
-<<<<<<< HEAD
-=======
-
-
-class Event:
-    def __init__(self, callback, *, event_name: str):
-        self.callback = callback
-        self.event_name = event_name or callback.__name__
-
-
-class Section:
-    _commands: Dict[
-        str, Union[ClientUserCommand, ClientSlashCommand, ClientMessageCommand]
-    ] = defaultdict(list)
-    _events: Dict[str, Event] = defaultdict(list)
-
-    def __init_subclass__(cls, **kwargs):
-        for attr_value in cls.__dict__.values():
-            if isinstance(attr_value, Event):
-                cls._events[cls.__name__].append(attr_value)
-
-            elif issubclass(
-                attr_value,
-                (ClientSlashCommand, ClientUserCommand, ClientMessageCommand),
-            ):
-                cls._commands[cls.__name__].append(attr_value)
-
-        super().__init_subclass__(**kwargs)
-
-
-class Client(WebsocketClient):
-    def __init__(
-        self,
-        token: str,
-        intents: int = 0,
-        *,
-        status: Optional[Status] = None,
-        activity: Optional[Activity] = None,
-        overwrite_commands_on_ready: Optional[bool] = False,
-        discord_endpoint: str = "https://discord.com/api/v10",
-    ):
-        super().__init__(token, intents)
-        self.overwrite_commands_on_ready: bool = overwrite_commands_on_ready
-        self.guilds: GuildManager = GuildManager(self)
-        self.channels: ChannelManager = ChannelManager(self)
-        self.presence: Presence = Presence(status=status, activity=activity)
-        self._components = {}
-
-        self.http: HTTPClient = HTTPClient(
-            headers={
-                "Authorization": f"Bot {token}",
-                "User-Agent": f"DiscordBot (https://github.com/EpikCord/EpikCord.py {__version__})",
-            },
-            discord_endpoint=discord_endpoint,
-        )
-
-        self.utils = Utils(self)
-        self.latencies = deque(maxlen=5)
-        self.user: ClientUser = None
-        self.application: Optional[ClientApplication] = None
-        self.sections: List[Any] = []
-
-    @property
-    def latency(self):
-        return self.discord_latency
-
-    @property
-    def average_latency(self):
-        return sum(self.latencies) / len(self.latencies)
-
-    def add_check(self, check: "Check"):
-        def wrapper(command_callback):
-            command = list(
-                filter(lambda c: c.callback == command_callback, self.commands.values())
-            )
-            command[0].checks.append(check)
-
-        return wrapper
->>>>>>> 5e655203
 
 
 class Event:
