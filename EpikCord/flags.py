from __future__ import annotations
from enum import IntFlag


<<<<<<< HEAD
class EpikCordFlag(IntFlag):
    @classmethod
    def all(cls) -> EpikCordFlag:
=======

class Flag:
    if TYPE_CHECKING:
        class_flags: "dict[str, int]"

    def __init_subclass__(cls) -> None:
        cls.class_flags = {k: v for k, v in cls.__dict__.items() if isinstance(v, int)}
        return cls

    def __init__(self, value: int = 0, **kwargs):
        self.value = value
        self.turned_on: "list[str]" = [k for k, a in kwargs.items() if a]

        for k, v in self.class_flags.items():
            if v & value and k not in self.turned_on:
                self.turned_on.append(k)

        self.calculate_from_turned()

    def calculate_from_turned(self):
>>>>>>> 07c2a5a5
        value = 0

        for k in cls.__members__:
            value |= cls[k]

        return cls(value)


class Intents(EpikCordFlag):
    guilds = 1 << 0
    members = 1 << 1
    bans = 1 << 2
    emojis_and_stickers = 1 << 3
    integrations = 1 << 4
    webhooks = 1 << 5
    invites = 1 << 6
    voice_states = 1 << 7
    presences = 1 << 8

    guild_messages = 1 << 9
    guild_message_reactions = 1 << 10
    guild_message_typing = 1 << 11

    direct_messages = 1 << 12
    direct_message_reactions = 1 << 13
    direct_message_typing = 1 << 14

    message_content = 1 << 15
    scheduled_event = 1 << 16


class SystemChannelFlags(EpikCordFlag):

    suppress_join_notifications = 1 << 0
    suppress_premium_subscriptions = 1 << 1
    suppress_guild_reminder_notifications = 1 << 2
    suppress_join_notification_replies = 1 << 3


class Permissions(EpikCordFlag):
    create_instant_invite = 1 << 0
    kick_members = 1 << 1
    ban_members = 1 << 2
    administrator = 1 << 3
    manage_channels = 1 << 4
    manage_guild = 1 << 5
    add_reactions = 1 << 6
    view_audit_log = 1 << 7
    priority_speaker = 1 << 8
    stream = 1 << 9
    read_messages = 1 << 10
    send_messages = 1 << 11
    send_tts_messages = 1 << 12
    manage_messages = 1 << 13
    embed_links = 1 << 14
    attach_files = 1 << 15
    read_message_history = 1 << 16
    mention_everyone = 1 << 17
    use_external_emojis = 1 << 18
    connect = 1 << 20
    speak = 1 << 21
    mute_members = 1 << 22
    deafen_members = 1 << 23
    move_members = 1 << 24
    use_voice_activation = 1 << 25
    change_nickname = 1 << 26
    manage_nicknames = 1 << 27
    manage_roles = 1 << 28
    manage_webhooks = 1 << 29
    manage_emojis_and_stickers = 1 << 30
    use_application_commands = 1 << 31
    request_to_speak = 1 << 32
    manage_events = 1 << 33
    manage_threads = 1 << 34
    create_public_threads = 1 << 35
    create_private_threads = 1 << 36
    use_external_stickers = 1 << 37
    send_messages_in_threads = 1 << 38
    start_embedded_activities = 1 << 39
    moderator_members = 1 << 40


__all__ = ("Intents", "SystemChannelFlags", "Permissions", "EpikCordFlag")<|MERGE_RESOLUTION|>--- conflicted
+++ resolved
@@ -2,32 +2,10 @@
 from enum import IntFlag
 
 
-<<<<<<< HEAD
 class EpikCordFlag(IntFlag):
+
     @classmethod
     def all(cls) -> EpikCordFlag:
-=======
-
-class Flag:
-    if TYPE_CHECKING:
-        class_flags: "dict[str, int]"
-
-    def __init_subclass__(cls) -> None:
-        cls.class_flags = {k: v for k, v in cls.__dict__.items() if isinstance(v, int)}
-        return cls
-
-    def __init__(self, value: int = 0, **kwargs):
-        self.value = value
-        self.turned_on: "list[str]" = [k for k, a in kwargs.items() if a]
-
-        for k, v in self.class_flags.items():
-            if v & value and k not in self.turned_on:
-                self.turned_on.append(k)
-
-        self.calculate_from_turned()
-
-    def calculate_from_turned(self):
->>>>>>> 07c2a5a5
         value = 0
 
         for k in cls.__members__:
@@ -110,4 +88,8 @@
     moderator_members = 1 << 40
 
 
-__all__ = ("Intents", "SystemChannelFlags", "Permissions", "EpikCordFlag")+__all__ = (
+    "Intents",
+    "SystemChannelFlags",
+    "Permissions", "EpikCordFlag"
+)