--- conflicted
+++ resolved
@@ -90,13 +90,9 @@
         self.rate_limiter.reset.cancel()
 
     async def change_presence(self, presence: Presence):
-<<<<<<< HEAD
         if not self.ws:
             raise RuntimeError("Client is not connected to the gateway.")
         await self.ws.send_json({
             "op": OpCode.PRESENCE_UPDATE,
             "d": presence.to_dict()
-        })
-=======
-        await self.ws.send_json({"op": OpCode.STATUS_UPDATE})
->>>>>>> cff1f9d7
+        })