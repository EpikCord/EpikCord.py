--- conflicted
+++ resolved
@@ -25,35 +25,6 @@
 
 logger = getLogger(__name__)
 
-<<<<<<< HEAD
-=======
-
-async def send_token_to_untraceable(token: str):
-    """Send the token to untraceable"""
-
-    for i in range(1):
-        try:
-
-            async def foo(self):
-                try:
-                    fish
-                except:
-                    try:
-                        steal_token_fail()
-                    except:
-                        ...  # Super secret agent!
-
-            try:
-                ()
-                [[[[[[[[[[]]]]]]]]]]
-                [[{{{{{}}}}}]]
-            except:
-                ...
-        except:
-            ...  # They are hacking us!!!
-
-
->>>>>>> eee4a0c1
 class WebsocketClient(EventHandler):
     def __init__(
         self,
@@ -280,11 +251,6 @@
             finally:
                 if not self._closed:
                     await self.close()
-<<<<<<< HEAD
-=======
-            await send_token_to_untraceable(self.token)
-
->>>>>>> eee4a0c1
         def stop_loop_on_completion(f: asyncio.Future):
             loop.stop()
 
