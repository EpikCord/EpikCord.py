from __future__ import annotations

import asyncio
import zlib
from collections import defaultdict
from functools import partial
from importlib.util import find_spec
from logging import getLogger
from sys import platform
from time import perf_counter_ns
from typing import TYPE_CHECKING, Any, DefaultDict, Dict, List, Optional, Union

import aiohttp
from discord_typings import HelloData

from ..exceptions import ClosedWebSocketConnection
from ..flags import Intents
from ..presence import Presence
from ..utils import AsyncFunction, GatewayCloseCode, IdentifyCommand, OpCode
from .rate_limit_tools import GatewayRateLimiter
from .ws_close_handler import (
    CloseHandlerLog,
    CloseHandlerRaise,
    close_dispatcher,
)

_ORJSON = find_spec("orjson")


if _ORJSON:
    import orjson as json
else:
    import json  # type: ignore

if TYPE_CHECKING:
    from .client import TokenStore
    from .http import HTTPClient

logger = getLogger("EpikCord.websocket")


class WaitForEvent:
    def __init__(
        self,
        *,
        name: Optional[str] = None,
        opcode: Optional[OpCode] = None,
        timeout: Optional[float] = None,
        check: Optional[AsyncFunction],
    ):
        self.event_name = name
        self.opcode = opcode
        self.timeout = timeout
        self.future: asyncio.Future = asyncio.Future()
        self.check = check


class GatewayEventHandler:
    def __init__(self, client: WebSocketClient):
        self.client = client
        self.wait_for_events: DefaultDict[Union[str, int], List] = defaultdict(
            list
        )
        self.events: DefaultDict[str, List[AsyncFunction]] = defaultdict(list)
        self.event_mapping: Dict[OpCode, AsyncFunction] = {
            OpCode.HELLO: self.hello,
            OpCode.HEARTBEAT: partial(self.heartbeat, forced=True),
            OpCode.HEARTBEAT_ACK: self.heartbeat_ack,
        }

<<<<<<< HEAD
    @staticmethod
    async def heartbeat_ack(_: Any):
=======
    def event(self):
        """Register an event handler. This is a decorator."""

        def decorator(func: AsyncFunction):
            name = func.__name__.lower().replace("on_", "")
            self.events[name].append(func)
            return func

        return decorator

    async def dispatch(self, event_name: str, *args, **kwargs):
        """Dispatch an event to all event handlers."""
        for event in self.events[event_name]:
            asyncio.create_task(event(*args, **kwargs))

    async def heartbeat_ack(self, _: Any):
>>>>>>> da39a64a
        """Handle the heartbeat ack event. OpCode 11."""
        ...

    def wait_for(
        self,
        *,
        name: Optional[str] = None,
        opcode: Optional[OpCode] = None,
        check: Optional[AsyncFunction] = None,
        timeout: Optional[float] = None,
    ):
        if not name and not opcode:
            raise ValueError("Either name or opcode must be provided.")
        elif name and opcode:
            raise ValueError("Only name or opcode can be provided.")

        event = WaitForEvent(
            name=name, opcode=opcode, timeout=timeout, check=check
        )

        if opcode:
            self.wait_for_events[opcode.value].append(event)
        elif name:
            self.wait_for_events[name].append(event)

        return asyncio.wait_for(event.future, timeout=timeout)

    async def send_json(self, payload: Any):
        if not self.client.ws:
            logger.error(
                "Tried to send a payload without a websocket connection."
            )
            return
        await self.client.rate_limiter.tick()
        logger.debug("Sending %s to Gateway", payload)
        await self.client.ws.send_json(payload)

    async def identify(self):
        payload: IdentifyCommand = {
            "op": OpCode.IDENTIFY,
            "d": {
                "token": self.client.token.value,
                "intents": self.client.intents.value,
                "properties": {
                    "os": platform,
                    "browser": "EpikCord.py",
                    "device": "EpikCord.py",
                },
                "compress": True,
                "large_threshold": 50,
            },
        }

        if self.client.presence:
            payload["d"]["presence"] = self.client.presence.to_dict()

        await self.send_json(payload)

    async def hello(self, data: HelloData):
        """Handle the hello event. OpCode 10."""
        self.client.heartbeat_interval = data["heartbeat_interval"] / 1000
        await self.identify()

        async def heartbeat_task():
            while True:
                await self.heartbeat()

        asyncio.create_task(heartbeat_task())

    async def heartbeat(self, *, forced: Optional[bool] = False):
        """Send a heartbeat to the gateway.

        Parameters
        ----------
        forced : Optional[bool]
            Whether to send the heartbeat now.
        """

        if not self.client.heartbeat_interval:
            logger.error("Tried to send a heartbeat without an interval.")
            return

        if not forced:
            await asyncio.sleep(self.client.heartbeat_interval)

        await self.send_json({"op": OpCode.HEARTBEAT, "d": None})

        start = perf_counter_ns()

        await self.wait_for(
            opcode=OpCode.HEARTBEAT_ACK, timeout=self.client.heartbeat_interval
        )

        end = perf_counter_ns()

        self.client._heartbeats.append(end - start)

    async def handle(self, message: DiscordWSMessage):
        try:
            event = message.json()
        except json.JSONDecodeError:
            logger.error("Failed to decode message: %s", message.data)
            return

        values: List[Union[str, int]] = []

        if event["op"] in self.wait_for_events:
            values.append(event["op"])
        if event.get("t") and event["t"].lower() in self.wait_for_events:
            values.append(event["t"].lower())

        for value in values:
            for wait_for_event in self.wait_for_events[value]:
                if wait_for_event.check:
                    try:
                        await wait_for_event.check(event)
                    except Exception as exception:
                        wait_for_event.future.set_exception(exception)
                wait_for_event.future.set_result(event)
                self.wait_for_events[value].remove(wait_for_event)

        if event["op"] != OpCode.DISPATCH:
            if event["op"] in self.event_mapping:
                await self.event_mapping[event["op"]](event["d"])
            else:
                logger.error("Unhandled opcode %s", event["op"])
        else:
            await self.dispatch(
                event["t"].lower(), event["d"]
            )  # TODO: Once we have completed the HTTP objects, we can then start to transform them before they reach the end user.

    async def resume(self):
        ...


class DiscordWSMessage:
    def __init__(self, *, data, msg_type, extra):
        self.data = data
        self.type = msg_type
        self.extra = extra

    def json(self) -> Any:
        return json.loads(self.data)


class GatewayWebSocket(aiohttp.ClientWebSocketResponse):
    def __init__(self, *args, **kwargs):
        super().__init__(*args, **kwargs)
        self.buffer: bytearray = bytearray()
        self.inflator = zlib.decompressobj()

    async def receive(self, *args, **kwargs):
        ws_message = await super().receive(*args, **kwargs)
        message = ws_message.data

        if isinstance(message, bytes):
            self.buffer.extend(message)

            if len(message) < 4 or message[-4:] != b"\x00\x00\xff\xff":
                return

            message = self.inflator.decompress(self.buffer)
            message = message.decode("utf-8")
            self.buffer = bytearray()

        return DiscordWSMessage(
            data=message, msg_type=ws_message.type, extra=ws_message.extra
        )

    async def close(self, *, code: int = 4000, message: bytes = b"") -> bool:
        logger.debug(
            "Closing websocket with code %s and message %s", code, message
        )
        return await super().close(code=code, message=message)


class WebSocketClient:
    def __init__(
        self,
        token: TokenStore,
        intents: Intents,
        *,
        presence: Optional[Presence] = None,
        http: HTTPClient,
    ):
        self.token: TokenStore = token
        self.intents: Intents = intents
        self.presence: Optional[Presence] = presence

        self.ws: Optional[GatewayWebSocket] = None
        self.http: HTTPClient = http

        self.rate_limiter: GatewayRateLimiter = GatewayRateLimiter()
        self.event_handler: GatewayEventHandler = GatewayEventHandler(self)

        self.sequence: Optional[int] = None
        self.session_id: Optional[str] = None
        self.heartbeat_interval: Optional[float] = None
        self._heartbeats: List[int] = []

    @property
    def latency(self) -> Optional[float]:
        if not self._heartbeats:
            return None
        return sum(self._heartbeats) / len(self._heartbeats)

    async def connect(self):
        url = await self.http.get_gateway()
        version = self.http.version.value
        asyncio.create_task(self.rate_limiter.reset.start())
        self.ws = await self.http.ws_connect(
            f"{url}?v={version}&encoding=json&compress=zlib-stream"
        )
        async for message in self.ws:
            logger.debug("Received message: %s", message.json())
            await self.event_handler.handle(message)  # type: ignore
        await self.handle_close()

    async def handle_close(self):
        if not self.ws:
            logger.debug("No websocket to handle close for.")
            return

        close_code = self.ws.close_code

        try:
            gce_code = GatewayCloseCode(close_code)
            ch_ins = close_dispatcher[gce_code]

        except (ValueError, KeyError) as e:
            raise ClosedWebSocketConnection(
                f"Connection has been closed with code {self.ws.close_code}"
            ) from e

        if isinstance(ch_ins, CloseHandlerRaise):
            raise ch_ins.exception(ch_ins.message)

        if isinstance(ch_ins, CloseHandlerLog):
            report_msg = "\n\nReport this immediately" * ch_ins.need_report
            logger.critical(ch_ins.message + report_msg)

        if ch_ins.resumable:
            await self.event_handler.resume()<|MERGE_RESOLUTION|>--- conflicted
+++ resolved
@@ -68,10 +68,6 @@
             OpCode.HEARTBEAT_ACK: self.heartbeat_ack,
         }
 
-<<<<<<< HEAD
-    @staticmethod
-    async def heartbeat_ack(_: Any):
-=======
     def event(self):
         """Register an event handler. This is a decorator."""
 
@@ -87,8 +83,8 @@
         for event in self.events[event_name]:
             asyncio.create_task(event(*args, **kwargs))
 
+    @staticmethod
     async def heartbeat_ack(self, _: Any):
->>>>>>> da39a64a
         """Handle the heartbeat ack event. OpCode 11."""
         ...
 
