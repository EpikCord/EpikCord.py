--- conflicted
+++ resolved
@@ -71,11 +71,6 @@
     async def _ready(self, data: ReadyData):
         self.client.session_id = data["session_id"]
         self.client.resume_url = data["resume_gateway_url"]
-<<<<<<< HEAD
-
-    
-=======
->>>>>>> cff1f9d7
 
     def event(self):
         """Register an event handler. This is a decorator."""
