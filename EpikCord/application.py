from discord_typings import ApplicationData
from discord_typings import InstallParams as InstallParamsData
from discord_typings import TeamData, TeamMemberData

from .flags import ApplicationFlags, Permissions
from .utils import TeamMembershipState, instance_or_none, int_or_none


class InstallParams:
    def __init__(self, data: InstallParamsData):
<<<<<<< HEAD
        self.scopes: List[str] = data["scopes"]
        self.permissions: Permissions = Permissions(int(data["permissions"]))
        self._data: InstallParamsData = data
=======
        self.scopes = data["scopes"]
        self.permissions = Permissions(int(data["permissions"]))
>>>>>>> fcd4e4f9


class TeamMember:
    def __init__(self, data: TeamMemberData):
        self.membership_state = TeamMembershipState(data["membership_state"])
        self.permissions = data["permissions"]
        self.team_id = int(data["team_id"])
        self.user = data["user"]  # TODO: User Object
        self._data: TeamMemberData = data


class Team:
    def __init__(self, data: TeamData):
<<<<<<< HEAD
        self.icon: Optional[str] = data["icon"]
        self.id: int = int(data["id"])
        self.members: List[TeamMember] = [
            TeamMember(member) for member in data["members"]
        ]
        self.name: str = data["name"]
        self.owner_user_id: int = int(data["owner_user_id"])
        self._data: TeamData = data
=======
        self.icon = data["icon"]
        self.id = int(data["id"])
        self.members = [TeamMember(member) for member in data["members"]]
        self.name = data["name"]
        self.owner_user_id = int(data["owner_user_id"])
>>>>>>> fcd4e4f9


class Application:
    def __init__(self, data: ApplicationData):
        self.id = int(data["id"])
        self.name = data["name"]
        self.icon = data.get("icon")
        self.description = data["description"]
        self.rpc_origins = data.get("rpc_origins")
        self.bot_public = data["bot_public"]
        self.bot_require_code_grant = data["bot_require_code_grant"]
        self.terms_of_service_url = data.get("terms_of_service_url")
        self.privacy_policy_url = data.get("privacy_policy_url")
        self.owner = data.get("owner")  # TODO: User Object
<<<<<<< HEAD
        self.verify_key: str = data["verify_key"]
        self.team: Optional[Team] = Team(data["team"]) if data["team"] else None
        self.guild_id: Optional[int] = (
            int(data["guild_id"]) if "guild_id" in data else None
        )
        self.primary_sku_id: Optional[int] = (
            int(data["primary_sku_id"]) if "primary_sku_id" in data else None
        )
        self.slug: Optional[str] = data["slug"] if "slug" in data else None
        self.cover_image: Optional[str] = (
            data["cover_image"] if "cover_image" in data else None
        )
        self.flags: Optional[ApplicationFlags] = (
            ApplicationFlags(data["flags"]) if "flags" in data else None
        )  # TODO: Values
        self.tags: Optional[List[str]] = (
            data["tags"] if "tags" in data else None
        )
        self.install_params: Optional[InstallParams] = (
            InstallParams(data["install_params"])
            if "install_params" in data
            else None
        )
        self.custom_install_url: Optional[str] = (
            data["custom_install_url"] if "custom_install_url" in data else None
        )
        self.role_connections_verification_url: Optional[str] = (
            data["role_connections_verification_url"]
            if "role_connections_verification_url" in data
            else None
        )
        self._data: ApplicationData = data
=======
        self.verify_key = data["verify_key"]
        self.team = instance_or_none(Team, data.get("team"))
        self.guild_id = int_or_none(data.get("guild_id"))
        self.primary_sku_id = int_or_none(data.get("primary_sku_id"))
        self.slug = data.get("slug")
        self.cover_image = data.get("cover_image")
        self.flags = instance_or_none(ApplicationFlags, data.get("flags"))
        self.tags = data.get("tags")
        self.install_params = instance_or_none(
            InstallParams, data.get("install_params")
        )
        self.custom_install_url = data.get("custom_install_url")
        self.role_connections_verification_url = data.get(
            "role_connections_verification_url"
        )
>>>>>>> fcd4e4f9
<|MERGE_RESOLUTION|>--- conflicted
+++ resolved
@@ -8,14 +8,8 @@
 
 class InstallParams:
     def __init__(self, data: InstallParamsData):
-<<<<<<< HEAD
-        self.scopes: List[str] = data["scopes"]
-        self.permissions: Permissions = Permissions(int(data["permissions"]))
-        self._data: InstallParamsData = data
-=======
         self.scopes = data["scopes"]
         self.permissions = Permissions(int(data["permissions"]))
->>>>>>> fcd4e4f9
 
 
 class TeamMember:
@@ -29,22 +23,11 @@
 
 class Team:
     def __init__(self, data: TeamData):
-<<<<<<< HEAD
-        self.icon: Optional[str] = data["icon"]
-        self.id: int = int(data["id"])
-        self.members: List[TeamMember] = [
-            TeamMember(member) for member in data["members"]
-        ]
-        self.name: str = data["name"]
-        self.owner_user_id: int = int(data["owner_user_id"])
-        self._data: TeamData = data
-=======
         self.icon = data["icon"]
         self.id = int(data["id"])
         self.members = [TeamMember(member) for member in data["members"]]
         self.name = data["name"]
         self.owner_user_id = int(data["owner_user_id"])
->>>>>>> fcd4e4f9
 
 
 class Application:
@@ -59,40 +42,6 @@
         self.terms_of_service_url = data.get("terms_of_service_url")
         self.privacy_policy_url = data.get("privacy_policy_url")
         self.owner = data.get("owner")  # TODO: User Object
-<<<<<<< HEAD
-        self.verify_key: str = data["verify_key"]
-        self.team: Optional[Team] = Team(data["team"]) if data["team"] else None
-        self.guild_id: Optional[int] = (
-            int(data["guild_id"]) if "guild_id" in data else None
-        )
-        self.primary_sku_id: Optional[int] = (
-            int(data["primary_sku_id"]) if "primary_sku_id" in data else None
-        )
-        self.slug: Optional[str] = data["slug"] if "slug" in data else None
-        self.cover_image: Optional[str] = (
-            data["cover_image"] if "cover_image" in data else None
-        )
-        self.flags: Optional[ApplicationFlags] = (
-            ApplicationFlags(data["flags"]) if "flags" in data else None
-        )  # TODO: Values
-        self.tags: Optional[List[str]] = (
-            data["tags"] if "tags" in data else None
-        )
-        self.install_params: Optional[InstallParams] = (
-            InstallParams(data["install_params"])
-            if "install_params" in data
-            else None
-        )
-        self.custom_install_url: Optional[str] = (
-            data["custom_install_url"] if "custom_install_url" in data else None
-        )
-        self.role_connections_verification_url: Optional[str] = (
-            data["role_connections_verification_url"]
-            if "role_connections_verification_url" in data
-            else None
-        )
-        self._data: ApplicationData = data
-=======
         self.verify_key = data["verify_key"]
         self.team = instance_or_none(Team, data.get("team"))
         self.guild_id = int_or_none(data.get("guild_id"))
@@ -108,4 +57,4 @@
         self.role_connections_verification_url = data.get(
             "role_connections_verification_url"
         )
->>>>>>> fcd4e4f9
+        self._data: ApplicationData = data